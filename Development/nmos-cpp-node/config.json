--- conflicted
+++ resolved
@@ -110,14 +110,12 @@
     // is09_versions [registry, node]: used to specify the enabled API versions for a version-locked configuration
     //"is09_versions": ["v1.0"],
 
-<<<<<<< HEAD
+    // is10_versions [registry, node]: used to specify the enabled API versions for a version-locked configuration
+    //"is10_versions": ["v1.0"],
+    
     // is11_versions [node]: used to specify the enabled API versions for a version-locked configuration
     //"is11_versions": ["v1.0"],
-=======
-    // is10_versions [registry, node]: used to specify the enabled API versions for a version-locked configuration
-    //"is10_versions": ["v1.0"],
->>>>>>> eede5551
-
+    
     // pri [registry, node]: used for the 'pri' TXT record; specifying nmos::service_priorities::no_priority (maximum value) disables advertisement completely
     //"pri": 100,
 
