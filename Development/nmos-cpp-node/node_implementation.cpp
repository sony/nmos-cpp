--- conflicted
+++ resolved
@@ -404,38 +404,12 @@
     for (int index = 0; index < how_many_senders; ++index)
     {
 
-<<<<<<< HEAD
         //DPB set RTP paylod type as vide, audio or data
         auto port = impl::ports::data;
         if (sender_conf_payload[index] == "video")
             port = impl::ports::video;
         else if(sender_conf_payload[index] == "audio")
             port = impl::ports::audio;
-=======
-            nmos::resource source;
-            if (impl::ports::video == port)
-            {
-                source = nmos::make_video_source(source_id, device_id, nmos::clock_names::clk0, frame_rate, model.settings);
-            }
-            else if (impl::ports::audio == port)
-            {
-                const auto channels = boost::copy_range<std::vector<nmos::channel>>(boost::irange(0, channel_count) | boost::adaptors::transformed([&](const int& index)
-                {
-                    return impl::channels_repeat[index % (int)impl::channels_repeat.size()];
-                }));
-
-                source = nmos::make_audio_source(source_id, device_id, nmos::clock_names::clk0, frame_rate, channels, model.settings);
-            }
-            else if (impl::ports::data == port)
-            {
-                source = nmos::make_data_source(source_id, device_id, nmos::clock_names::clk0, frame_rate, model.settings);
-            }
-            else if (impl::ports::mux == port)
-            {
-                source = nmos::make_mux_source(source_id, device_id, nmos::clock_names::clk0, frame_rate, model.settings);
-            }
-            impl::set_label_description(source, port, index);
->>>>>>> d3a8c793
 
         //DPB set RTP tranport type as rtp_ucast or rtp_mcast
         auto txcast_type = nmos::transports::rtp_ucast;
@@ -521,7 +495,6 @@
             else {
                 flow = nmos::make_coded_audio_flow(flow_id, source_id, device_id, 48000, 24, txmedia_type, model.settings);
             }
-<<<<<<< HEAD
             // add optional grain_rate
             flow.data[nmos::fields::grain_rate] = nmos::make_rational(frame_rate);
         }
@@ -537,21 +510,12 @@
         // set_transportfile needs to find the matching source and flow for the sender, so insert these first
         if (!insert_resource_after(delay_millis, model.node_resources, std::move(source), gate)) return;
         if (!insert_resource_after(delay_millis, model.node_resources, std::move(flow), gate)) return;
-=======
-            impl::set_label_description(flow, port, index);
->>>>>>> d3a8c793
 
         //DPB added selection of ucast or mcast
         auto sender = nmos::make_sender(sender_id, flow_id, txcast_type, device_id, interface_names, model.settings);
         impl::set_label(sender, port, index);
         impl::insert_group_hint(sender, port, index);
 
-<<<<<<< HEAD
-=======
-            auto sender = nmos::make_sender(sender_id, flow_id, device_id, interface_names, model.settings);
-            impl::set_label_description(sender, port, index);
-            impl::insert_group_hint(sender, port, index);
->>>>>>> d3a8c793
 
         auto connection_sender = nmos::make_connection_rtp_sender(sender_id, smpte2022_7);
             // add some example constraints; these should be completed fully!
@@ -670,75 +634,8 @@
         impl::set_label(receiver, port, index);
         impl::insert_group_hint(receiver, port, index);
 
-<<<<<<< HEAD
         auto connection_receiver = nmos::make_connection_rtp_receiver(receiver_id, smpte2022_7);
         // add some example constraints; these should be completed fully!
-=======
-            nmos::resource receiver;
-            if (impl::ports::video == port)
-            {
-                receiver = nmos::make_video_receiver(receiver_id, device_id, nmos::transports::rtp_mcast, interface_names, model.settings);
-                // add an example constraint set; these should be completed fully!
-                const auto interlace_modes = nmos::rates::rate25 == frame_rate || nmos::rates::rate29_97 == frame_rate
-                    ? std::vector<utility::string_t>{ nmos::interlace_modes::interlaced_bff.name, nmos::interlace_modes::interlaced_tff.name, nmos::interlace_modes::interlaced_psf.name }
-                    : std::vector<utility::string_t>{ nmos::interlace_modes::progressive.name };
-                receiver.data[nmos::fields::caps][nmos::fields::constraint_sets] = value_of({
-                    value_of({
-                        { nmos::caps::format::grain_rate, nmos::make_caps_rational_constraint({ frame_rate }) },
-                        { nmos::caps::format::frame_width, nmos::make_caps_integer_constraint({ 1920 }) },
-                        { nmos::caps::format::frame_height, nmos::make_caps_integer_constraint({ 1080 }) },
-                        { nmos::caps::format::interlace_mode, nmos::make_caps_string_constraint(interlace_modes) },
-                        { nmos::caps::format::color_sampling, nmos::make_caps_string_constraint({ sdp::samplings::YCbCr_4_2_2.name }) }
-                    })
-                });
-                receiver.data[nmos::fields::version] = receiver.data[nmos::fields::caps][nmos::fields::version] = value(nmos::make_version());
-            }
-            else if (impl::ports::audio == port)
-            {
-                receiver = nmos::make_audio_receiver(receiver_id, device_id, nmos::transports::rtp_mcast, interface_names, 24, model.settings);
-                // add some example constraint sets; these should be completed fully!
-                receiver.data[nmos::fields::caps][nmos::fields::constraint_sets] = value_of({
-                    value_of({
-                        { nmos::caps::format::channel_count, nmos::make_caps_integer_constraint({}, 1, channel_count) },
-                        { nmos::caps::format::sample_rate, nmos::make_caps_rational_constraint({ { 48000, 1 } }) },
-                        { nmos::caps::format::sample_depth, nmos::make_caps_integer_constraint({ 16, 24 }) },
-                        { nmos::caps::transport::packet_time, nmos::make_caps_number_constraint({ 0.125 }) }
-                    }),
-                    value_of({
-                        { nmos::caps::meta::preference, -1 },
-                        { nmos::caps::format::channel_count, nmos::make_caps_integer_constraint({}, 1, (std::min)(8, channel_count)) },
-                        { nmos::caps::format::sample_rate, nmos::make_caps_rational_constraint({ { 48000, 1 } }) },
-                        { nmos::caps::format::sample_depth, nmos::make_caps_integer_constraint({ 16, 24 }) },
-                        { nmos::caps::transport::packet_time, nmos::make_caps_number_constraint({ 1 }) }
-                    })
-                });
-                receiver.data[nmos::fields::version] = receiver.data[nmos::fields::caps][nmos::fields::version] = value(nmos::make_version());
-            }
-            else if (impl::ports::data == port)
-            {
-                receiver = nmos::make_sdianc_data_receiver(receiver_id, device_id, nmos::transports::rtp_mcast, interface_names, model.settings);
-                // add an example constraint set; these should be completed fully!
-                receiver.data[nmos::fields::caps][nmos::fields::constraint_sets] = value_of({
-                    value_of({
-                        { nmos::caps::format::grain_rate, nmos::make_caps_rational_constraint({ frame_rate }) }
-                    })
-                });
-                receiver.data[nmos::fields::version] = receiver.data[nmos::fields::caps][nmos::fields::version] = value(nmos::make_version());
-            }
-            else if (impl::ports::mux == port)
-            {
-                receiver = nmos::make_mux_receiver(receiver_id, device_id, nmos::transports::rtp_mcast, interface_names, model.settings);
-                // add an example constraint set; these should be completed fully!
-                receiver.data[nmos::fields::caps][nmos::fields::constraint_sets] = value_of({
-                    value_of({
-                        { nmos::caps::format::grain_rate, nmos::make_caps_rational_constraint({ frame_rate }) }
-                    })
-                });
-                receiver.data[nmos::fields::version] = receiver.data[nmos::fields::caps][nmos::fields::version] = value(nmos::make_version());
-            }
-            impl::set_label_description(receiver, port, index);
-            impl::insert_group_hint(receiver, port, index);
->>>>>>> d3a8c793
 
         //DPB mods for receiver connection IP constraints
         if (OGC_remote == true)
@@ -841,19 +738,12 @@
             events_state = nmos::make_events_number_state({ source_id, flow_id }, 1, event_type);
         }
 
-<<<<<<< HEAD
         // grain_rate is not set because these events are aperiodic
         auto source = nmos::make_data_source(source_id, device_id, {}, event_type, model.settings);
         impl::set_label(source, port, index);
-=======
-            // grain_rate is not set because these events are aperiodic
-            auto source = nmos::make_data_source(source_id, device_id, {}, event_type, model.settings);
-            impl::set_label_description(source, port, index);
->>>>>>> d3a8c793
 
         auto events_source = nmos::make_events_source(source_id, events_state, events_type);
 
-<<<<<<< HEAD
         auto flow = nmos::make_json_data_flow(flow_id, source_id, device_id, event_type, model.settings);
         impl::set_label(flow, port, index);
 
@@ -861,14 +751,6 @@
         auto sender = nmos::make_sender(sender_id, flow_id, nmos::transports::websocket, device_id, {}, { host_interface.name }, model.settings);
         impl::set_label(sender, port, index);
         impl::insert_group_hint(sender, port, index);
-=======
-            auto flow = nmos::make_json_data_flow(flow_id, source_id, device_id, event_type, model.settings);
-            impl::set_label_description(flow, port, index);
-
-            auto sender = nmos::make_sender(sender_id, flow_id, nmos::transports::websocket, device_id, {}, { host_interface.name }, model.settings);
-            impl::set_label_description(sender, port, index);
-            impl::insert_group_hint(sender, port, index);
->>>>>>> d3a8c793
 
         // initialize this sender enabled, just to enable the IS-07-02 test suite to run immediately
         auto connection_sender = nmos::make_connection_events_websocket_sender(sender_id, device_id, source_id, model.settings);
@@ -925,14 +807,8 @@
         impl::set_label(receiver, port, index);
         impl::insert_group_hint(receiver, port, index);
 
-<<<<<<< HEAD
         auto connection_receiver = nmos::make_connection_events_websocket_receiver(receiver_id, model.settings);
         resolve_auto(receiver, connection_receiver, connection_receiver.data[nmos::fields::endpoint_active][nmos::fields::transport_params]);
-=======
-            auto receiver = nmos::make_data_receiver(receiver_id, device_id, nmos::transports::websocket, { host_interface.name }, nmos::media_types::application_json, { event_type }, model.settings);
-            impl::set_label_description(receiver, port, index);
-            impl::insert_group_hint(receiver, port, index);
->>>>>>> d3a8c793
 
         if (!insert_resource_after(delay_millis, model.node_resources, std::move(receiver), gate)) return;
         if (!insert_resource_after(delay_millis, model.connection_resources, std::move(connection_receiver), gate)) return;
