#ifndef CPPREST_API_ROUTER_H
#define CPPREST_API_ROUTER_H

#include <functional>
#include <list>
#include <unordered_map>
#include "cpprest/http_utils.h"
#include "cpprest/json_utils.h" // hmm, only for names used in using declarations
#include "cpprest/regex_utils.h" // hmm, only for types used in private static functions
#include "cpprest/uri_schemes.h"
#include "detail/private_access.h"

// api_router is an extension to http_listener that uses regexes to define route patterns
namespace web
{
    namespace http
    {
        namespace experimental
        {
            namespace listener
            {
                // a using-directive with the following namespace makes defining routers less verbose
                // using namespace api_router_using_declarations;
                namespace api_router_using_declarations {}

<<<<<<< HEAD
                // platform-specific wildcard address to accept connections for any address
#if defined(_WIN32) && !defined(CPPREST_FORCE_HTTP_LISTENER_ASIO)
                const utility::string_t host_wildcard{ _XPLATSTR("*") }; // "weak wildcard"
#else
                const utility::string_t host_wildcard{ _XPLATSTR("0.0.0.0") };
#endif

                // make an http address to be used to accept connections for the specified address and port
                inline web::uri make_listener_uri(bool secure, const utility::string_t& host_address, int port)
                {
                    return web::uri_builder().set_scheme(web::http_scheme(secure)).set_host(host_address).set_port(port).to_uri();
                }

                // make an http address to be used to accept connections for the specified address and port
                inline web::uri make_listener_uri(const utility::string_t& host_address, int port)
                {
                    return make_listener_uri(false, host_address, port);
                }

                // make an http address to be used to accept connections for the specified port for any address
                inline web::uri make_listener_uri(int port)
                {
                    return make_listener_uri(host_wildcard, port);
                }

=======
>>>>>>> 22cafd16
                typedef std::unordered_map<utility::string_t, utility::string_t> route_parameters;

                // route handlers have access to the request, and a mutable response object, the route path and parameters extracted from it by the matched route pattern;
                // a handler may e.g. reply to the request or initiate asynchronous processing, and returns a flag indicating whether to continue matching routes or not
                typedef std::function<pplx::task<bool>(web::http::http_request, web::http::http_response, const utility::string_t&, const route_parameters&)> route_handler;

                class api_router
                {
                    DETAIL_PRIVATE_ACCESS_DECLARATION
                public:
                    api_router();

                    // allow use as a handler with http_listener
                    void operator()(web::http::http_request req);
                    // allow use as a mounted handler in another api_router
                    pplx::task<bool> operator()(web::http::http_request req, web::http::http_response res, const utility::string_t& route_path, const route_parameters& parameters);

                    // add a method-specific handler to support requests for this route
                    void support(const utility::string_t& route_pattern, const web::http::method& method, route_handler handler);
                    // add a handler to support all other requests for this route (must be added after any method-specific handlers)
                    void support(const utility::string_t& route_pattern, route_handler all_handler);

                    // add a method-specific handler to support requests for this route and sub-routes
                    void mount(const utility::string_t& route_pattern, const web::http::method& method, route_handler handler);
                    // add a handler to support all other requests for this route and sub-routes (must be added after any method-specific handlers)
                    void mount(const utility::string_t& route_pattern, route_handler all_handler);

                    // provide an exception handler for this route and sub-routes (using std::current_exception, etc.)
                    void set_exception_handler(route_handler handler);

                private:
                    enum match_flag_type { match_entire = 0, match_prefix = 1 };
                    typedef std::pair<utility::regex_t, utility::named_sub_matches_t> regex_named_sub_matches_type;
                    struct route { match_flag_type flags; regex_named_sub_matches_type route_pattern; web::http::method method; route_handler handler; };
                    typedef std::list<route> route_handlers;
                    typedef route_handlers::iterator iterator;

                    static utility::string_t get_route_relative_path(const web::http::http_request& req, const utility::string_t& route_path);
                    static pplx::task<bool> call(const route_handler& handler, const route_handler& exception_handler, web::http::http_request req, web::http::http_response res, const utility::string_t& route_path, const route_parameters& parameters);
                    static void handle_method_not_allowed(const route& route, web::http::http_response& res, const utility::string_t& route_path, const route_parameters& parameters);
                    static route_parameters get_parameters(const utility::named_sub_matches_t& parameter_sub_matches, const utility::smatch_t& route_match);
                    static route_parameters insert(route_parameters&& into, const route_parameters& range);
                    static bool route_regex_match(const utility::string_t& path, utility::smatch_t& route_match, const utility::regex_t& route_regex, match_flag_type flags);

                    pplx::task<bool> operator()(web::http::http_request req, web::http::http_response res, const utility::string_t& route_path, const route_parameters& parameters, iterator route);

                    // to allow routes to be added out-of-order, support() and mount() could easily be given overloads that accept and return an iterator (const_iterator in C++11)
                    iterator insert(iterator where, match_flag_type flags, const utility::string_t& route_pattern, const web::http::method& method, route_handler handler);

                    route_handlers routes;
                    route_handler exception_handler;
                };

                // convenient using declarations to make defining routers less verbose
                namespace api_router_using_declarations
                {
                    using utility::string_t;
                    using web::http::experimental::listener::api_router;
                    using web::http::experimental::listener::route_parameters;
                    using web::http::http_request;
                    using web::http::http_response;
                    using web::http::methods;
                    using web::http::set_reply;
                    using web::http::status_codes;
                    using web::json::value;
                    using web::json::value_of;
                }
            }
        }
    }
}

#endif<|MERGE_RESOLUTION|>--- conflicted
+++ resolved
@@ -7,7 +7,6 @@
 #include "cpprest/http_utils.h"
 #include "cpprest/json_utils.h" // hmm, only for names used in using declarations
 #include "cpprest/regex_utils.h" // hmm, only for types used in private static functions
-#include "cpprest/uri_schemes.h"
 #include "detail/private_access.h"
 
 // api_router is an extension to http_listener that uses regexes to define route patterns
@@ -23,34 +22,6 @@
                 // using namespace api_router_using_declarations;
                 namespace api_router_using_declarations {}
 
-<<<<<<< HEAD
-                // platform-specific wildcard address to accept connections for any address
-#if defined(_WIN32) && !defined(CPPREST_FORCE_HTTP_LISTENER_ASIO)
-                const utility::string_t host_wildcard{ _XPLATSTR("*") }; // "weak wildcard"
-#else
-                const utility::string_t host_wildcard{ _XPLATSTR("0.0.0.0") };
-#endif
-
-                // make an http address to be used to accept connections for the specified address and port
-                inline web::uri make_listener_uri(bool secure, const utility::string_t& host_address, int port)
-                {
-                    return web::uri_builder().set_scheme(web::http_scheme(secure)).set_host(host_address).set_port(port).to_uri();
-                }
-
-                // make an http address to be used to accept connections for the specified address and port
-                inline web::uri make_listener_uri(const utility::string_t& host_address, int port)
-                {
-                    return make_listener_uri(false, host_address, port);
-                }
-
-                // make an http address to be used to accept connections for the specified port for any address
-                inline web::uri make_listener_uri(int port)
-                {
-                    return make_listener_uri(host_wildcard, port);
-                }
-
-=======
->>>>>>> 22cafd16
                 typedef std::unordered_map<utility::string_t, utility::string_t> route_parameters;
 
                 // route handlers have access to the request, and a mutable response object, the route path and parameters extracted from it by the matched route pattern;
