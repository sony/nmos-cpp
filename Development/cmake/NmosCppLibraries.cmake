include(CMakeRegexEscape)

string(REGEX REPLACE ${REPLACE_MATCH} ${REPLACE_REPLACE} CMAKE_CURRENT_BINARY_DIR_REPLACE "${CMAKE_CURRENT_BINARY_DIR}")

# detail headers

set(DETAIL_HEADERS
    detail/default_init_allocator.h
    detail/for_each_reversed.h
    detail/pragma_warnings.h
    detail/private_access.h
    )

install(FILES ${DETAIL_HEADERS} DESTINATION ${NMOS_CPP_INSTALL_INCLUDEDIR}/detail)

# slog library

# compile-time control of logging loquacity
# use slog::never_log_severity to strip all logging at compile-time, or slog::max_verbosity for full control at run-time
set(SLOG_LOGGING_SEVERITY slog::max_verbosity CACHE STRING "Compile-time logging level, e.g. between 40 (least verbose, only fatal messages) and -40 (most verbose)")
mark_as_advanced(FORCE SLOG_LOGGING_SEVERITY)

set(SLOG_HEADERS
    slog/all_in_one.h
    )

add_library(slog INTERFACE)

target_compile_definitions(
    slog INTERFACE
    SLOG_STATIC
    SLOG_LOGGING_SEVERITY=${SLOG_LOGGING_SEVERITY}
    )
if(CMAKE_CXX_COMPILER_ID MATCHES GNU)
    if(CMAKE_CXX_COMPILER_VERSION VERSION_LESS 4.8)
        target_compile_definitions(
            slog INTERFACE
            SLOG_DETAIL_NO_REF_QUALIFIERS
            )
    endif()
endif()
target_include_directories(slog INTERFACE
    $<BUILD_INTERFACE:${CMAKE_CURRENT_SOURCE_DIR}>
    $<INSTALL_INTERFACE:${NMOS_CPP_INSTALL_INCLUDEDIR}>
    )

install(FILES ${SLOG_HEADERS} DESTINATION ${NMOS_CPP_INSTALL_INCLUDEDIR}/slog)

list(APPEND NMOS_CPP_TARGETS slog)
add_library(nmos-cpp::slog ALIAS slog)

# mDNS support library

set(MDNS_SOURCES
    mdns/core.cpp
    mdns/dns_sd_impl.cpp
    mdns/service_advertiser_impl.cpp
    mdns/service_discovery_impl.cpp
    )
set(MDNS_HEADERS
    mdns/core.h
    mdns/dns_sd_impl.h
    mdns/service_advertiser.h
    mdns/service_advertiser_impl.h
    mdns/service_discovery.h
    mdns/service_discovery_impl.h
    )

add_library(
    mdns STATIC
    ${MDNS_SOURCES}
    ${MDNS_HEADERS}
    )

source_group("mdns\\Source Files" FILES ${MDNS_SOURCES})
source_group("mdns\\Header Files" FILES ${MDNS_HEADERS})

target_link_libraries(
    mdns PRIVATE
    nmos-cpp::compile-settings
    )
target_link_libraries(
    mdns PUBLIC
    nmos-cpp::slog
    nmos-cpp::cpprestsdk
    nmos-cpp::Boost
    )
# CMake 3.17 is required in order to get the INTERFACE_LINK_OPTIONS
# see https://cmake.org/cmake/help/latest/policy/CMP0099.html
target_link_libraries(
    mdns PRIVATE
    nmos-cpp::DNSSD
    )
target_include_directories(mdns PUBLIC
    $<BUILD_INTERFACE:${CMAKE_CURRENT_SOURCE_DIR}>
    $<INSTALL_INTERFACE:${NMOS_CPP_INSTALL_INCLUDEDIR}>
    )

install(FILES ${MDNS_HEADERS} DESTINATION ${NMOS_CPP_INSTALL_INCLUDEDIR}/mdns)

list(APPEND NMOS_CPP_TARGETS mdns)
add_library(nmos-cpp::mdns ALIAS mdns)

# LLDP support library
if(NMOS_CPP_BUILD_LLDP)
    set(LLDP_SOURCES
        lldp/lldp.cpp
        lldp/lldp_frame.cpp
        lldp/lldp_manager_impl.cpp
        )
    set(LLDP_HEADERS
        lldp/lldp.h
        lldp/lldp_frame.h
        lldp/lldp_manager.h
        )

    add_library(
        lldp STATIC
        ${LLDP_SOURCES}
        ${LLDP_HEADERS}
        )

    source_group("lldp\\Source Files" FILES ${LLDP_SOURCES})
    source_group("lldp\\Header Files" FILES ${LLDP_HEADERS})

    target_link_libraries(
        lldp PRIVATE
        nmos-cpp::compile-settings
        )
    target_link_libraries(
        lldp PUBLIC
        nmos-cpp::slog
        nmos-cpp::cpprestsdk
        )
    target_link_libraries(
        lldp PRIVATE
        nmos-cpp::PCAP
        nmos-cpp::Boost
        )
    target_include_directories(lldp PUBLIC
        $<BUILD_INTERFACE:${CMAKE_CURRENT_SOURCE_DIR}>
        $<INSTALL_INTERFACE:${NMOS_CPP_INSTALL_INCLUDEDIR}>
        )
    target_compile_definitions(
        lldp INTERFACE
        HAVE_LLDP
        )

    install(FILES ${LLDP_HEADERS} DESTINATION ${NMOS_CPP_INSTALL_INCLUDEDIR}/lldp)

    list(APPEND NMOS_CPP_TARGETS lldp)
    add_library(nmos-cpp::lldp ALIAS lldp)
endif()

# nmos_is04_schemas library

set(NMOS_IS04_SCHEMAS_HEADERS
    nmos/is04_schemas/is04_schemas.h
    )

set(NMOS_IS04_V1_3_TAG v1.3.x)
set(NMOS_IS04_V1_2_TAG v1.2.x)
set(NMOS_IS04_V1_1_TAG v1.1.x)
set(NMOS_IS04_V1_0_TAG v1.0.x)

set(NMOS_IS04_V1_3_SCHEMAS_JSON
    third_party/is-04/${NMOS_IS04_V1_3_TAG}/APIs/schemas/clock_internal.json
    third_party/is-04/${NMOS_IS04_V1_3_TAG}/APIs/schemas/clock_ptp.json
    third_party/is-04/${NMOS_IS04_V1_3_TAG}/APIs/schemas/device.json
    third_party/is-04/${NMOS_IS04_V1_3_TAG}/APIs/schemas/devices.json
    third_party/is-04/${NMOS_IS04_V1_3_TAG}/APIs/schemas/error.json
    third_party/is-04/${NMOS_IS04_V1_3_TAG}/APIs/schemas/flow.json
    third_party/is-04/${NMOS_IS04_V1_3_TAG}/APIs/schemas/flows.json
    third_party/is-04/${NMOS_IS04_V1_3_TAG}/APIs/schemas/flow_audio.json
    third_party/is-04/${NMOS_IS04_V1_3_TAG}/APIs/schemas/flow_audio_coded.json
    third_party/is-04/${NMOS_IS04_V1_3_TAG}/APIs/schemas/flow_audio_raw.json
    third_party/is-04/${NMOS_IS04_V1_3_TAG}/APIs/schemas/flow_core.json
    third_party/is-04/${NMOS_IS04_V1_3_TAG}/APIs/schemas/flow_data.json
    third_party/is-04/${NMOS_IS04_V1_3_TAG}/APIs/schemas/flow_json_data.json
    third_party/is-04/${NMOS_IS04_V1_3_TAG}/APIs/schemas/flow_mux.json
    third_party/is-04/${NMOS_IS04_V1_3_TAG}/APIs/schemas/flow_sdianc_data.json
    third_party/is-04/${NMOS_IS04_V1_3_TAG}/APIs/schemas/flow_video.json
    third_party/is-04/${NMOS_IS04_V1_3_TAG}/APIs/schemas/flow_video_coded.json
    third_party/is-04/${NMOS_IS04_V1_3_TAG}/APIs/schemas/flow_video_raw.json
    third_party/is-04/${NMOS_IS04_V1_3_TAG}/APIs/schemas/node.json
    third_party/is-04/${NMOS_IS04_V1_3_TAG}/APIs/schemas/nodeapi-base.json
    third_party/is-04/${NMOS_IS04_V1_3_TAG}/APIs/schemas/nodeapi-receiver-target.json
    third_party/is-04/${NMOS_IS04_V1_3_TAG}/APIs/schemas/nodes.json
    third_party/is-04/${NMOS_IS04_V1_3_TAG}/APIs/schemas/queryapi-base.json
    third_party/is-04/${NMOS_IS04_V1_3_TAG}/APIs/schemas/queryapi-subscription-response.json
    third_party/is-04/${NMOS_IS04_V1_3_TAG}/APIs/schemas/queryapi-subscriptions-post-request.json
    third_party/is-04/${NMOS_IS04_V1_3_TAG}/APIs/schemas/queryapi-subscriptions-response.json
    third_party/is-04/${NMOS_IS04_V1_3_TAG}/APIs/schemas/queryapi-subscriptions-websocket.json
    third_party/is-04/${NMOS_IS04_V1_3_TAG}/APIs/schemas/receiver.json
    third_party/is-04/${NMOS_IS04_V1_3_TAG}/APIs/schemas/receivers.json
    third_party/is-04/${NMOS_IS04_V1_3_TAG}/APIs/schemas/receiver_audio.json
    third_party/is-04/${NMOS_IS04_V1_3_TAG}/APIs/schemas/receiver_core.json
    third_party/is-04/${NMOS_IS04_V1_3_TAG}/APIs/schemas/receiver_data.json
    third_party/is-04/${NMOS_IS04_V1_3_TAG}/APIs/schemas/receiver_mux.json
    third_party/is-04/${NMOS_IS04_V1_3_TAG}/APIs/schemas/receiver_video.json
    third_party/is-04/${NMOS_IS04_V1_3_TAG}/APIs/schemas/registrationapi-base.json
    third_party/is-04/${NMOS_IS04_V1_3_TAG}/APIs/schemas/registrationapi-health-response.json
    third_party/is-04/${NMOS_IS04_V1_3_TAG}/APIs/schemas/registrationapi-resource-post-request.json
    third_party/is-04/${NMOS_IS04_V1_3_TAG}/APIs/schemas/registrationapi-resource-response.json
    third_party/is-04/${NMOS_IS04_V1_3_TAG}/APIs/schemas/resource_core.json
    third_party/is-04/${NMOS_IS04_V1_3_TAG}/APIs/schemas/sender.json
    third_party/is-04/${NMOS_IS04_V1_3_TAG}/APIs/schemas/senders.json
    third_party/is-04/${NMOS_IS04_V1_3_TAG}/APIs/schemas/source.json
    third_party/is-04/${NMOS_IS04_V1_3_TAG}/APIs/schemas/sources.json
    third_party/is-04/${NMOS_IS04_V1_3_TAG}/APIs/schemas/source_audio.json
    third_party/is-04/${NMOS_IS04_V1_3_TAG}/APIs/schemas/source_core.json
    third_party/is-04/${NMOS_IS04_V1_3_TAG}/APIs/schemas/source_data.json
    third_party/is-04/${NMOS_IS04_V1_3_TAG}/APIs/schemas/source_generic.json
    )

set(NMOS_IS04_V1_2_SCHEMAS_JSON
    third_party/is-04/${NMOS_IS04_V1_2_TAG}/APIs/schemas/clock_internal.json
    third_party/is-04/${NMOS_IS04_V1_2_TAG}/APIs/schemas/clock_ptp.json
    third_party/is-04/${NMOS_IS04_V1_2_TAG}/APIs/schemas/device.json
    third_party/is-04/${NMOS_IS04_V1_2_TAG}/APIs/schemas/devices.json
    third_party/is-04/${NMOS_IS04_V1_2_TAG}/APIs/schemas/error.json
    third_party/is-04/${NMOS_IS04_V1_2_TAG}/APIs/schemas/flow.json
    third_party/is-04/${NMOS_IS04_V1_2_TAG}/APIs/schemas/flows.json
    third_party/is-04/${NMOS_IS04_V1_2_TAG}/APIs/schemas/flow_audio.json
    third_party/is-04/${NMOS_IS04_V1_2_TAG}/APIs/schemas/flow_audio_coded.json
    third_party/is-04/${NMOS_IS04_V1_2_TAG}/APIs/schemas/flow_audio_raw.json
    third_party/is-04/${NMOS_IS04_V1_2_TAG}/APIs/schemas/flow_core.json
    third_party/is-04/${NMOS_IS04_V1_2_TAG}/APIs/schemas/flow_data.json
    third_party/is-04/${NMOS_IS04_V1_2_TAG}/APIs/schemas/flow_mux.json
    third_party/is-04/${NMOS_IS04_V1_2_TAG}/APIs/schemas/flow_sdianc_data.json
    third_party/is-04/${NMOS_IS04_V1_2_TAG}/APIs/schemas/flow_video.json
    third_party/is-04/${NMOS_IS04_V1_2_TAG}/APIs/schemas/flow_video_coded.json
    third_party/is-04/${NMOS_IS04_V1_2_TAG}/APIs/schemas/flow_video_raw.json
    third_party/is-04/${NMOS_IS04_V1_2_TAG}/APIs/schemas/node.json
    third_party/is-04/${NMOS_IS04_V1_2_TAG}/APIs/schemas/nodeapi-base.json
    third_party/is-04/${NMOS_IS04_V1_2_TAG}/APIs/schemas/nodeapi-receiver-target.json
    third_party/is-04/${NMOS_IS04_V1_2_TAG}/APIs/schemas/nodes.json
    third_party/is-04/${NMOS_IS04_V1_2_TAG}/APIs/schemas/queryapi-base.json
    third_party/is-04/${NMOS_IS04_V1_2_TAG}/APIs/schemas/queryapi-subscription-response.json
    third_party/is-04/${NMOS_IS04_V1_2_TAG}/APIs/schemas/queryapi-subscriptions-post-request.json
    third_party/is-04/${NMOS_IS04_V1_2_TAG}/APIs/schemas/queryapi-subscriptions-response.json
    third_party/is-04/${NMOS_IS04_V1_2_TAG}/APIs/schemas/queryapi-subscriptions-websocket.json
    third_party/is-04/${NMOS_IS04_V1_2_TAG}/APIs/schemas/receiver.json
    third_party/is-04/${NMOS_IS04_V1_2_TAG}/APIs/schemas/receivers.json
    third_party/is-04/${NMOS_IS04_V1_2_TAG}/APIs/schemas/receiver_audio.json
    third_party/is-04/${NMOS_IS04_V1_2_TAG}/APIs/schemas/receiver_core.json
    third_party/is-04/${NMOS_IS04_V1_2_TAG}/APIs/schemas/receiver_data.json
    third_party/is-04/${NMOS_IS04_V1_2_TAG}/APIs/schemas/receiver_mux.json
    third_party/is-04/${NMOS_IS04_V1_2_TAG}/APIs/schemas/receiver_video.json
    third_party/is-04/${NMOS_IS04_V1_2_TAG}/APIs/schemas/registrationapi-base.json
    third_party/is-04/${NMOS_IS04_V1_2_TAG}/APIs/schemas/registrationapi-health-response.json
    third_party/is-04/${NMOS_IS04_V1_2_TAG}/APIs/schemas/registrationapi-resource-post-request.json
    third_party/is-04/${NMOS_IS04_V1_2_TAG}/APIs/schemas/registrationapi-resource-response.json
    third_party/is-04/${NMOS_IS04_V1_2_TAG}/APIs/schemas/resource_core.json
    third_party/is-04/${NMOS_IS04_V1_2_TAG}/APIs/schemas/sender.json
    third_party/is-04/${NMOS_IS04_V1_2_TAG}/APIs/schemas/senders.json
    third_party/is-04/${NMOS_IS04_V1_2_TAG}/APIs/schemas/source.json
    third_party/is-04/${NMOS_IS04_V1_2_TAG}/APIs/schemas/sources.json
    third_party/is-04/${NMOS_IS04_V1_2_TAG}/APIs/schemas/source_audio.json
    third_party/is-04/${NMOS_IS04_V1_2_TAG}/APIs/schemas/source_core.json
    third_party/is-04/${NMOS_IS04_V1_2_TAG}/APIs/schemas/source_generic.json
    )

set(NMOS_IS04_V1_1_SCHEMAS_JSON
    third_party/is-04/${NMOS_IS04_V1_1_TAG}/APIs/schemas/clock_internal.json
    third_party/is-04/${NMOS_IS04_V1_1_TAG}/APIs/schemas/clock_ptp.json
    third_party/is-04/${NMOS_IS04_V1_1_TAG}/APIs/schemas/device.json
    third_party/is-04/${NMOS_IS04_V1_1_TAG}/APIs/schemas/devices.json
    third_party/is-04/${NMOS_IS04_V1_1_TAG}/APIs/schemas/error.json
    third_party/is-04/${NMOS_IS04_V1_1_TAG}/APIs/schemas/flow.json
    third_party/is-04/${NMOS_IS04_V1_1_TAG}/APIs/schemas/flows.json
    third_party/is-04/${NMOS_IS04_V1_1_TAG}/APIs/schemas/flow_audio.json
    third_party/is-04/${NMOS_IS04_V1_1_TAG}/APIs/schemas/flow_audio_coded.json
    third_party/is-04/${NMOS_IS04_V1_1_TAG}/APIs/schemas/flow_audio_raw.json
    third_party/is-04/${NMOS_IS04_V1_1_TAG}/APIs/schemas/flow_core.json
    third_party/is-04/${NMOS_IS04_V1_1_TAG}/APIs/schemas/flow_data.json
    third_party/is-04/${NMOS_IS04_V1_1_TAG}/APIs/schemas/flow_mux.json
    third_party/is-04/${NMOS_IS04_V1_1_TAG}/APIs/schemas/flow_sdianc_data.json
    third_party/is-04/${NMOS_IS04_V1_1_TAG}/APIs/schemas/flow_video.json
    third_party/is-04/${NMOS_IS04_V1_1_TAG}/APIs/schemas/flow_video_coded.json
    third_party/is-04/${NMOS_IS04_V1_1_TAG}/APIs/schemas/flow_video_raw.json
    third_party/is-04/${NMOS_IS04_V1_1_TAG}/APIs/schemas/node.json
    third_party/is-04/${NMOS_IS04_V1_1_TAG}/APIs/schemas/nodeapi-base.json
    third_party/is-04/${NMOS_IS04_V1_1_TAG}/APIs/schemas/nodeapi-receiver-target.json
    third_party/is-04/${NMOS_IS04_V1_1_TAG}/APIs/schemas/nodes.json
    third_party/is-04/${NMOS_IS04_V1_1_TAG}/APIs/schemas/queryapi-base.json
    third_party/is-04/${NMOS_IS04_V1_1_TAG}/APIs/schemas/queryapi-subscription-response.json
    third_party/is-04/${NMOS_IS04_V1_1_TAG}/APIs/schemas/queryapi-subscriptions-post-request.json
    third_party/is-04/${NMOS_IS04_V1_1_TAG}/APIs/schemas/queryapi-subscriptions-response.json
    third_party/is-04/${NMOS_IS04_V1_1_TAG}/APIs/schemas/queryapi-subscriptions-websocket.json
    third_party/is-04/${NMOS_IS04_V1_1_TAG}/APIs/schemas/receiver.json
    third_party/is-04/${NMOS_IS04_V1_1_TAG}/APIs/schemas/receivers.json
    third_party/is-04/${NMOS_IS04_V1_1_TAG}/APIs/schemas/receiver_audio.json
    third_party/is-04/${NMOS_IS04_V1_1_TAG}/APIs/schemas/receiver_core.json
    third_party/is-04/${NMOS_IS04_V1_1_TAG}/APIs/schemas/receiver_data.json
    third_party/is-04/${NMOS_IS04_V1_1_TAG}/APIs/schemas/receiver_mux.json
    third_party/is-04/${NMOS_IS04_V1_1_TAG}/APIs/schemas/receiver_video.json
    third_party/is-04/${NMOS_IS04_V1_1_TAG}/APIs/schemas/registrationapi-base.json
    third_party/is-04/${NMOS_IS04_V1_1_TAG}/APIs/schemas/registrationapi-health-response.json
    third_party/is-04/${NMOS_IS04_V1_1_TAG}/APIs/schemas/registrationapi-resource-post-request.json
    third_party/is-04/${NMOS_IS04_V1_1_TAG}/APIs/schemas/registrationapi-resource-response.json
    third_party/is-04/${NMOS_IS04_V1_1_TAG}/APIs/schemas/resource_core.json
    third_party/is-04/${NMOS_IS04_V1_1_TAG}/APIs/schemas/sender.json
    third_party/is-04/${NMOS_IS04_V1_1_TAG}/APIs/schemas/senders.json
    third_party/is-04/${NMOS_IS04_V1_1_TAG}/APIs/schemas/source.json
    third_party/is-04/${NMOS_IS04_V1_1_TAG}/APIs/schemas/sources.json
    third_party/is-04/${NMOS_IS04_V1_1_TAG}/APIs/schemas/source_audio.json
    third_party/is-04/${NMOS_IS04_V1_1_TAG}/APIs/schemas/source_core.json
    third_party/is-04/${NMOS_IS04_V1_1_TAG}/APIs/schemas/source_generic.json
    )

set(NMOS_IS04_V1_0_SCHEMAS_JSON
    third_party/is-04/${NMOS_IS04_V1_0_TAG}/APIs/schemas/device.json
    third_party/is-04/${NMOS_IS04_V1_0_TAG}/APIs/schemas/devices.json
    third_party/is-04/${NMOS_IS04_V1_0_TAG}/APIs/schemas/error.json
    third_party/is-04/${NMOS_IS04_V1_0_TAG}/APIs/schemas/flow.json
    third_party/is-04/${NMOS_IS04_V1_0_TAG}/APIs/schemas/flows.json
    third_party/is-04/${NMOS_IS04_V1_0_TAG}/APIs/schemas/node.json
    third_party/is-04/${NMOS_IS04_V1_0_TAG}/APIs/schemas/nodeapi-base.json
    third_party/is-04/${NMOS_IS04_V1_0_TAG}/APIs/schemas/nodeapi-receiver-target.json
    third_party/is-04/${NMOS_IS04_V1_0_TAG}/APIs/schemas/nodes.json
    third_party/is-04/${NMOS_IS04_V1_0_TAG}/APIs/schemas/queryapi-base.json
    third_party/is-04/${NMOS_IS04_V1_0_TAG}/APIs/schemas/queryapi-subscription-response.json
    third_party/is-04/${NMOS_IS04_V1_0_TAG}/APIs/schemas/queryapi-subscriptions-response.json
    third_party/is-04/${NMOS_IS04_V1_0_TAG}/APIs/schemas/queryapi-v1.0-subscriptions-post-request.json
    third_party/is-04/${NMOS_IS04_V1_0_TAG}/APIs/schemas/queryapi-v1.0-subscriptions-websocket.json
    third_party/is-04/${NMOS_IS04_V1_0_TAG}/APIs/schemas/receiver.json
    third_party/is-04/${NMOS_IS04_V1_0_TAG}/APIs/schemas/receivers.json
    third_party/is-04/${NMOS_IS04_V1_0_TAG}/APIs/schemas/registrationapi-base.json
    third_party/is-04/${NMOS_IS04_V1_0_TAG}/APIs/schemas/registrationapi-health-response.json
    third_party/is-04/${NMOS_IS04_V1_0_TAG}/APIs/schemas/registrationapi-resource-response.json
    third_party/is-04/${NMOS_IS04_V1_0_TAG}/APIs/schemas/registrationapi-v1.0-resource-post-request.json
    third_party/is-04/${NMOS_IS04_V1_0_TAG}/APIs/schemas/sender-target.json
    third_party/is-04/${NMOS_IS04_V1_0_TAG}/APIs/schemas/sender.json
    third_party/is-04/${NMOS_IS04_V1_0_TAG}/APIs/schemas/senders.json
    third_party/is-04/${NMOS_IS04_V1_0_TAG}/APIs/schemas/source.json
    third_party/is-04/${NMOS_IS04_V1_0_TAG}/APIs/schemas/sources.json
    )

set(NMOS_IS04_SCHEMAS_JSON_MATCH "third_party/is-04/([^/]+)/APIs/schemas/([^;]+)\\.json")
set(NMOS_IS04_SCHEMAS_SOURCE_REPLACE "${CMAKE_CURRENT_BINARY_DIR_REPLACE}/nmos/is04_schemas/\\1/\\2.cpp")
string(REGEX REPLACE "${NMOS_IS04_SCHEMAS_JSON_MATCH}(;|$)" "${NMOS_IS04_SCHEMAS_SOURCE_REPLACE}\\3" NMOS_IS04_V1_3_SCHEMAS_SOURCES "${NMOS_IS04_V1_3_SCHEMAS_JSON}")
string(REGEX REPLACE "${NMOS_IS04_SCHEMAS_JSON_MATCH}(;|$)" "${NMOS_IS04_SCHEMAS_SOURCE_REPLACE}\\3" NMOS_IS04_V1_2_SCHEMAS_SOURCES "${NMOS_IS04_V1_2_SCHEMAS_JSON}")
string(REGEX REPLACE "${NMOS_IS04_SCHEMAS_JSON_MATCH}(;|$)" "${NMOS_IS04_SCHEMAS_SOURCE_REPLACE}\\3" NMOS_IS04_V1_1_SCHEMAS_SOURCES "${NMOS_IS04_V1_1_SCHEMAS_JSON}")
string(REGEX REPLACE "${NMOS_IS04_SCHEMAS_JSON_MATCH}(;|$)" "${NMOS_IS04_SCHEMAS_SOURCE_REPLACE}\\3" NMOS_IS04_V1_0_SCHEMAS_SOURCES "${NMOS_IS04_V1_0_SCHEMAS_JSON}")

foreach(JSON ${NMOS_IS04_V1_3_SCHEMAS_JSON} ${NMOS_IS04_V1_2_SCHEMAS_JSON} ${NMOS_IS04_V1_1_SCHEMAS_JSON} ${NMOS_IS04_V1_0_SCHEMAS_JSON})
    string(REGEX REPLACE "${NMOS_IS04_SCHEMAS_JSON_MATCH}" "${NMOS_IS04_SCHEMAS_SOURCE_REPLACE}" SOURCE "${JSON}")
    string(REGEX REPLACE "${NMOS_IS04_SCHEMAS_JSON_MATCH}" "\\1" NS "${JSON}")
    string(REGEX REPLACE "${NMOS_IS04_SCHEMAS_JSON_MATCH}" "\\2" VAR "${JSON}")
    string(MAKE_C_IDENTIFIER "${NS}" NS)
    string(MAKE_C_IDENTIFIER "${VAR}" VAR)

    file(WRITE "${SOURCE}.in" "\
// Auto-generated from: ${JSON}\n\
\n\
namespace nmos\n\
{\n\
    namespace is04_schemas\n\
    {\n\
        namespace ${NS}\n\
        {\n\
            const char* ${VAR} = R\"-auto-generated-(")

    file(READ "${JSON}" RAW)
    file(APPEND "${SOURCE}.in" "${RAW}")

    file(APPEND "${SOURCE}.in" ")-auto-generated-\";\n\
        }\n\
    }\n\
}\n")

    configure_file("${SOURCE}.in" "${SOURCE}" COPYONLY)
endforeach()

add_library(
    nmos_is04_schemas STATIC
    ${NMOS_IS04_SCHEMAS_HEADERS}
    ${NMOS_IS04_V1_3_SCHEMAS_SOURCES}
    ${NMOS_IS04_V1_2_SCHEMAS_SOURCES}
    ${NMOS_IS04_V1_1_SCHEMAS_SOURCES}
    ${NMOS_IS04_V1_0_SCHEMAS_SOURCES}
    )

source_group("nmos\\is04_schemas\\Header Files" FILES ${NMOS_IS04_SCHEMAS_HEADERS})
source_group("nmos\\is04_schemas\\${NMOS_IS04_V1_3_TAG}\\Source Files" FILES ${NMOS_IS04_V1_3_SCHEMAS_SOURCES})
source_group("nmos\\is04_schemas\\${NMOS_IS04_V1_2_TAG}\\Source Files" FILES ${NMOS_IS04_V1_2_SCHEMAS_SOURCES})
source_group("nmos\\is04_schemas\\${NMOS_IS04_V1_1_TAG}\\Source Files" FILES ${NMOS_IS04_V1_1_SCHEMAS_SOURCES})
source_group("nmos\\is04_schemas\\${NMOS_IS04_V1_0_TAG}\\Source Files" FILES ${NMOS_IS04_V1_0_SCHEMAS_SOURCES})

target_link_libraries(
    nmos_is04_schemas PRIVATE
    nmos-cpp::compile-settings
    )
target_include_directories(nmos_is04_schemas PUBLIC
    $<BUILD_INTERFACE:${CMAKE_CURRENT_SOURCE_DIR}>
    $<INSTALL_INTERFACE:${NMOS_CPP_INSTALL_INCLUDEDIR}>
    )

list(APPEND NMOS_CPP_TARGETS nmos_is04_schemas)
add_library(nmos-cpp::nmos_is04_schemas ALIAS nmos_is04_schemas)

# nmos_is05_schemas library

set(NMOS_IS05_SCHEMAS_HEADERS
    nmos/is05_schemas/is05_schemas.h
    )

set(NMOS_IS05_V1_1_TAG v1.1.x)
set(NMOS_IS05_V1_0_TAG v1.0.x)

set(NMOS_IS05_V1_1_SCHEMAS_JSON
    third_party/is-05/${NMOS_IS05_V1_1_TAG}/APIs/schemas/activation-response-schema.json
    third_party/is-05/${NMOS_IS05_V1_1_TAG}/APIs/schemas/activation-schema.json
    third_party/is-05/${NMOS_IS05_V1_1_TAG}/APIs/schemas/bulk-receiver-post-schema.json
    third_party/is-05/${NMOS_IS05_V1_1_TAG}/APIs/schemas/bulk-response-schema.json
    third_party/is-05/${NMOS_IS05_V1_1_TAG}/APIs/schemas/bulk-sender-post-schema.json
    third_party/is-05/${NMOS_IS05_V1_1_TAG}/APIs/schemas/connectionapi-base.json
    third_party/is-05/${NMOS_IS05_V1_1_TAG}/APIs/schemas/connectionapi-bulk.json
    third_party/is-05/${NMOS_IS05_V1_1_TAG}/APIs/schemas/connectionapi-receiver.json
    third_party/is-05/${NMOS_IS05_V1_1_TAG}/APIs/schemas/connectionapi-sender.json
    third_party/is-05/${NMOS_IS05_V1_1_TAG}/APIs/schemas/connectionapi-single.json
    third_party/is-05/${NMOS_IS05_V1_1_TAG}/APIs/schemas/constraint-schema.json
    third_party/is-05/${NMOS_IS05_V1_1_TAG}/APIs/schemas/constraints-schema-mqtt.json
    third_party/is-05/${NMOS_IS05_V1_1_TAG}/APIs/schemas/constraints-schema-rtp.json
    third_party/is-05/${NMOS_IS05_V1_1_TAG}/APIs/schemas/constraints-schema-websocket.json
    third_party/is-05/${NMOS_IS05_V1_1_TAG}/APIs/schemas/constraints-schema.json
    third_party/is-05/${NMOS_IS05_V1_1_TAG}/APIs/schemas/error.json
    third_party/is-05/${NMOS_IS05_V1_1_TAG}/APIs/schemas/receiver_transport_params.json
    third_party/is-05/${NMOS_IS05_V1_1_TAG}/APIs/schemas/receiver_transport_params_dash.json
    third_party/is-05/${NMOS_IS05_V1_1_TAG}/APIs/schemas/receiver_transport_params_ext.json
    third_party/is-05/${NMOS_IS05_V1_1_TAG}/APIs/schemas/receiver_transport_params_mqtt.json
    third_party/is-05/${NMOS_IS05_V1_1_TAG}/APIs/schemas/receiver_transport_params_rtp.json
    third_party/is-05/${NMOS_IS05_V1_1_TAG}/APIs/schemas/receiver_transport_params_websocket.json
    third_party/is-05/${NMOS_IS05_V1_1_TAG}/APIs/schemas/receiver-response-schema.json
    third_party/is-05/${NMOS_IS05_V1_1_TAG}/APIs/schemas/receiver-stage-schema.json
    third_party/is-05/${NMOS_IS05_V1_1_TAG}/APIs/schemas/receiver-transport-file.json
    third_party/is-05/${NMOS_IS05_V1_1_TAG}/APIs/schemas/sender_transport_params.json
    third_party/is-05/${NMOS_IS05_V1_1_TAG}/APIs/schemas/sender_transport_params_dash.json
    third_party/is-05/${NMOS_IS05_V1_1_TAG}/APIs/schemas/sender_transport_params_ext.json
    third_party/is-05/${NMOS_IS05_V1_1_TAG}/APIs/schemas/sender_transport_params_mqtt.json
    third_party/is-05/${NMOS_IS05_V1_1_TAG}/APIs/schemas/sender_transport_params_rtp.json
    third_party/is-05/${NMOS_IS05_V1_1_TAG}/APIs/schemas/sender_transport_params_websocket.json
    third_party/is-05/${NMOS_IS05_V1_1_TAG}/APIs/schemas/sender-receiver-base.json
    third_party/is-05/${NMOS_IS05_V1_1_TAG}/APIs/schemas/sender-response-schema.json
    third_party/is-05/${NMOS_IS05_V1_1_TAG}/APIs/schemas/sender-stage-schema.json
    third_party/is-05/${NMOS_IS05_V1_1_TAG}/APIs/schemas/transporttype-response-schema.json
    )

set(NMOS_IS05_V1_0_SCHEMAS_JSON
    third_party/is-05/${NMOS_IS05_V1_0_TAG}/APIs/schemas/connectionapi-base.json
    third_party/is-05/${NMOS_IS05_V1_0_TAG}/APIs/schemas/connectionapi-bulk.json
    third_party/is-05/${NMOS_IS05_V1_0_TAG}/APIs/schemas/connectionapi-receiver.json
    third_party/is-05/${NMOS_IS05_V1_0_TAG}/APIs/schemas/connectionapi-sender.json
    third_party/is-05/${NMOS_IS05_V1_0_TAG}/APIs/schemas/connectionapi-single.json
    third_party/is-05/${NMOS_IS05_V1_0_TAG}/APIs/schemas/error.json
    third_party/is-05/${NMOS_IS05_V1_0_TAG}/APIs/schemas/v1.0_receiver_transport_params_dash.json
    third_party/is-05/${NMOS_IS05_V1_0_TAG}/APIs/schemas/v1.0_receiver_transport_params_rtp.json
    third_party/is-05/${NMOS_IS05_V1_0_TAG}/APIs/schemas/v1.0_sender_transport_params_dash.json
    third_party/is-05/${NMOS_IS05_V1_0_TAG}/APIs/schemas/v1.0_sender_transport_params_rtp.json
    third_party/is-05/${NMOS_IS05_V1_0_TAG}/APIs/schemas/v1.0-activation-response-schema.json
    third_party/is-05/${NMOS_IS05_V1_0_TAG}/APIs/schemas/v1.0-activation-schema.json
    third_party/is-05/${NMOS_IS05_V1_0_TAG}/APIs/schemas/v1.0-bulk-receiver-post-schema.json
    third_party/is-05/${NMOS_IS05_V1_0_TAG}/APIs/schemas/v1.0-bulk-response-schema.json
    third_party/is-05/${NMOS_IS05_V1_0_TAG}/APIs/schemas/v1.0-bulk-sender-post-schema.json
    third_party/is-05/${NMOS_IS05_V1_0_TAG}/APIs/schemas/v1.0-constraints-schema.json
    third_party/is-05/${NMOS_IS05_V1_0_TAG}/APIs/schemas/v1.0-receiver-response-schema.json
    third_party/is-05/${NMOS_IS05_V1_0_TAG}/APIs/schemas/v1.0-receiver-stage-schema.json
    third_party/is-05/${NMOS_IS05_V1_0_TAG}/APIs/schemas/sender-receiver-base.json
    third_party/is-05/${NMOS_IS05_V1_0_TAG}/APIs/schemas/v1.0-sender-response-schema.json
    third_party/is-05/${NMOS_IS05_V1_0_TAG}/APIs/schemas/v1.0-sender-stage-schema.json
    )

set(NMOS_IS05_SCHEMAS_JSON_MATCH "third_party/is-05/([^/]+)/APIs/schemas/([^;]+)\\.json")
set(NMOS_IS05_SCHEMAS_SOURCE_REPLACE "${CMAKE_CURRENT_BINARY_DIR_REPLACE}/nmos/is05_schemas/\\1/\\2.cpp")
string(REGEX REPLACE "${NMOS_IS05_SCHEMAS_JSON_MATCH}(;|$)" "${NMOS_IS05_SCHEMAS_SOURCE_REPLACE}\\3" NMOS_IS05_V1_1_SCHEMAS_SOURCES "${NMOS_IS05_V1_1_SCHEMAS_JSON}")
string(REGEX REPLACE "${NMOS_IS05_SCHEMAS_JSON_MATCH}(;|$)" "${NMOS_IS05_SCHEMAS_SOURCE_REPLACE}\\3" NMOS_IS05_V1_0_SCHEMAS_SOURCES "${NMOS_IS05_V1_0_SCHEMAS_JSON}")

foreach(JSON ${NMOS_IS05_V1_1_SCHEMAS_JSON} ${NMOS_IS05_V1_0_SCHEMAS_JSON})
    string(REGEX REPLACE "${NMOS_IS05_SCHEMAS_JSON_MATCH}" "${NMOS_IS05_SCHEMAS_SOURCE_REPLACE}" SOURCE "${JSON}")
    string(REGEX REPLACE "${NMOS_IS05_SCHEMAS_JSON_MATCH}" "\\1" NS "${JSON}")
    string(REGEX REPLACE "${NMOS_IS05_SCHEMAS_JSON_MATCH}" "\\2" VAR "${JSON}")
    string(MAKE_C_IDENTIFIER "${NS}" NS)
    string(MAKE_C_IDENTIFIER "${VAR}" VAR)

    file(WRITE "${SOURCE}.in" "\
// Auto-generated from: ${JSON}\n\
\n\
namespace nmos\n\
{\n\
    namespace is05_schemas\n\
    {\n\
        namespace ${NS}\n\
        {\n\
            const char* ${VAR} = R\"-auto-generated-(")

    file(READ "${JSON}" RAW)
    file(APPEND "${SOURCE}.in" "${RAW}")

    file(APPEND "${SOURCE}.in" ")-auto-generated-\";\n\
        }\n\
    }\n\
}\n")

    configure_file("${SOURCE}.in" "${SOURCE}" COPYONLY)
endforeach()

add_library(
    nmos_is05_schemas STATIC
    ${NMOS_IS05_SCHEMAS_HEADERS}
    ${NMOS_IS05_V1_1_SCHEMAS_SOURCES}
    ${NMOS_IS05_V1_0_SCHEMAS_SOURCES}
    )

source_group("nmos\\is05_schemas\\Header Files" FILES ${NMOS_IS05_SCHEMAS_HEADERS})
source_group("nmos\\is05_schemas\\${NMOS_IS05_V1_1_TAG}\\Source Files" FILES ${NMOS_IS05_V1_1_SCHEMAS_SOURCES})
source_group("nmos\\is05_schemas\\${NMOS_IS05_V1_0_TAG}\\Source Files" FILES ${NMOS_IS05_V1_0_SCHEMAS_SOURCES})

target_link_libraries(
    nmos_is05_schemas PRIVATE
    nmos-cpp::compile-settings
    )
target_include_directories(nmos_is05_schemas PUBLIC
    $<BUILD_INTERFACE:${CMAKE_CURRENT_SOURCE_DIR}>
    $<INSTALL_INTERFACE:${NMOS_CPP_INSTALL_INCLUDEDIR}>
    )

list(APPEND NMOS_CPP_TARGETS nmos_is05_schemas)
add_library(nmos-cpp::nmos_is05_schemas ALIAS nmos_is05_schemas)

# nmos_is08_schemas library

set(NMOS_IS08_SCHEMAS_HEADERS
    nmos/is08_schemas/is08_schemas.h
    )

set(NMOS_IS08_V1_0_TAG v1.0.x)

set(NMOS_IS08_V1_0_SCHEMAS_JSON
    third_party/is-08/${NMOS_IS08_V1_0_TAG}/APIs/schemas/activation-response-schema.json
    third_party/is-08/${NMOS_IS08_V1_0_TAG}/APIs/schemas/activation-schema.json
    third_party/is-08/${NMOS_IS08_V1_0_TAG}/APIs/schemas/base-schema.json
    third_party/is-08/${NMOS_IS08_V1_0_TAG}/APIs/schemas/error.json
    third_party/is-08/${NMOS_IS08_V1_0_TAG}/APIs/schemas/input-base-schema.json
    third_party/is-08/${NMOS_IS08_V1_0_TAG}/APIs/schemas/input-caps-response-schema.json
    third_party/is-08/${NMOS_IS08_V1_0_TAG}/APIs/schemas/input-channels-response-schema.json
    third_party/is-08/${NMOS_IS08_V1_0_TAG}/APIs/schemas/input-parent-response-schema.json
    third_party/is-08/${NMOS_IS08_V1_0_TAG}/APIs/schemas/input-properties-schema.json
    third_party/is-08/${NMOS_IS08_V1_0_TAG}/APIs/schemas/inputs-outputs-base-schema.json
    third_party/is-08/${NMOS_IS08_V1_0_TAG}/APIs/schemas/io-response-schema.json
    third_party/is-08/${NMOS_IS08_V1_0_TAG}/APIs/schemas/map-activations-activation-get-response-schema.json
    third_party/is-08/${NMOS_IS08_V1_0_TAG}/APIs/schemas/map-activations-get-response-schema.json
    third_party/is-08/${NMOS_IS08_V1_0_TAG}/APIs/schemas/map-activations-post-request-schema.json
    third_party/is-08/${NMOS_IS08_V1_0_TAG}/APIs/schemas/map-activations-post-response-schema.json
    third_party/is-08/${NMOS_IS08_V1_0_TAG}/APIs/schemas/map-active-output-response-schema.json
    third_party/is-08/${NMOS_IS08_V1_0_TAG}/APIs/schemas/map-active-response-schema.json
    third_party/is-08/${NMOS_IS08_V1_0_TAG}/APIs/schemas/map-base-schema.json
    third_party/is-08/${NMOS_IS08_V1_0_TAG}/APIs/schemas/map-entries-schema.json
    third_party/is-08/${NMOS_IS08_V1_0_TAG}/APIs/schemas/output-base-schema.json
    third_party/is-08/${NMOS_IS08_V1_0_TAG}/APIs/schemas/output-caps-response-schema.json
    third_party/is-08/${NMOS_IS08_V1_0_TAG}/APIs/schemas/output-channels-response-schema.json
    third_party/is-08/${NMOS_IS08_V1_0_TAG}/APIs/schemas/output-properties-schema.json
    third_party/is-08/${NMOS_IS08_V1_0_TAG}/APIs/schemas/output-sourceid-response-schema.json
    )

set(NMOS_IS08_SCHEMAS_JSON_MATCH "third_party/is-08/([^/]+)/APIs/schemas/([^;]+)\\.json")
set(NMOS_IS08_SCHEMAS_SOURCE_REPLACE "${CMAKE_CURRENT_BINARY_DIR_REPLACE}/nmos/is08_schemas/\\1/\\2.cpp")
string(REGEX REPLACE "${NMOS_IS08_SCHEMAS_JSON_MATCH}(;|$)" "${NMOS_IS08_SCHEMAS_SOURCE_REPLACE}\\3" NMOS_IS08_V1_0_SCHEMAS_SOURCES "${NMOS_IS08_V1_0_SCHEMAS_JSON}")

foreach(JSON ${NMOS_IS08_V1_0_SCHEMAS_JSON})
    string(REGEX REPLACE "${NMOS_IS08_SCHEMAS_JSON_MATCH}" "${NMOS_IS08_SCHEMAS_SOURCE_REPLACE}" SOURCE "${JSON}")
    string(REGEX REPLACE "${NMOS_IS08_SCHEMAS_JSON_MATCH}" "\\1" NS "${JSON}")
    string(REGEX REPLACE "${NMOS_IS08_SCHEMAS_JSON_MATCH}" "\\2" VAR "${JSON}")
    string(MAKE_C_IDENTIFIER "${NS}" NS)
    string(MAKE_C_IDENTIFIER "${VAR}" VAR)

    file(WRITE "${SOURCE}.in" "\
// Auto-generated from: ${JSON}\n\
\n\
namespace nmos\n\
{\n\
    namespace is08_schemas\n\
    {\n\
        namespace ${NS}\n\
        {\n\
            const char* ${VAR} = R\"-auto-generated-(")

    file(READ "${JSON}" RAW)
    file(APPEND "${SOURCE}.in" "${RAW}")

    file(APPEND "${SOURCE}.in" ")-auto-generated-\";\n\
        }\n\
    }\n\
}\n")

    configure_file("${SOURCE}.in" "${SOURCE}" COPYONLY)
endforeach()

add_library(
    nmos_is08_schemas STATIC
    ${NMOS_IS08_SCHEMAS_HEADERS}
    ${NMOS_IS08_V1_0_SCHEMAS_SOURCES}
    )

source_group("nmos\\is08_schemas\\Header Files" FILES ${NMOS_IS08_SCHEMAS_HEADERS})
source_group("nmos\\is08_schemas\\${NMOS_IS08_V1_0_TAG}\\Source Files" FILES ${NMOS_IS08_V1_0_SCHEMAS_SOURCES})

target_link_libraries(
    nmos_is08_schemas PRIVATE
    nmos-cpp::compile-settings
    )
target_include_directories(nmos_is08_schemas PUBLIC
    $<BUILD_INTERFACE:${CMAKE_CURRENT_SOURCE_DIR}>
    $<INSTALL_INTERFACE:${NMOS_CPP_INSTALL_INCLUDEDIR}>
    )

list(APPEND NMOS_CPP_TARGETS nmos_is08_schemas)
add_library(nmos-cpp::nmos_is08_schemas ALIAS nmos_is08_schemas)

# nmos_is09_schemas library

set(NMOS_IS09_SCHEMAS_HEADERS
    nmos/is09_schemas/is09_schemas.h
    )

set(NMOS_IS09_V1_0_TAG v1.0.x)

set(NMOS_IS09_V1_0_SCHEMAS_JSON
    third_party/is-09/${NMOS_IS09_V1_0_TAG}/APIs/schemas/base.json
    third_party/is-09/${NMOS_IS09_V1_0_TAG}/APIs/schemas/error.json
    third_party/is-09/${NMOS_IS09_V1_0_TAG}/APIs/schemas/global.json
    third_party/is-09/${NMOS_IS09_V1_0_TAG}/APIs/schemas/resource_core.json
    )

set(NMOS_IS09_SCHEMAS_JSON_MATCH "third_party/is-09/([^/]+)/APIs/schemas/([^;]+)\\.json")
set(NMOS_IS09_SCHEMAS_SOURCE_REPLACE "${CMAKE_CURRENT_BINARY_DIR_REPLACE}/nmos/is09_schemas/\\1/\\2.cpp")
string(REGEX REPLACE "${NMOS_IS09_SCHEMAS_JSON_MATCH}(;|$)" "${NMOS_IS09_SCHEMAS_SOURCE_REPLACE}\\3" NMOS_IS09_V1_0_SCHEMAS_SOURCES "${NMOS_IS09_V1_0_SCHEMAS_JSON}")

foreach(JSON ${NMOS_IS09_V1_0_SCHEMAS_JSON})
    string(REGEX REPLACE "${NMOS_IS09_SCHEMAS_JSON_MATCH}" "${NMOS_IS09_SCHEMAS_SOURCE_REPLACE}" SOURCE "${JSON}")
    string(REGEX REPLACE "${NMOS_IS09_SCHEMAS_JSON_MATCH}" "\\1" NS "${JSON}")
    string(REGEX REPLACE "${NMOS_IS09_SCHEMAS_JSON_MATCH}" "\\2" VAR "${JSON}")
    string(MAKE_C_IDENTIFIER "${NS}" NS)
    string(MAKE_C_IDENTIFIER "${VAR}" VAR)

    file(WRITE "${SOURCE}.in" "\
// Auto-generated from: ${JSON}\n\
\n\
namespace nmos\n\
{\n\
    namespace is09_schemas\n\
    {\n\
        namespace ${NS}\n\
        {\n\
            const char* ${VAR} = R\"-auto-generated-(")

    file(READ "${JSON}" RAW)
    file(APPEND "${SOURCE}.in" "${RAW}")

    file(APPEND "${SOURCE}.in" ")-auto-generated-\";\n\
        }\n\
    }\n\
}\n")

    configure_file("${SOURCE}.in" "${SOURCE}" COPYONLY)
endforeach()

add_library(
    nmos_is09_schemas STATIC
    ${NMOS_IS09_SCHEMAS_HEADERS}
    ${NMOS_IS09_V1_0_SCHEMAS_SOURCES}
    )

source_group("nmos\\is09_schemas\\Header Files" FILES ${NMOS_IS09_SCHEMAS_HEADERS})
source_group("nmos\\is09_schemas\\${NMOS_IS09_V1_0_TAG}\\Source Files" FILES ${NMOS_IS09_V1_0_SCHEMAS_SOURCES})

target_link_libraries(
    nmos_is09_schemas PRIVATE
    nmos-cpp::compile-settings
    )
target_include_directories(nmos_is09_schemas PUBLIC
    $<BUILD_INTERFACE:${CMAKE_CURRENT_SOURCE_DIR}>
    $<INSTALL_INTERFACE:${NMOS_CPP_INSTALL_INCLUDEDIR}>
    )

list(APPEND NMOS_CPP_TARGETS nmos_is09_schemas)
add_library(nmos-cpp::nmos_is09_schemas ALIAS nmos_is09_schemas)

<<<<<<< HEAD
# nmos_is11_schemas library

set(NMOS_IS11_SCHEMAS_HEADERS
    nmos/is11_schemas/is11_schemas.h
    )

set(NMOS_IS11_V1_0_TAG v1.0.x)

set(NMOS_IS11_V1_0_SCHEMAS_JSON
    third_party/is-11/${NMOS_IS11_V1_0_TAG}/APIs/schemas/constraints_active.json
    third_party/is-11/${NMOS_IS11_V1_0_TAG}/APIs/schemas/constraints-base.json
    third_party/is-11/${NMOS_IS11_V1_0_TAG}/APIs/schemas/constraint_set.json
    third_party/is-11/${NMOS_IS11_V1_0_TAG}/APIs/schemas/constraints_supported.json
    third_party/is-11/${NMOS_IS11_V1_0_TAG}/APIs/schemas/empty_constraints_active.json
    third_party/is-11/${NMOS_IS11_V1_0_TAG}/APIs/schemas/error.json
    third_party/is-11/${NMOS_IS11_V1_0_TAG}/APIs/schemas/input-edid-base.json
    third_party/is-11/${NMOS_IS11_V1_0_TAG}/APIs/schemas/input.json
    third_party/is-11/${NMOS_IS11_V1_0_TAG}/APIs/schemas/input-output-base.json
    third_party/is-11/${NMOS_IS11_V1_0_TAG}/APIs/schemas/output.json
    third_party/is-11/${NMOS_IS11_V1_0_TAG}/APIs/schemas/param_constraint_boolean.json
    third_party/is-11/${NMOS_IS11_V1_0_TAG}/APIs/schemas/param_constraint_integer.json
    third_party/is-11/${NMOS_IS11_V1_0_TAG}/APIs/schemas/param_constraint.json
    third_party/is-11/${NMOS_IS11_V1_0_TAG}/APIs/schemas/param_constraint_number.json
    third_party/is-11/${NMOS_IS11_V1_0_TAG}/APIs/schemas/param_constraint_rational.json
    third_party/is-11/${NMOS_IS11_V1_0_TAG}/APIs/schemas/param_constraint_string.json
    third_party/is-11/${NMOS_IS11_V1_0_TAG}/APIs/schemas/receiver-base.json
    third_party/is-11/${NMOS_IS11_V1_0_TAG}/APIs/schemas/receiver-status.json
    third_party/is-11/${NMOS_IS11_V1_0_TAG}/APIs/schemas/resource_core.json
    third_party/is-11/${NMOS_IS11_V1_0_TAG}/APIs/schemas/resource-list.json
    third_party/is-11/${NMOS_IS11_V1_0_TAG}/APIs/schemas/sender-base.json
    third_party/is-11/${NMOS_IS11_V1_0_TAG}/APIs/schemas/sender-status.json
    third_party/is-11/${NMOS_IS11_V1_0_TAG}/APIs/schemas/streamcompatibility-api-base.json
    third_party/is-11/${NMOS_IS11_V1_0_TAG}/APIs/schemas/uuid-list.json
    )

set(NMOS_IS11_SCHEMAS_JSON_MATCH "third_party/is-11/([^/]+)/APIs/schemas/([^;]+)\\.json")
set(NMOS_IS11_SCHEMAS_SOURCE_REPLACE "${CMAKE_CURRENT_BINARY_DIR_REPLACE}/nmos/is11_schemas/\\1/\\2.cpp")
string(REGEX REPLACE "${NMOS_IS11_SCHEMAS_JSON_MATCH}(;|$)" "${NMOS_IS11_SCHEMAS_SOURCE_REPLACE}\\3" NMOS_IS11_V1_0_SCHEMAS_SOURCES "${NMOS_IS11_V1_0_SCHEMAS_JSON}")

foreach(JSON ${NMOS_IS11_V1_0_SCHEMAS_JSON})
    string(REGEX REPLACE "${NMOS_IS11_SCHEMAS_JSON_MATCH}" "${NMOS_IS11_SCHEMAS_SOURCE_REPLACE}" SOURCE "${JSON}")
    string(REGEX REPLACE "${NMOS_IS11_SCHEMAS_JSON_MATCH}" "\\1" NS "${JSON}")
    string(REGEX REPLACE "${NMOS_IS11_SCHEMAS_JSON_MATCH}" "\\2" VAR "${JSON}")
=======
# nmos_is10_schemas library

set(NMOS_IS10_SCHEMAS_HEADERS
    nmos/is10_schemas/is10_schemas.h
    )

set(NMOS_IS10_V1_0_TAG v1.0.x)

set(NMOS_IS10_V1_0_SCHEMAS_JSON
    third_party/is-10/${NMOS_IS10_V1_0_TAG}/APIs/schemas/auth_metadata.json
    third_party/is-10/${NMOS_IS10_V1_0_TAG}/APIs/schemas/jwks_response.json
    third_party/is-10/${NMOS_IS10_V1_0_TAG}/APIs/schemas/jwks_schema.json
    third_party/is-10/${NMOS_IS10_V1_0_TAG}/APIs/schemas/register_client_error_response.json
    third_party/is-10/${NMOS_IS10_V1_0_TAG}/APIs/schemas/register_client_request.json
    third_party/is-10/${NMOS_IS10_V1_0_TAG}/APIs/schemas/register_client_response.json
    third_party/is-10/${NMOS_IS10_V1_0_TAG}/APIs/schemas/token_error_response.json
    third_party/is-10/${NMOS_IS10_V1_0_TAG}/APIs/schemas/token_response.json
    third_party/is-10/${NMOS_IS10_V1_0_TAG}/APIs/schemas/token_schema.json
    )

set(NMOS_IS10_SCHEMAS_JSON_MATCH "third_party/is-10/([^/]+)/APIs/schemas/([^;]+)\\.json")
set(NMOS_IS10_SCHEMAS_SOURCE_REPLACE "${CMAKE_CURRENT_BINARY_DIR_REPLACE}/nmos/is10_schemas/\\1/\\2.cpp")
string(REGEX REPLACE "${NMOS_IS10_SCHEMAS_JSON_MATCH}(;|$)" "${NMOS_IS10_SCHEMAS_SOURCE_REPLACE}\\3" NMOS_IS10_V1_0_SCHEMAS_SOURCES "${NMOS_IS10_V1_0_SCHEMAS_JSON}")

foreach(JSON ${NMOS_IS10_V1_0_SCHEMAS_JSON})
    string(REGEX REPLACE "${NMOS_IS10_SCHEMAS_JSON_MATCH}" "${NMOS_IS10_SCHEMAS_SOURCE_REPLACE}" SOURCE "${JSON}")
    string(REGEX REPLACE "${NMOS_IS10_SCHEMAS_JSON_MATCH}" "\\1" NS "${JSON}")
    string(REGEX REPLACE "${NMOS_IS10_SCHEMAS_JSON_MATCH}" "\\2" VAR "${JSON}")
>>>>>>> eede5551
    string(MAKE_C_IDENTIFIER "${NS}" NS)
    string(MAKE_C_IDENTIFIER "${VAR}" VAR)

    file(WRITE "${SOURCE}.in" "\
// Auto-generated from: ${JSON}\n\
\n\
namespace nmos\n\
{\n\
<<<<<<< HEAD
    namespace is11_schemas\n\
=======
    namespace is10_schemas\n\
>>>>>>> eede5551
    {\n\
        namespace ${NS}\n\
        {\n\
            const char* ${VAR} = R\"-auto-generated-(")

    file(READ "${JSON}" RAW)
    file(APPEND "${SOURCE}.in" "${RAW}")

    file(APPEND "${SOURCE}.in" ")-auto-generated-\";\n\
        }\n\
    }\n\
}\n")

    configure_file("${SOURCE}.in" "${SOURCE}" COPYONLY)
endforeach()

add_library(
<<<<<<< HEAD
    nmos_is11_schemas STATIC
    ${NMOS_IS11_SCHEMAS_HEADERS}
    ${NMOS_IS11_V1_0_SCHEMAS_SOURCES}
    )

source_group("nmos\\is11_schemas\\Header Files" FILES ${NMOS_IS11_SCHEMAS_HEADERS})
source_group("nmos\\is11_schemas\\${NMOS_IS11_V1_0_TAG}\\Source Files" FILES ${NMOS_IS11_V1_0_SCHEMAS_SOURCES})

target_link_libraries(
    nmos_is11_schemas PRIVATE
    nmos-cpp::compile-settings
    )
target_include_directories(nmos_is11_schemas PUBLIC
=======
    nmos_is10_schemas STATIC
    ${NMOS_IS10_SCHEMAS_HEADERS}
    ${NMOS_IS10_V1_0_SCHEMAS_SOURCES}
    )

source_group("nmos\\is10_schemas\\Header Files" FILES ${NMOS_IS10_SCHEMAS_HEADERS})
source_group("nmos\\is10_schemas\\${NMOS_IS10_V1_0_TAG}\\Source Files" FILES ${NMOS_IS10_V1_0_SCHEMAS_SOURCES})

target_link_libraries(
    nmos_is10_schemas PRIVATE
    nmos-cpp::compile-settings
    )
target_include_directories(nmos_is10_schemas PUBLIC
>>>>>>> eede5551
    $<BUILD_INTERFACE:${CMAKE_CURRENT_SOURCE_DIR}>
    $<INSTALL_INTERFACE:${NMOS_CPP_INSTALL_INCLUDEDIR}>
    )

<<<<<<< HEAD
list(APPEND NMOS_CPP_TARGETS nmos_is11_schemas)
add_library(nmos-cpp::nmos_is11_schemas ALIAS nmos_is11_schemas)
=======
list(APPEND NMOS_CPP_TARGETS nmos_is10_schemas)
add_library(nmos-cpp::nmos_is10_schemas ALIAS nmos_is10_schemas)
>>>>>>> eede5551

# nmos-cpp library

set(NMOS_CPP_BST_SOURCES
    )
set(NMOS_CPP_BST_HEADERS
    bst/any.h
    bst/filesystem.h
    bst/optional.h
    bst/regex.h
    bst/shared_mutex.h
    )

set(NMOS_CPP_CPPREST_SOURCES
    cpprest/api_router.cpp
    cpprest/host_utils.cpp
    cpprest/http_utils.cpp
    cpprest/json_escape.cpp
    cpprest/json_storage.cpp
    cpprest/json_utils.cpp
    cpprest/json_validator_impl.cpp
    cpprest/json_visit.cpp
    cpprest/ws_listener_impl.cpp
    )

if(MSVC)
    # workaround for "fatal error C1128: number of sections exceeded object file format limit: compile with /bigobj"
    set_source_files_properties(cpprest/ws_listener_impl.cpp PROPERTIES COMPILE_FLAGS /bigobj)
endif()

set(NMOS_CPP_CPPREST_HEADERS
    cpprest/access_token_error.h
    cpprest/api_router.h
    cpprest/basic_utils.h
    cpprest/client_type.h
    cpprest/code_challenge_method.h
    cpprest/grant_type.h
    cpprest/host_utils.h
    cpprest/http_utils.h
    cpprest/json_escape.h
    cpprest/json_ops.h
    cpprest/json_storage.h
    cpprest/json_utils.h
    cpprest/json_validator.h
    cpprest/json_visit.h
    cpprest/logging_utils.h
    cpprest/regex_utils.h
    cpprest/resource_server_error.h
    cpprest/response_type.h
    cpprest/token_endpoint_auth_method.h
    cpprest/uri_schemes.h
    cpprest/ws_listener.h
    cpprest/ws_utils.h
    )

set(NMOS_CPP_CPPREST_DETAILS_HEADERS
    cpprest/details/boost_u_workaround.h
    cpprest/details/pop_u.h
    cpprest/details/push_undef_u.h
    cpprest/details/system_error.h
    )

set(NMOS_CPP_JWK_HEADERS
    jwk/algorithm.h
    jwk/public_key_use.h
    )

set(NMOS_CPP_NMOS_SOURCES
    nmos/activation_utils.cpp
    nmos/admin_ui.cpp
    nmos/api_downgrade.cpp
    nmos/api_utils.cpp
    nmos/authorization.cpp
    nmos/authorization_handlers.cpp
    nmos/authorization_redirect_api.cpp
    nmos/authorization_behaviour.cpp
    nmos/authorization_operation.cpp
    nmos/authorization_state.cpp
    nmos/authorization_utils.cpp
    nmos/authorization_behaviour.cpp
    nmos/capabilities.cpp
    nmos/certificate_handlers.cpp
    nmos/channelmapping_activation.cpp
    nmos/channelmapping_api.cpp
    nmos/channelmapping_resources.cpp
    nmos/channels.cpp
    nmos/client_utils.cpp
    nmos/components.cpp
    nmos/connection_activation.cpp
    nmos/connection_api.cpp
    nmos/connection_events_activation.cpp
    nmos/connection_resources.cpp
    nmos/streamcompatibility_validation.cpp
    nmos/constraints.cpp
    nmos/did_sdid.cpp
    nmos/events_api.cpp
    nmos/events_resources.cpp
    nmos/events_ws_api.cpp
    nmos/events_ws_client.cpp
    nmos/filesystem_route.cpp
    nmos/streamcompatibility_api.cpp
    nmos/streamcompatibility_behaviour.cpp
    nmos/streamcompatibility_resources.cpp
    nmos/streamcompatibility_utils.cpp
    nmos/group_hint.cpp
    nmos/id.cpp
    nmos/lldp_handler.cpp
    nmos/lldp_manager.cpp
    nmos/json_schema.cpp
    nmos/jwt_generator_impl.cpp
    nmos/jwk_utils.cpp
    nmos/jwks_uri_api.cpp
    nmos/jwt_validator_impl.cpp
    nmos/log_model.cpp
    nmos/logging_api.cpp
    nmos/manifest_api.cpp
    nmos/mdns.cpp
    nmos/mdns_api.cpp
    nmos/node_api.cpp
    nmos/node_api_target_handler.cpp
    nmos/node_behaviour.cpp
    nmos/node_interfaces.cpp
    nmos/node_resource.cpp
    nmos/node_resources.cpp
    nmos/node_server.cpp
    nmos/node_system_behaviour.cpp
    nmos/ocsp_behaviour.cpp
    nmos/ocsp_response_handler.cpp
    nmos/ocsp_utils.cpp
    nmos/process_utils.cpp
    nmos/query_api.cpp
    nmos/query_utils.cpp
    nmos/query_ws_api.cpp
    nmos/rational.cpp
    nmos/registration_api.cpp
    nmos/registry_resources.cpp
    nmos/registry_server.cpp
    nmos/resource.cpp
    nmos/resources.cpp
    nmos/schemas_api.cpp
    nmos/sdp_attributes.cpp
    nmos/sdp_utils.cpp
    nmos/server.cpp
    nmos/server_utils.cpp
    nmos/settings.cpp
    nmos/settings_api.cpp
    nmos/system_api.cpp
    nmos/system_resources.cpp
    nmos/video_jxsv.cpp
    nmos/ws_api_utils.cpp
    )
set(NMOS_CPP_NMOS_HEADERS
    nmos/activation_mode.h
    nmos/activation_utils.h
    nmos/admin_ui.h
    nmos/api_downgrade.h
    nmos/api_utils.h
    nmos/api_version.h
    nmos/asset.h
    nmos/authorization.h
    nmos/authorization_handlers.h
    nmos/authorization_redirect_api.h
    nmos/authorization_behaviour.h
    nmos/authorization_operation.h
    nmos/authorization_scopes.h
    nmos/authorization_state.h
    nmos/authorization_utils.h
    nmos/capabilities.h
    nmos/certificate_handlers.h
    nmos/certificate_settings.h
    nmos/channelmapping_activation.h
    nmos/channelmapping_api.h
    nmos/channelmapping_resources.h
    nmos/channels.h
    nmos/client_utils.h
    nmos/clock_name.h
    nmos/clock_ref_type.h
    nmos/colorspace.h
    nmos/components.h
    nmos/copyable_atomic.h
    nmos/connection_activation.h
    nmos/connection_api.h
    nmos/connection_events_activation.h
    nmos/connection_resources.h
    nmos/streamcompatibility_validation.h
    nmos/constraints.h
    nmos/device_type.h
    nmos/did_sdid.h
    nmos/event_type.h
    nmos/events_api.h
    nmos/events_resources.h
    nmos/events_ws_api.h
    nmos/events_ws_client.h
    nmos/filesystem_route.h
    nmos/streamcompatibility_api.h
    nmos/streamcompatibility_behaviour.h
    nmos/streamcompatibility_resources.h
    nmos/streamcompatibility_utils.h
    nmos/format.h
    nmos/group_hint.h
    nmos/health.h
    nmos/id.h
    nmos/interlace_mode.h
    nmos/is04_versions.h
    nmos/is05_versions.h
    nmos/is07_versions.h
    nmos/is08_versions.h
    nmos/is09_versions.h
    nmos/is10_versions.h
    nmos/issuers.h
    nmos/json_fields.h
    nmos/json_schema.h
    nmos/jwks_uri_api.h
    nmos/jwk_utils.h
    nmos/jwt_generator.h
    nmos/jwt_validator.h
    nmos/lldp_handler.h
    nmos/lldp_manager.h
    nmos/log_gate.h
    nmos/log_manip.h
    nmos/log_model.h
    nmos/logging_api.h
    nmos/manifest_api.h
    nmos/mdns.h
    nmos/mdns_api.h
    nmos/mdns_versions.h
    nmos/media_type.h
    nmos/model.h
    nmos/mutex.h
    nmos/node_api.h
    nmos/node_api_target_handler.h
    nmos/node_behaviour.h
    nmos/node_interfaces.h
    nmos/node_resource.h
    nmos/node_resources.h
    nmos/node_server.h
    nmos/node_system_behaviour.h
    nmos/ocsp_behaviour.h
    nmos/ocsp_response_handler.h
    nmos/ocsp_state.h
    nmos/ocsp_utils.h
    nmos/paging_utils.h
    nmos/process_utils.h
    nmos/query_api.h
    nmos/query_utils.h
    nmos/query_ws_api.h
    nmos/random.h
    nmos/rational.h
    nmos/registration_api.h
    nmos/registry_resources.h
    nmos/registry_server.h
    nmos/resource.h
    nmos/resources.h
    nmos/schemas_api.h
    nmos/scope.h
    nmos/sdp_attributes.h
    nmos/sdp_utils.h
    nmos/streamcompatibility_state.h
    nmos/server.h
    nmos/server_utils.h
    nmos/settings.h
    nmos/settings_api.h
    nmos/slog.h
    nmos/ssl_context_options.h
    nmos/st2110_21_sender_type.h
    nmos/string_enum.h
    nmos/string_enum_fwd.h
    nmos/system_api.h
    nmos/system_resources.h
    nmos/tai.h
    nmos/thread_utils.h
    nmos/transfer_characteristic.h
    nmos/transport.h
    nmos/type.h
    nmos/version.h
    nmos/video_jxsv.h
    nmos/vpid_code.h
    nmos/websockets.h
    nmos/ws_api_utils.h
    )

set(NMOS_CPP_PPLX_SOURCES
    pplx/pplx_utils.cpp
    )
set(NMOS_CPP_PPLX_HEADERS
    pplx/pplx_utils.h
    )

set(NMOS_CPP_RQL_SOURCES
    rql/rql.cpp
    )
set(NMOS_CPP_RQL_HEADERS
    rql/rql.h
    )

set(NMOS_CPP_SDP_SOURCES
    sdp/sdp_grammar.cpp
    )
set(NMOS_CPP_SDP_HEADERS
    sdp/json.h
    sdp/ntp.h
    sdp/sdp.h
    sdp/sdp_grammar.h
    )

set(NMOS_CPP_SSL_SOURCES
    ssl/ssl_utils.cpp
    )
set(NMOS_CPP_SSL_HEADERS
    ssl/ssl_utils.h
    )

add_library(
    nmos-cpp STATIC
    ${NMOS_CPP_BST_SOURCES}
    ${NMOS_CPP_BST_HEADERS}
    ${NMOS_CPP_CPPREST_SOURCES}
    ${NMOS_CPP_CPPREST_HEADERS}
    ${NMOS_CPP_NMOS_SOURCES}
    ${NMOS_CPP_NMOS_HEADERS}
    ${NMOS_CPP_JWK_HEADERS}
    ${NMOS_CPP_PPLX_SOURCES}
    ${NMOS_CPP_PPLX_HEADERS}
    ${NMOS_CPP_RQL_SOURCES}
    ${NMOS_CPP_RQL_HEADERS}
    ${NMOS_CPP_SDP_SOURCES}
    ${NMOS_CPP_SDP_HEADERS}
    ${NMOS_CPP_SSL_SOURCES}
    ${NMOS_CPP_SSL_HEADERS}
    )

source_group("bst\\Source Files" FILES ${NMOS_CPP_BST_SOURCES})
source_group("cpprest\\Source Files" FILES ${NMOS_CPP_CPPREST_SOURCES})
source_group("nmos\\Source Files" FILES ${NMOS_CPP_NMOS_SOURCES})
source_group("pplx\\Source Files" FILES ${NMOS_CPP_PPLX_SOURCES})
source_group("rql\\Source Files" FILES ${NMOS_CPP_RQL_SOURCES})
source_group("sdp\\Source Files" FILES ${NMOS_CPP_SDP_SOURCES})
source_group("ssl\\Source Files" FILES ${NMOS_CPP_SSL_SOURCES})

source_group("bst\\Header Files" FILES ${NMOS_CPP_BST_HEADERS})
source_group("cpprest\\Header Files" FILES ${NMOS_CPP_CPPREST_HEADERS})
source_group("jwk\\Header Files" FILES ${NMOS_CPP_JWK_HEADERS})
source_group("nmos\\Header Files" FILES ${NMOS_CPP_NMOS_HEADERS})
source_group("pplx\\Header Files" FILES ${NMOS_CPP_PPLX_HEADERS})
source_group("rql\\Header Files" FILES ${NMOS_CPP_RQL_HEADERS})
source_group("sdp\\Header Files" FILES ${NMOS_CPP_SDP_HEADERS})
source_group("ssl\\Header Files" FILES ${NMOS_CPP_SSL_HEADERS})

target_link_libraries(
    nmos-cpp PRIVATE
    nmos-cpp::compile-settings
    )
target_link_libraries(
    nmos-cpp PUBLIC
    nmos-cpp::nmos_is04_schemas
    nmos-cpp::nmos_is05_schemas
    nmos-cpp::nmos_is08_schemas
    nmos-cpp::nmos_is09_schemas
<<<<<<< HEAD
    nmos-cpp::nmos_is11_schemas
=======
    nmos-cpp::nmos_is10_schemas
>>>>>>> eede5551
    nmos-cpp::mdns
    nmos-cpp::slog
    nmos-cpp::OpenSSL
    nmos-cpp::cpprestsdk
    nmos-cpp::Boost
    nmos-cpp::jwt-cpp
    )
target_link_libraries(
    nmos-cpp PRIVATE
    nmos-cpp::websocketpp
    nmos-cpp::json_schema_validator
    )
if(NMOS_CPP_BUILD_LLDP)
    target_link_libraries(
        nmos-cpp PUBLIC
        nmos-cpp::lldp
        )
endif()
if(${CMAKE_SYSTEM_NAME} STREQUAL "Linux" OR ${CMAKE_SYSTEM_NAME} STREQUAL "Darwin")
    # link to resolver functions (for cpprest/host_utils.cpp)
    # note: this is no longer required on all platforms
    target_link_libraries(
        nmos-cpp PUBLIC
        resolv
        )
    if(CMAKE_CXX_COMPILER_ID MATCHES GNU AND CMAKE_CXX_COMPILER_VERSION VERSION_GREATER_EQUAL 5.3)
        # link to std::filesystem functions (for bst/filesystem.h, used by nmos/filesystem_route.cpp)
        target_link_libraries(
            nmos-cpp PUBLIC
            stdc++fs
            )
    endif()
endif()
target_include_directories(nmos-cpp PUBLIC
    $<BUILD_INTERFACE:${CMAKE_CURRENT_SOURCE_DIR}>
    $<INSTALL_INTERFACE:${NMOS_CPP_INSTALL_INCLUDEDIR}>
    )

install(FILES ${NMOS_CPP_BST_HEADERS} DESTINATION ${NMOS_CPP_INSTALL_INCLUDEDIR}/bst)
install(FILES ${NMOS_CPP_CPPREST_HEADERS} DESTINATION ${NMOS_CPP_INSTALL_INCLUDEDIR}/cpprest)
install(FILES ${NMOS_CPP_CPPREST_DETAILS_HEADERS} DESTINATION ${NMOS_CPP_INSTALL_INCLUDEDIR}/cpprest/details)
install(FILES ${NMOS_CPP_JWK_HEADERS} DESTINATION ${NMOS_CPP_INSTALL_INCLUDEDIR}/jwk)
install(FILES ${NMOS_CPP_NMOS_HEADERS} DESTINATION ${NMOS_CPP_INSTALL_INCLUDEDIR}/nmos)
install(FILES ${NMOS_CPP_PPLX_HEADERS} DESTINATION ${NMOS_CPP_INSTALL_INCLUDEDIR}/pplx)
install(FILES ${NMOS_CPP_RQL_HEADERS} DESTINATION ${NMOS_CPP_INSTALL_INCLUDEDIR}/rql)
install(FILES ${NMOS_CPP_SDP_HEADERS} DESTINATION ${NMOS_CPP_INSTALL_INCLUDEDIR}/sdp)
install(FILES ${NMOS_CPP_SSL_HEADERS} DESTINATION ${NMOS_CPP_INSTALL_INCLUDEDIR}/ssl)

list(APPEND NMOS_CPP_TARGETS nmos-cpp)
add_library(nmos-cpp::nmos-cpp ALIAS nmos-cpp)<|MERGE_RESOLUTION|>--- conflicted
+++ resolved
@@ -686,7 +686,80 @@
 list(APPEND NMOS_CPP_TARGETS nmos_is09_schemas)
 add_library(nmos-cpp::nmos_is09_schemas ALIAS nmos_is09_schemas)
 
-<<<<<<< HEAD
+# nmos_is10_schemas library
+
+set(NMOS_IS10_SCHEMAS_HEADERS
+    nmos/is10_schemas/is10_schemas.h
+    )
+
+set(NMOS_IS10_V1_0_TAG v1.0.x)
+
+set(NMOS_IS10_V1_0_SCHEMAS_JSON
+    third_party/is-10/${NMOS_IS10_V1_0_TAG}/APIs/schemas/auth_metadata.json
+    third_party/is-10/${NMOS_IS10_V1_0_TAG}/APIs/schemas/jwks_response.json
+    third_party/is-10/${NMOS_IS10_V1_0_TAG}/APIs/schemas/jwks_schema.json
+    third_party/is-10/${NMOS_IS10_V1_0_TAG}/APIs/schemas/register_client_error_response.json
+    third_party/is-10/${NMOS_IS10_V1_0_TAG}/APIs/schemas/register_client_request.json
+    third_party/is-10/${NMOS_IS10_V1_0_TAG}/APIs/schemas/register_client_response.json
+    third_party/is-10/${NMOS_IS10_V1_0_TAG}/APIs/schemas/token_error_response.json
+    third_party/is-10/${NMOS_IS10_V1_0_TAG}/APIs/schemas/token_response.json
+    third_party/is-10/${NMOS_IS10_V1_0_TAG}/APIs/schemas/token_schema.json
+    )
+
+set(NMOS_IS10_SCHEMAS_JSON_MATCH "third_party/is-10/([^/]+)/APIs/schemas/([^;]+)\\.json")
+set(NMOS_IS10_SCHEMAS_SOURCE_REPLACE "${CMAKE_CURRENT_BINARY_DIR_REPLACE}/nmos/is10_schemas/\\1/\\2.cpp")
+string(REGEX REPLACE "${NMOS_IS10_SCHEMAS_JSON_MATCH}(;|$)" "${NMOS_IS10_SCHEMAS_SOURCE_REPLACE}\\3" NMOS_IS10_V1_0_SCHEMAS_SOURCES "${NMOS_IS10_V1_0_SCHEMAS_JSON}")
+
+foreach(JSON ${NMOS_IS10_V1_0_SCHEMAS_JSON})
+    string(REGEX REPLACE "${NMOS_IS10_SCHEMAS_JSON_MATCH}" "${NMOS_IS10_SCHEMAS_SOURCE_REPLACE}" SOURCE "${JSON}")
+    string(REGEX REPLACE "${NMOS_IS10_SCHEMAS_JSON_MATCH}" "\\1" NS "${JSON}")
+    string(REGEX REPLACE "${NMOS_IS10_SCHEMAS_JSON_MATCH}" "\\2" VAR "${JSON}")
+    string(MAKE_C_IDENTIFIER "${NS}" NS)
+    string(MAKE_C_IDENTIFIER "${VAR}" VAR)
+
+    file(WRITE "${SOURCE}.in" "\
+// Auto-generated from: ${JSON}\n\
+\n\
+namespace nmos\n\
+{\n\
+    namespace is10_schemas\n\
+    {\n\
+        namespace ${NS}\n\
+        {\n\
+            const char* ${VAR} = R\"-auto-generated-(")
+
+    file(READ "${JSON}" RAW)
+    file(APPEND "${SOURCE}.in" "${RAW}")
+
+    file(APPEND "${SOURCE}.in" ")-auto-generated-\";\n\
+        }\n\
+    }\n\
+}\n")
+
+    configure_file("${SOURCE}.in" "${SOURCE}" COPYONLY)
+endforeach()
+
+add_library(
+    nmos_is10_schemas STATIC
+    ${NMOS_IS10_SCHEMAS_HEADERS}
+    ${NMOS_IS10_V1_0_SCHEMAS_SOURCES}
+    )
+
+source_group("nmos\\is10_schemas\\Header Files" FILES ${NMOS_IS10_SCHEMAS_HEADERS})
+source_group("nmos\\is10_schemas\\${NMOS_IS10_V1_0_TAG}\\Source Files" FILES ${NMOS_IS10_V1_0_SCHEMAS_SOURCES})
+
+target_link_libraries(
+    nmos_is10_schemas PRIVATE
+    nmos-cpp::compile-settings
+    )
+target_include_directories(nmos_is10_schemas PUBLIC
+    $<BUILD_INTERFACE:${CMAKE_CURRENT_SOURCE_DIR}>
+    $<INSTALL_INTERFACE:${NMOS_CPP_INSTALL_INCLUDEDIR}>
+    )
+
+list(APPEND NMOS_CPP_TARGETS nmos_is10_schemas)
+add_library(nmos-cpp::nmos_is10_schemas ALIAS nmos_is10_schemas)
+
 # nmos_is11_schemas library
 
 set(NMOS_IS11_SCHEMAS_HEADERS
@@ -730,36 +803,6 @@
     string(REGEX REPLACE "${NMOS_IS11_SCHEMAS_JSON_MATCH}" "${NMOS_IS11_SCHEMAS_SOURCE_REPLACE}" SOURCE "${JSON}")
     string(REGEX REPLACE "${NMOS_IS11_SCHEMAS_JSON_MATCH}" "\\1" NS "${JSON}")
     string(REGEX REPLACE "${NMOS_IS11_SCHEMAS_JSON_MATCH}" "\\2" VAR "${JSON}")
-=======
-# nmos_is10_schemas library
-
-set(NMOS_IS10_SCHEMAS_HEADERS
-    nmos/is10_schemas/is10_schemas.h
-    )
-
-set(NMOS_IS10_V1_0_TAG v1.0.x)
-
-set(NMOS_IS10_V1_0_SCHEMAS_JSON
-    third_party/is-10/${NMOS_IS10_V1_0_TAG}/APIs/schemas/auth_metadata.json
-    third_party/is-10/${NMOS_IS10_V1_0_TAG}/APIs/schemas/jwks_response.json
-    third_party/is-10/${NMOS_IS10_V1_0_TAG}/APIs/schemas/jwks_schema.json
-    third_party/is-10/${NMOS_IS10_V1_0_TAG}/APIs/schemas/register_client_error_response.json
-    third_party/is-10/${NMOS_IS10_V1_0_TAG}/APIs/schemas/register_client_request.json
-    third_party/is-10/${NMOS_IS10_V1_0_TAG}/APIs/schemas/register_client_response.json
-    third_party/is-10/${NMOS_IS10_V1_0_TAG}/APIs/schemas/token_error_response.json
-    third_party/is-10/${NMOS_IS10_V1_0_TAG}/APIs/schemas/token_response.json
-    third_party/is-10/${NMOS_IS10_V1_0_TAG}/APIs/schemas/token_schema.json
-    )
-
-set(NMOS_IS10_SCHEMAS_JSON_MATCH "third_party/is-10/([^/]+)/APIs/schemas/([^;]+)\\.json")
-set(NMOS_IS10_SCHEMAS_SOURCE_REPLACE "${CMAKE_CURRENT_BINARY_DIR_REPLACE}/nmos/is10_schemas/\\1/\\2.cpp")
-string(REGEX REPLACE "${NMOS_IS10_SCHEMAS_JSON_MATCH}(;|$)" "${NMOS_IS10_SCHEMAS_SOURCE_REPLACE}\\3" NMOS_IS10_V1_0_SCHEMAS_SOURCES "${NMOS_IS10_V1_0_SCHEMAS_JSON}")
-
-foreach(JSON ${NMOS_IS10_V1_0_SCHEMAS_JSON})
-    string(REGEX REPLACE "${NMOS_IS10_SCHEMAS_JSON_MATCH}" "${NMOS_IS10_SCHEMAS_SOURCE_REPLACE}" SOURCE "${JSON}")
-    string(REGEX REPLACE "${NMOS_IS10_SCHEMAS_JSON_MATCH}" "\\1" NS "${JSON}")
-    string(REGEX REPLACE "${NMOS_IS10_SCHEMAS_JSON_MATCH}" "\\2" VAR "${JSON}")
->>>>>>> eede5551
     string(MAKE_C_IDENTIFIER "${NS}" NS)
     string(MAKE_C_IDENTIFIER "${VAR}" VAR)
 
@@ -768,11 +811,7 @@
 \n\
 namespace nmos\n\
 {\n\
-<<<<<<< HEAD
     namespace is11_schemas\n\
-=======
-    namespace is10_schemas\n\
->>>>>>> eede5551
     {\n\
         namespace ${NS}\n\
         {\n\
@@ -790,7 +829,6 @@
 endforeach()
 
 add_library(
-<<<<<<< HEAD
     nmos_is11_schemas STATIC
     ${NMOS_IS11_SCHEMAS_HEADERS}
     ${NMOS_IS11_V1_0_SCHEMAS_SOURCES}
@@ -804,32 +842,12 @@
     nmos-cpp::compile-settings
     )
 target_include_directories(nmos_is11_schemas PUBLIC
-=======
-    nmos_is10_schemas STATIC
-    ${NMOS_IS10_SCHEMAS_HEADERS}
-    ${NMOS_IS10_V1_0_SCHEMAS_SOURCES}
-    )
-
-source_group("nmos\\is10_schemas\\Header Files" FILES ${NMOS_IS10_SCHEMAS_HEADERS})
-source_group("nmos\\is10_schemas\\${NMOS_IS10_V1_0_TAG}\\Source Files" FILES ${NMOS_IS10_V1_0_SCHEMAS_SOURCES})
-
-target_link_libraries(
-    nmos_is10_schemas PRIVATE
-    nmos-cpp::compile-settings
-    )
-target_include_directories(nmos_is10_schemas PUBLIC
->>>>>>> eede5551
     $<BUILD_INTERFACE:${CMAKE_CURRENT_SOURCE_DIR}>
     $<INSTALL_INTERFACE:${NMOS_CPP_INSTALL_INCLUDEDIR}>
     )
 
-<<<<<<< HEAD
 list(APPEND NMOS_CPP_TARGETS nmos_is11_schemas)
 add_library(nmos-cpp::nmos_is11_schemas ALIAS nmos_is11_schemas)
-=======
-list(APPEND NMOS_CPP_TARGETS nmos_is10_schemas)
-add_library(nmos-cpp::nmos_is10_schemas ALIAS nmos_is10_schemas)
->>>>>>> eede5551
 
 # nmos-cpp library
 
@@ -1188,11 +1206,8 @@
     nmos-cpp::nmos_is05_schemas
     nmos-cpp::nmos_is08_schemas
     nmos-cpp::nmos_is09_schemas
-<<<<<<< HEAD
+    nmos-cpp::nmos_is10_schemas
     nmos-cpp::nmos_is11_schemas
-=======
-    nmos-cpp::nmos_is10_schemas
->>>>>>> eede5551
     nmos-cpp::mdns
     nmos-cpp::slog
     nmos-cpp::OpenSSL
