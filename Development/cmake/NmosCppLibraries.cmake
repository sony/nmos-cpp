include(CMakeRegexEscape)

string(REGEX REPLACE ${REPLACE_MATCH} ${REPLACE_REPLACE} CMAKE_CURRENT_BINARY_DIR_REPLACE "${CMAKE_CURRENT_BINARY_DIR}")

# detail headers

set(DETAIL_HEADERS
    detail/default_init_allocator.h
    detail/for_each_reversed.h
    detail/pragma_warnings.h
    detail/private_access.h
    )

install(FILES ${DETAIL_HEADERS} DESTINATION ${NMOS_CPP_INSTALL_INCLUDEDIR}/detail)

# slog library

# compile-time control of logging loquacity
# use slog::never_log_severity to strip all logging at compile-time, or slog::max_verbosity for full control at run-time
set(SLOG_LOGGING_SEVERITY slog::max_verbosity CACHE STRING "Compile-time logging level, e.g. between 40 (least verbose, only fatal messages) and -40 (most verbose)")
mark_as_advanced(FORCE SLOG_LOGGING_SEVERITY)

set(SLOG_HEADERS
    slog/all_in_one.h
    )

add_library(slog INTERFACE)

target_compile_definitions(
    slog INTERFACE
    SLOG_STATIC
    SLOG_LOGGING_SEVERITY=${SLOG_LOGGING_SEVERITY}
    )
if(CMAKE_CXX_COMPILER_ID MATCHES GNU)
    if(CMAKE_CXX_COMPILER_VERSION VERSION_LESS 4.8)
        target_compile_definitions(
            slog INTERFACE
            SLOG_DETAIL_NO_REF_QUALIFIERS
            )
    endif()
endif()
target_include_directories(slog INTERFACE
    $<BUILD_INTERFACE:${CMAKE_CURRENT_SOURCE_DIR}>
    $<INSTALL_INTERFACE:${NMOS_CPP_INSTALL_INCLUDEDIR}>
    )

install(FILES ${SLOG_HEADERS} DESTINATION ${NMOS_CPP_INSTALL_INCLUDEDIR}/slog)

list(APPEND NMOS_CPP_TARGETS slog)
add_library(nmos-cpp::slog ALIAS slog)

# mDNS support library

set(MDNS_SOURCES
    mdns/core.cpp
    mdns/dns_sd_impl.cpp
    mdns/service_advertiser_impl.cpp
    mdns/service_discovery_impl.cpp
    )
set(MDNS_HEADERS
    mdns/core.h
    mdns/dns_sd_impl.h
    mdns/service_advertiser.h
    mdns/service_advertiser_impl.h
    mdns/service_discovery.h
    mdns/service_discovery_impl.h
    )

add_library(
    mdns STATIC
    ${MDNS_SOURCES}
    ${MDNS_HEADERS}
    )

source_group("mdns\\Source Files" FILES ${MDNS_SOURCES})
source_group("mdns\\Header Files" FILES ${MDNS_HEADERS})

target_link_libraries(
    mdns PRIVATE
    nmos-cpp::compile-settings
    )
target_link_libraries(
    mdns PUBLIC
    nmos-cpp::slog
    nmos-cpp::cpprestsdk
    nmos-cpp::Boost
    )
# CMake 3.17 is required in order to get the INTERFACE_LINK_OPTIONS
# see https://cmake.org/cmake/help/latest/policy/CMP0099.html
target_link_libraries(
    mdns PRIVATE
    nmos-cpp::DNSSD
    )
target_include_directories(mdns PUBLIC
    $<BUILD_INTERFACE:${CMAKE_CURRENT_SOURCE_DIR}>
    $<INSTALL_INTERFACE:${NMOS_CPP_INSTALL_INCLUDEDIR}>
    )

install(FILES ${MDNS_HEADERS} DESTINATION ${NMOS_CPP_INSTALL_INCLUDEDIR}/mdns)

list(APPEND NMOS_CPP_TARGETS mdns)
add_library(nmos-cpp::mdns ALIAS mdns)

# LLDP support library
if(NMOS_CPP_BUILD_LLDP)
    set(LLDP_SOURCES
        lldp/lldp.cpp
        lldp/lldp_frame.cpp
        lldp/lldp_manager_impl.cpp
        )
    set(LLDP_HEADERS
        lldp/lldp.h
        lldp/lldp_frame.h
        lldp/lldp_manager.h
        )

    add_library(
        lldp STATIC
        ${LLDP_SOURCES}
        ${LLDP_HEADERS}
        )

    source_group("lldp\\Source Files" FILES ${LLDP_SOURCES})
    source_group("lldp\\Header Files" FILES ${LLDP_HEADERS})

    target_link_libraries(
        lldp PRIVATE
        nmos-cpp::compile-settings
        )
    target_link_libraries(
        lldp PUBLIC
        nmos-cpp::slog
        nmos-cpp::cpprestsdk
        )
    target_link_libraries(
        lldp PRIVATE
        nmos-cpp::PCAP
        nmos-cpp::Boost
        )
    target_include_directories(lldp PUBLIC
        $<BUILD_INTERFACE:${CMAKE_CURRENT_SOURCE_DIR}>
        $<INSTALL_INTERFACE:${NMOS_CPP_INSTALL_INCLUDEDIR}>
        )
    target_compile_definitions(
        lldp INTERFACE
        HAVE_LLDP
        )

    install(FILES ${LLDP_HEADERS} DESTINATION ${NMOS_CPP_INSTALL_INCLUDEDIR}/lldp)

    list(APPEND NMOS_CPP_TARGETS lldp)
    add_library(nmos-cpp::lldp ALIAS lldp)
endif()

# nmos_is04_schemas library

set(NMOS_IS04_SCHEMAS_HEADERS
    nmos/is04_schemas/is04_schemas.h
    )

set(NMOS_IS04_V1_3_TAG v1.3.x)
set(NMOS_IS04_V1_2_TAG v1.2.x)
set(NMOS_IS04_V1_1_TAG v1.1.x)
set(NMOS_IS04_V1_0_TAG v1.0.x)

set(NMOS_IS04_V1_3_SCHEMAS_JSON
    third_party/is-04/${NMOS_IS04_V1_3_TAG}/APIs/schemas/clock_internal.json
    third_party/is-04/${NMOS_IS04_V1_3_TAG}/APIs/schemas/clock_ptp.json
    third_party/is-04/${NMOS_IS04_V1_3_TAG}/APIs/schemas/device.json
    third_party/is-04/${NMOS_IS04_V1_3_TAG}/APIs/schemas/devices.json
    third_party/is-04/${NMOS_IS04_V1_3_TAG}/APIs/schemas/error.json
    third_party/is-04/${NMOS_IS04_V1_3_TAG}/APIs/schemas/flow.json
    third_party/is-04/${NMOS_IS04_V1_3_TAG}/APIs/schemas/flows.json
    third_party/is-04/${NMOS_IS04_V1_3_TAG}/APIs/schemas/flow_audio.json
    third_party/is-04/${NMOS_IS04_V1_3_TAG}/APIs/schemas/flow_audio_coded.json
    third_party/is-04/${NMOS_IS04_V1_3_TAG}/APIs/schemas/flow_audio_raw.json
    third_party/is-04/${NMOS_IS04_V1_3_TAG}/APIs/schemas/flow_core.json
    third_party/is-04/${NMOS_IS04_V1_3_TAG}/APIs/schemas/flow_data.json
    third_party/is-04/${NMOS_IS04_V1_3_TAG}/APIs/schemas/flow_json_data.json
    third_party/is-04/${NMOS_IS04_V1_3_TAG}/APIs/schemas/flow_mux.json
    third_party/is-04/${NMOS_IS04_V1_3_TAG}/APIs/schemas/flow_sdianc_data.json
    third_party/is-04/${NMOS_IS04_V1_3_TAG}/APIs/schemas/flow_video.json
    third_party/is-04/${NMOS_IS04_V1_3_TAG}/APIs/schemas/flow_video_coded.json
    third_party/is-04/${NMOS_IS04_V1_3_TAG}/APIs/schemas/flow_video_raw.json
    third_party/is-04/${NMOS_IS04_V1_3_TAG}/APIs/schemas/node.json
    third_party/is-04/${NMOS_IS04_V1_3_TAG}/APIs/schemas/nodeapi-base.json
    third_party/is-04/${NMOS_IS04_V1_3_TAG}/APIs/schemas/nodeapi-receiver-target.json
    third_party/is-04/${NMOS_IS04_V1_3_TAG}/APIs/schemas/nodes.json
    third_party/is-04/${NMOS_IS04_V1_3_TAG}/APIs/schemas/queryapi-base.json
    third_party/is-04/${NMOS_IS04_V1_3_TAG}/APIs/schemas/queryapi-subscription-response.json
    third_party/is-04/${NMOS_IS04_V1_3_TAG}/APIs/schemas/queryapi-subscriptions-post-request.json
    third_party/is-04/${NMOS_IS04_V1_3_TAG}/APIs/schemas/queryapi-subscriptions-response.json
    third_party/is-04/${NMOS_IS04_V1_3_TAG}/APIs/schemas/queryapi-subscriptions-websocket.json
    third_party/is-04/${NMOS_IS04_V1_3_TAG}/APIs/schemas/receiver.json
    third_party/is-04/${NMOS_IS04_V1_3_TAG}/APIs/schemas/receivers.json
    third_party/is-04/${NMOS_IS04_V1_3_TAG}/APIs/schemas/receiver_audio.json
    third_party/is-04/${NMOS_IS04_V1_3_TAG}/APIs/schemas/receiver_core.json
    third_party/is-04/${NMOS_IS04_V1_3_TAG}/APIs/schemas/receiver_data.json
    third_party/is-04/${NMOS_IS04_V1_3_TAG}/APIs/schemas/receiver_mux.json
    third_party/is-04/${NMOS_IS04_V1_3_TAG}/APIs/schemas/receiver_video.json
    third_party/is-04/${NMOS_IS04_V1_3_TAG}/APIs/schemas/registrationapi-base.json
    third_party/is-04/${NMOS_IS04_V1_3_TAG}/APIs/schemas/registrationapi-health-response.json
    third_party/is-04/${NMOS_IS04_V1_3_TAG}/APIs/schemas/registrationapi-resource-post-request.json
    third_party/is-04/${NMOS_IS04_V1_3_TAG}/APIs/schemas/registrationapi-resource-response.json
    third_party/is-04/${NMOS_IS04_V1_3_TAG}/APIs/schemas/resource_core.json
    third_party/is-04/${NMOS_IS04_V1_3_TAG}/APIs/schemas/sender.json
    third_party/is-04/${NMOS_IS04_V1_3_TAG}/APIs/schemas/senders.json
    third_party/is-04/${NMOS_IS04_V1_3_TAG}/APIs/schemas/source.json
    third_party/is-04/${NMOS_IS04_V1_3_TAG}/APIs/schemas/sources.json
    third_party/is-04/${NMOS_IS04_V1_3_TAG}/APIs/schemas/source_audio.json
    third_party/is-04/${NMOS_IS04_V1_3_TAG}/APIs/schemas/source_core.json
    third_party/is-04/${NMOS_IS04_V1_3_TAG}/APIs/schemas/source_data.json
    third_party/is-04/${NMOS_IS04_V1_3_TAG}/APIs/schemas/source_generic.json
    )

set(NMOS_IS04_V1_2_SCHEMAS_JSON
    third_party/is-04/${NMOS_IS04_V1_2_TAG}/APIs/schemas/clock_internal.json
    third_party/is-04/${NMOS_IS04_V1_2_TAG}/APIs/schemas/clock_ptp.json
    third_party/is-04/${NMOS_IS04_V1_2_TAG}/APIs/schemas/device.json
    third_party/is-04/${NMOS_IS04_V1_2_TAG}/APIs/schemas/devices.json
    third_party/is-04/${NMOS_IS04_V1_2_TAG}/APIs/schemas/error.json
    third_party/is-04/${NMOS_IS04_V1_2_TAG}/APIs/schemas/flow.json
    third_party/is-04/${NMOS_IS04_V1_2_TAG}/APIs/schemas/flows.json
    third_party/is-04/${NMOS_IS04_V1_2_TAG}/APIs/schemas/flow_audio.json
    third_party/is-04/${NMOS_IS04_V1_2_TAG}/APIs/schemas/flow_audio_coded.json
    third_party/is-04/${NMOS_IS04_V1_2_TAG}/APIs/schemas/flow_audio_raw.json
    third_party/is-04/${NMOS_IS04_V1_2_TAG}/APIs/schemas/flow_core.json
    third_party/is-04/${NMOS_IS04_V1_2_TAG}/APIs/schemas/flow_data.json
    third_party/is-04/${NMOS_IS04_V1_2_TAG}/APIs/schemas/flow_mux.json
    third_party/is-04/${NMOS_IS04_V1_2_TAG}/APIs/schemas/flow_sdianc_data.json
    third_party/is-04/${NMOS_IS04_V1_2_TAG}/APIs/schemas/flow_video.json
    third_party/is-04/${NMOS_IS04_V1_2_TAG}/APIs/schemas/flow_video_coded.json
    third_party/is-04/${NMOS_IS04_V1_2_TAG}/APIs/schemas/flow_video_raw.json
    third_party/is-04/${NMOS_IS04_V1_2_TAG}/APIs/schemas/node.json
    third_party/is-04/${NMOS_IS04_V1_2_TAG}/APIs/schemas/nodeapi-base.json
    third_party/is-04/${NMOS_IS04_V1_2_TAG}/APIs/schemas/nodeapi-receiver-target.json
    third_party/is-04/${NMOS_IS04_V1_2_TAG}/APIs/schemas/nodes.json
    third_party/is-04/${NMOS_IS04_V1_2_TAG}/APIs/schemas/queryapi-base.json
    third_party/is-04/${NMOS_IS04_V1_2_TAG}/APIs/schemas/queryapi-subscription-response.json
    third_party/is-04/${NMOS_IS04_V1_2_TAG}/APIs/schemas/queryapi-subscriptions-post-request.json
    third_party/is-04/${NMOS_IS04_V1_2_TAG}/APIs/schemas/queryapi-subscriptions-response.json
    third_party/is-04/${NMOS_IS04_V1_2_TAG}/APIs/schemas/queryapi-subscriptions-websocket.json
    third_party/is-04/${NMOS_IS04_V1_2_TAG}/APIs/schemas/receiver.json
    third_party/is-04/${NMOS_IS04_V1_2_TAG}/APIs/schemas/receivers.json
    third_party/is-04/${NMOS_IS04_V1_2_TAG}/APIs/schemas/receiver_audio.json
    third_party/is-04/${NMOS_IS04_V1_2_TAG}/APIs/schemas/receiver_core.json
    third_party/is-04/${NMOS_IS04_V1_2_TAG}/APIs/schemas/receiver_data.json
    third_party/is-04/${NMOS_IS04_V1_2_TAG}/APIs/schemas/receiver_mux.json
    third_party/is-04/${NMOS_IS04_V1_2_TAG}/APIs/schemas/receiver_video.json
    third_party/is-04/${NMOS_IS04_V1_2_TAG}/APIs/schemas/registrationapi-base.json
    third_party/is-04/${NMOS_IS04_V1_2_TAG}/APIs/schemas/registrationapi-health-response.json
    third_party/is-04/${NMOS_IS04_V1_2_TAG}/APIs/schemas/registrationapi-resource-post-request.json
    third_party/is-04/${NMOS_IS04_V1_2_TAG}/APIs/schemas/registrationapi-resource-response.json
    third_party/is-04/${NMOS_IS04_V1_2_TAG}/APIs/schemas/resource_core.json
    third_party/is-04/${NMOS_IS04_V1_2_TAG}/APIs/schemas/sender.json
    third_party/is-04/${NMOS_IS04_V1_2_TAG}/APIs/schemas/senders.json
    third_party/is-04/${NMOS_IS04_V1_2_TAG}/APIs/schemas/source.json
    third_party/is-04/${NMOS_IS04_V1_2_TAG}/APIs/schemas/sources.json
    third_party/is-04/${NMOS_IS04_V1_2_TAG}/APIs/schemas/source_audio.json
    third_party/is-04/${NMOS_IS04_V1_2_TAG}/APIs/schemas/source_core.json
    third_party/is-04/${NMOS_IS04_V1_2_TAG}/APIs/schemas/source_generic.json
    )

set(NMOS_IS04_V1_1_SCHEMAS_JSON
    third_party/is-04/${NMOS_IS04_V1_1_TAG}/APIs/schemas/clock_internal.json
    third_party/is-04/${NMOS_IS04_V1_1_TAG}/APIs/schemas/clock_ptp.json
    third_party/is-04/${NMOS_IS04_V1_1_TAG}/APIs/schemas/device.json
    third_party/is-04/${NMOS_IS04_V1_1_TAG}/APIs/schemas/devices.json
    third_party/is-04/${NMOS_IS04_V1_1_TAG}/APIs/schemas/error.json
    third_party/is-04/${NMOS_IS04_V1_1_TAG}/APIs/schemas/flow.json
    third_party/is-04/${NMOS_IS04_V1_1_TAG}/APIs/schemas/flows.json
    third_party/is-04/${NMOS_IS04_V1_1_TAG}/APIs/schemas/flow_audio.json
    third_party/is-04/${NMOS_IS04_V1_1_TAG}/APIs/schemas/flow_audio_coded.json
    third_party/is-04/${NMOS_IS04_V1_1_TAG}/APIs/schemas/flow_audio_raw.json
    third_party/is-04/${NMOS_IS04_V1_1_TAG}/APIs/schemas/flow_core.json
    third_party/is-04/${NMOS_IS04_V1_1_TAG}/APIs/schemas/flow_data.json
    third_party/is-04/${NMOS_IS04_V1_1_TAG}/APIs/schemas/flow_mux.json
    third_party/is-04/${NMOS_IS04_V1_1_TAG}/APIs/schemas/flow_sdianc_data.json
    third_party/is-04/${NMOS_IS04_V1_1_TAG}/APIs/schemas/flow_video.json
    third_party/is-04/${NMOS_IS04_V1_1_TAG}/APIs/schemas/flow_video_coded.json
    third_party/is-04/${NMOS_IS04_V1_1_TAG}/APIs/schemas/flow_video_raw.json
    third_party/is-04/${NMOS_IS04_V1_1_TAG}/APIs/schemas/node.json
    third_party/is-04/${NMOS_IS04_V1_1_TAG}/APIs/schemas/nodeapi-base.json
    third_party/is-04/${NMOS_IS04_V1_1_TAG}/APIs/schemas/nodeapi-receiver-target.json
    third_party/is-04/${NMOS_IS04_V1_1_TAG}/APIs/schemas/nodes.json
    third_party/is-04/${NMOS_IS04_V1_1_TAG}/APIs/schemas/queryapi-base.json
    third_party/is-04/${NMOS_IS04_V1_1_TAG}/APIs/schemas/queryapi-subscription-response.json
    third_party/is-04/${NMOS_IS04_V1_1_TAG}/APIs/schemas/queryapi-subscriptions-post-request.json
    third_party/is-04/${NMOS_IS04_V1_1_TAG}/APIs/schemas/queryapi-subscriptions-response.json
    third_party/is-04/${NMOS_IS04_V1_1_TAG}/APIs/schemas/queryapi-subscriptions-websocket.json
    third_party/is-04/${NMOS_IS04_V1_1_TAG}/APIs/schemas/receiver.json
    third_party/is-04/${NMOS_IS04_V1_1_TAG}/APIs/schemas/receivers.json
    third_party/is-04/${NMOS_IS04_V1_1_TAG}/APIs/schemas/receiver_audio.json
    third_party/is-04/${NMOS_IS04_V1_1_TAG}/APIs/schemas/receiver_core.json
    third_party/is-04/${NMOS_IS04_V1_1_TAG}/APIs/schemas/receiver_data.json
    third_party/is-04/${NMOS_IS04_V1_1_TAG}/APIs/schemas/receiver_mux.json
    third_party/is-04/${NMOS_IS04_V1_1_TAG}/APIs/schemas/receiver_video.json
    third_party/is-04/${NMOS_IS04_V1_1_TAG}/APIs/schemas/registrationapi-base.json
    third_party/is-04/${NMOS_IS04_V1_1_TAG}/APIs/schemas/registrationapi-health-response.json
    third_party/is-04/${NMOS_IS04_V1_1_TAG}/APIs/schemas/registrationapi-resource-post-request.json
    third_party/is-04/${NMOS_IS04_V1_1_TAG}/APIs/schemas/registrationapi-resource-response.json
    third_party/is-04/${NMOS_IS04_V1_1_TAG}/APIs/schemas/resource_core.json
    third_party/is-04/${NMOS_IS04_V1_1_TAG}/APIs/schemas/sender.json
    third_party/is-04/${NMOS_IS04_V1_1_TAG}/APIs/schemas/senders.json
    third_party/is-04/${NMOS_IS04_V1_1_TAG}/APIs/schemas/source.json
    third_party/is-04/${NMOS_IS04_V1_1_TAG}/APIs/schemas/sources.json
    third_party/is-04/${NMOS_IS04_V1_1_TAG}/APIs/schemas/source_audio.json
    third_party/is-04/${NMOS_IS04_V1_1_TAG}/APIs/schemas/source_core.json
    third_party/is-04/${NMOS_IS04_V1_1_TAG}/APIs/schemas/source_generic.json
    )

set(NMOS_IS04_V1_0_SCHEMAS_JSON
    third_party/is-04/${NMOS_IS04_V1_0_TAG}/APIs/schemas/device.json
    third_party/is-04/${NMOS_IS04_V1_0_TAG}/APIs/schemas/devices.json
    third_party/is-04/${NMOS_IS04_V1_0_TAG}/APIs/schemas/error.json
    third_party/is-04/${NMOS_IS04_V1_0_TAG}/APIs/schemas/flow.json
    third_party/is-04/${NMOS_IS04_V1_0_TAG}/APIs/schemas/flows.json
    third_party/is-04/${NMOS_IS04_V1_0_TAG}/APIs/schemas/node.json
    third_party/is-04/${NMOS_IS04_V1_0_TAG}/APIs/schemas/nodeapi-base.json
    third_party/is-04/${NMOS_IS04_V1_0_TAG}/APIs/schemas/nodeapi-receiver-target.json
    third_party/is-04/${NMOS_IS04_V1_0_TAG}/APIs/schemas/nodes.json
    third_party/is-04/${NMOS_IS04_V1_0_TAG}/APIs/schemas/queryapi-base.json
    third_party/is-04/${NMOS_IS04_V1_0_TAG}/APIs/schemas/queryapi-subscription-response.json
    third_party/is-04/${NMOS_IS04_V1_0_TAG}/APIs/schemas/queryapi-subscriptions-response.json
    third_party/is-04/${NMOS_IS04_V1_0_TAG}/APIs/schemas/queryapi-v1.0-subscriptions-post-request.json
    third_party/is-04/${NMOS_IS04_V1_0_TAG}/APIs/schemas/queryapi-v1.0-subscriptions-websocket.json
    third_party/is-04/${NMOS_IS04_V1_0_TAG}/APIs/schemas/receiver.json
    third_party/is-04/${NMOS_IS04_V1_0_TAG}/APIs/schemas/receivers.json
    third_party/is-04/${NMOS_IS04_V1_0_TAG}/APIs/schemas/registrationapi-base.json
    third_party/is-04/${NMOS_IS04_V1_0_TAG}/APIs/schemas/registrationapi-health-response.json
    third_party/is-04/${NMOS_IS04_V1_0_TAG}/APIs/schemas/registrationapi-resource-response.json
    third_party/is-04/${NMOS_IS04_V1_0_TAG}/APIs/schemas/registrationapi-v1.0-resource-post-request.json
    third_party/is-04/${NMOS_IS04_V1_0_TAG}/APIs/schemas/sender-target.json
    third_party/is-04/${NMOS_IS04_V1_0_TAG}/APIs/schemas/sender.json
    third_party/is-04/${NMOS_IS04_V1_0_TAG}/APIs/schemas/senders.json
    third_party/is-04/${NMOS_IS04_V1_0_TAG}/APIs/schemas/source.json
    third_party/is-04/${NMOS_IS04_V1_0_TAG}/APIs/schemas/sources.json
    )

set(NMOS_IS04_SCHEMAS_JSON_MATCH "third_party/is-04/([^/]+)/APIs/schemas/([^;]+)\\.json")
set(NMOS_IS04_SCHEMAS_SOURCE_REPLACE "${CMAKE_CURRENT_BINARY_DIR_REPLACE}/nmos/is04_schemas/\\1/\\2.cpp")
string(REGEX REPLACE "${NMOS_IS04_SCHEMAS_JSON_MATCH}(;|$)" "${NMOS_IS04_SCHEMAS_SOURCE_REPLACE}\\3" NMOS_IS04_V1_3_SCHEMAS_SOURCES "${NMOS_IS04_V1_3_SCHEMAS_JSON}")
string(REGEX REPLACE "${NMOS_IS04_SCHEMAS_JSON_MATCH}(;|$)" "${NMOS_IS04_SCHEMAS_SOURCE_REPLACE}\\3" NMOS_IS04_V1_2_SCHEMAS_SOURCES "${NMOS_IS04_V1_2_SCHEMAS_JSON}")
string(REGEX REPLACE "${NMOS_IS04_SCHEMAS_JSON_MATCH}(;|$)" "${NMOS_IS04_SCHEMAS_SOURCE_REPLACE}\\3" NMOS_IS04_V1_1_SCHEMAS_SOURCES "${NMOS_IS04_V1_1_SCHEMAS_JSON}")
string(REGEX REPLACE "${NMOS_IS04_SCHEMAS_JSON_MATCH}(;|$)" "${NMOS_IS04_SCHEMAS_SOURCE_REPLACE}\\3" NMOS_IS04_V1_0_SCHEMAS_SOURCES "${NMOS_IS04_V1_0_SCHEMAS_JSON}")

foreach(JSON ${NMOS_IS04_V1_3_SCHEMAS_JSON} ${NMOS_IS04_V1_2_SCHEMAS_JSON} ${NMOS_IS04_V1_1_SCHEMAS_JSON} ${NMOS_IS04_V1_0_SCHEMAS_JSON})
    string(REGEX REPLACE "${NMOS_IS04_SCHEMAS_JSON_MATCH}" "${NMOS_IS04_SCHEMAS_SOURCE_REPLACE}" SOURCE "${JSON}")
    string(REGEX REPLACE "${NMOS_IS04_SCHEMAS_JSON_MATCH}" "\\1" NS "${JSON}")
    string(REGEX REPLACE "${NMOS_IS04_SCHEMAS_JSON_MATCH}" "\\2" VAR "${JSON}")
    string(MAKE_C_IDENTIFIER "${NS}" NS)
    string(MAKE_C_IDENTIFIER "${VAR}" VAR)

    file(WRITE "${SOURCE}.in" "\
// Auto-generated from: ${JSON}\n\
\n\
namespace nmos\n\
{\n\
    namespace is04_schemas\n\
    {\n\
        namespace ${NS}\n\
        {\n\
            const char* ${VAR} = R\"-auto-generated-(")

    file(READ "${JSON}" RAW)
    file(APPEND "${SOURCE}.in" "${RAW}")

    file(APPEND "${SOURCE}.in" ")-auto-generated-\";\n\
        }\n\
    }\n\
}\n")

    configure_file("${SOURCE}.in" "${SOURCE}" COPYONLY)
endforeach()

add_library(
    nmos_is04_schemas STATIC
    ${NMOS_IS04_SCHEMAS_HEADERS}
    ${NMOS_IS04_V1_3_SCHEMAS_SOURCES}
    ${NMOS_IS04_V1_2_SCHEMAS_SOURCES}
    ${NMOS_IS04_V1_1_SCHEMAS_SOURCES}
    ${NMOS_IS04_V1_0_SCHEMAS_SOURCES}
    )

source_group("nmos\\is04_schemas\\Header Files" FILES ${NMOS_IS04_SCHEMAS_HEADERS})
source_group("nmos\\is04_schemas\\${NMOS_IS04_V1_3_TAG}\\Source Files" FILES ${NMOS_IS04_V1_3_SCHEMAS_SOURCES})
source_group("nmos\\is04_schemas\\${NMOS_IS04_V1_2_TAG}\\Source Files" FILES ${NMOS_IS04_V1_2_SCHEMAS_SOURCES})
source_group("nmos\\is04_schemas\\${NMOS_IS04_V1_1_TAG}\\Source Files" FILES ${NMOS_IS04_V1_1_SCHEMAS_SOURCES})
source_group("nmos\\is04_schemas\\${NMOS_IS04_V1_0_TAG}\\Source Files" FILES ${NMOS_IS04_V1_0_SCHEMAS_SOURCES})

target_link_libraries(
    nmos_is04_schemas PRIVATE
    nmos-cpp::compile-settings
    )
target_include_directories(nmos_is04_schemas PUBLIC
    $<BUILD_INTERFACE:${CMAKE_CURRENT_SOURCE_DIR}>
    $<INSTALL_INTERFACE:${NMOS_CPP_INSTALL_INCLUDEDIR}>
    )

list(APPEND NMOS_CPP_TARGETS nmos_is04_schemas)
add_library(nmos-cpp::nmos_is04_schemas ALIAS nmos_is04_schemas)

# nmos_is05_schemas library

set(NMOS_IS05_SCHEMAS_HEADERS
    nmos/is05_schemas/is05_schemas.h
    )

set(NMOS_IS05_V1_1_TAG v1.1.x)
set(NMOS_IS05_V1_0_TAG v1.0.x)

set(NMOS_IS05_V1_1_SCHEMAS_JSON
    third_party/is-05/${NMOS_IS05_V1_1_TAG}/APIs/schemas/activation-response-schema.json
    third_party/is-05/${NMOS_IS05_V1_1_TAG}/APIs/schemas/activation-schema.json
    third_party/is-05/${NMOS_IS05_V1_1_TAG}/APIs/schemas/bulk-receiver-post-schema.json
    third_party/is-05/${NMOS_IS05_V1_1_TAG}/APIs/schemas/bulk-response-schema.json
    third_party/is-05/${NMOS_IS05_V1_1_TAG}/APIs/schemas/bulk-sender-post-schema.json
    third_party/is-05/${NMOS_IS05_V1_1_TAG}/APIs/schemas/connectionapi-base.json
    third_party/is-05/${NMOS_IS05_V1_1_TAG}/APIs/schemas/connectionapi-bulk.json
    third_party/is-05/${NMOS_IS05_V1_1_TAG}/APIs/schemas/connectionapi-receiver.json
    third_party/is-05/${NMOS_IS05_V1_1_TAG}/APIs/schemas/connectionapi-sender.json
    third_party/is-05/${NMOS_IS05_V1_1_TAG}/APIs/schemas/connectionapi-single.json
    third_party/is-05/${NMOS_IS05_V1_1_TAG}/APIs/schemas/constraint-schema.json
    third_party/is-05/${NMOS_IS05_V1_1_TAG}/APIs/schemas/constraints-schema-mqtt.json
    third_party/is-05/${NMOS_IS05_V1_1_TAG}/APIs/schemas/constraints-schema-rtp.json
    third_party/is-05/${NMOS_IS05_V1_1_TAG}/APIs/schemas/constraints-schema-websocket.json
    third_party/is-05/${NMOS_IS05_V1_1_TAG}/APIs/schemas/constraints-schema.json
    third_party/is-05/${NMOS_IS05_V1_1_TAG}/APIs/schemas/error.json
    third_party/is-05/${NMOS_IS05_V1_1_TAG}/APIs/schemas/receiver_transport_params.json
    third_party/is-05/${NMOS_IS05_V1_1_TAG}/APIs/schemas/receiver_transport_params_dash.json
    third_party/is-05/${NMOS_IS05_V1_1_TAG}/APIs/schemas/receiver_transport_params_ext.json
    third_party/is-05/${NMOS_IS05_V1_1_TAG}/APIs/schemas/receiver_transport_params_mqtt.json
    third_party/is-05/${NMOS_IS05_V1_1_TAG}/APIs/schemas/receiver_transport_params_rtp.json
    third_party/is-05/${NMOS_IS05_V1_1_TAG}/APIs/schemas/receiver_transport_params_websocket.json
    third_party/is-05/${NMOS_IS05_V1_1_TAG}/APIs/schemas/receiver-response-schema.json
    third_party/is-05/${NMOS_IS05_V1_1_TAG}/APIs/schemas/receiver-stage-schema.json
    third_party/is-05/${NMOS_IS05_V1_1_TAG}/APIs/schemas/receiver-transport-file.json
    third_party/is-05/${NMOS_IS05_V1_1_TAG}/APIs/schemas/sender_transport_params.json
    third_party/is-05/${NMOS_IS05_V1_1_TAG}/APIs/schemas/sender_transport_params_dash.json
    third_party/is-05/${NMOS_IS05_V1_1_TAG}/APIs/schemas/sender_transport_params_ext.json
    third_party/is-05/${NMOS_IS05_V1_1_TAG}/APIs/schemas/sender_transport_params_mqtt.json
    third_party/is-05/${NMOS_IS05_V1_1_TAG}/APIs/schemas/sender_transport_params_rtp.json
    third_party/is-05/${NMOS_IS05_V1_1_TAG}/APIs/schemas/sender_transport_params_websocket.json
    third_party/is-05/${NMOS_IS05_V1_1_TAG}/APIs/schemas/sender-receiver-base.json
    third_party/is-05/${NMOS_IS05_V1_1_TAG}/APIs/schemas/sender-response-schema.json
    third_party/is-05/${NMOS_IS05_V1_1_TAG}/APIs/schemas/sender-stage-schema.json
    third_party/is-05/${NMOS_IS05_V1_1_TAG}/APIs/schemas/transporttype-response-schema.json
    )

set(NMOS_IS05_V1_0_SCHEMAS_JSON
    third_party/is-05/${NMOS_IS05_V1_0_TAG}/APIs/schemas/connectionapi-base.json
    third_party/is-05/${NMOS_IS05_V1_0_TAG}/APIs/schemas/connectionapi-bulk.json
    third_party/is-05/${NMOS_IS05_V1_0_TAG}/APIs/schemas/connectionapi-receiver.json
    third_party/is-05/${NMOS_IS05_V1_0_TAG}/APIs/schemas/connectionapi-sender.json
    third_party/is-05/${NMOS_IS05_V1_0_TAG}/APIs/schemas/connectionapi-single.json
    third_party/is-05/${NMOS_IS05_V1_0_TAG}/APIs/schemas/error.json
    third_party/is-05/${NMOS_IS05_V1_0_TAG}/APIs/schemas/v1.0_receiver_transport_params_dash.json
    third_party/is-05/${NMOS_IS05_V1_0_TAG}/APIs/schemas/v1.0_receiver_transport_params_rtp.json
    third_party/is-05/${NMOS_IS05_V1_0_TAG}/APIs/schemas/v1.0_sender_transport_params_dash.json
    third_party/is-05/${NMOS_IS05_V1_0_TAG}/APIs/schemas/v1.0_sender_transport_params_rtp.json
    third_party/is-05/${NMOS_IS05_V1_0_TAG}/APIs/schemas/v1.0-activation-response-schema.json
    third_party/is-05/${NMOS_IS05_V1_0_TAG}/APIs/schemas/v1.0-activation-schema.json
    third_party/is-05/${NMOS_IS05_V1_0_TAG}/APIs/schemas/v1.0-bulk-receiver-post-schema.json
    third_party/is-05/${NMOS_IS05_V1_0_TAG}/APIs/schemas/v1.0-bulk-response-schema.json
    third_party/is-05/${NMOS_IS05_V1_0_TAG}/APIs/schemas/v1.0-bulk-sender-post-schema.json
    third_party/is-05/${NMOS_IS05_V1_0_TAG}/APIs/schemas/v1.0-constraints-schema.json
    third_party/is-05/${NMOS_IS05_V1_0_TAG}/APIs/schemas/v1.0-receiver-response-schema.json
    third_party/is-05/${NMOS_IS05_V1_0_TAG}/APIs/schemas/v1.0-receiver-stage-schema.json
    third_party/is-05/${NMOS_IS05_V1_0_TAG}/APIs/schemas/sender-receiver-base.json
    third_party/is-05/${NMOS_IS05_V1_0_TAG}/APIs/schemas/v1.0-sender-response-schema.json
    third_party/is-05/${NMOS_IS05_V1_0_TAG}/APIs/schemas/v1.0-sender-stage-schema.json
    )

set(NMOS_IS05_SCHEMAS_JSON_MATCH "third_party/is-05/([^/]+)/APIs/schemas/([^;]+)\\.json")
set(NMOS_IS05_SCHEMAS_SOURCE_REPLACE "${CMAKE_CURRENT_BINARY_DIR_REPLACE}/nmos/is05_schemas/\\1/\\2.cpp")
string(REGEX REPLACE "${NMOS_IS05_SCHEMAS_JSON_MATCH}(;|$)" "${NMOS_IS05_SCHEMAS_SOURCE_REPLACE}\\3" NMOS_IS05_V1_1_SCHEMAS_SOURCES "${NMOS_IS05_V1_1_SCHEMAS_JSON}")
string(REGEX REPLACE "${NMOS_IS05_SCHEMAS_JSON_MATCH}(;|$)" "${NMOS_IS05_SCHEMAS_SOURCE_REPLACE}\\3" NMOS_IS05_V1_0_SCHEMAS_SOURCES "${NMOS_IS05_V1_0_SCHEMAS_JSON}")

foreach(JSON ${NMOS_IS05_V1_1_SCHEMAS_JSON} ${NMOS_IS05_V1_0_SCHEMAS_JSON})
    string(REGEX REPLACE "${NMOS_IS05_SCHEMAS_JSON_MATCH}" "${NMOS_IS05_SCHEMAS_SOURCE_REPLACE}" SOURCE "${JSON}")
    string(REGEX REPLACE "${NMOS_IS05_SCHEMAS_JSON_MATCH}" "\\1" NS "${JSON}")
    string(REGEX REPLACE "${NMOS_IS05_SCHEMAS_JSON_MATCH}" "\\2" VAR "${JSON}")
    string(MAKE_C_IDENTIFIER "${NS}" NS)
    string(MAKE_C_IDENTIFIER "${VAR}" VAR)

    file(WRITE "${SOURCE}.in" "\
// Auto-generated from: ${JSON}\n\
\n\
namespace nmos\n\
{\n\
    namespace is05_schemas\n\
    {\n\
        namespace ${NS}\n\
        {\n\
            const char* ${VAR} = R\"-auto-generated-(")

    file(READ "${JSON}" RAW)
    file(APPEND "${SOURCE}.in" "${RAW}")

    file(APPEND "${SOURCE}.in" ")-auto-generated-\";\n\
        }\n\
    }\n\
}\n")

    configure_file("${SOURCE}.in" "${SOURCE}" COPYONLY)
endforeach()

add_library(
    nmos_is05_schemas STATIC
    ${NMOS_IS05_SCHEMAS_HEADERS}
    ${NMOS_IS05_V1_1_SCHEMAS_SOURCES}
    ${NMOS_IS05_V1_0_SCHEMAS_SOURCES}
    )

source_group("nmos\\is05_schemas\\Header Files" FILES ${NMOS_IS05_SCHEMAS_HEADERS})
source_group("nmos\\is05_schemas\\${NMOS_IS05_V1_1_TAG}\\Source Files" FILES ${NMOS_IS05_V1_1_SCHEMAS_SOURCES})
source_group("nmos\\is05_schemas\\${NMOS_IS05_V1_0_TAG}\\Source Files" FILES ${NMOS_IS05_V1_0_SCHEMAS_SOURCES})

target_link_libraries(
    nmos_is05_schemas PRIVATE
    nmos-cpp::compile-settings
    )
target_include_directories(nmos_is05_schemas PUBLIC
    $<BUILD_INTERFACE:${CMAKE_CURRENT_SOURCE_DIR}>
    $<INSTALL_INTERFACE:${NMOS_CPP_INSTALL_INCLUDEDIR}>
    )

list(APPEND NMOS_CPP_TARGETS nmos_is05_schemas)
add_library(nmos-cpp::nmos_is05_schemas ALIAS nmos_is05_schemas)

# nmos_is08_schemas library

set(NMOS_IS08_SCHEMAS_HEADERS
    nmos/is08_schemas/is08_schemas.h
    )

set(NMOS_IS08_V1_0_TAG v1.0.x)

set(NMOS_IS08_V1_0_SCHEMAS_JSON
    third_party/is-08/${NMOS_IS08_V1_0_TAG}/APIs/schemas/activation-response-schema.json
    third_party/is-08/${NMOS_IS08_V1_0_TAG}/APIs/schemas/activation-schema.json
    third_party/is-08/${NMOS_IS08_V1_0_TAG}/APIs/schemas/base-schema.json
    third_party/is-08/${NMOS_IS08_V1_0_TAG}/APIs/schemas/error.json
    third_party/is-08/${NMOS_IS08_V1_0_TAG}/APIs/schemas/input-base-schema.json
    third_party/is-08/${NMOS_IS08_V1_0_TAG}/APIs/schemas/input-caps-response-schema.json
    third_party/is-08/${NMOS_IS08_V1_0_TAG}/APIs/schemas/input-channels-response-schema.json
    third_party/is-08/${NMOS_IS08_V1_0_TAG}/APIs/schemas/input-parent-response-schema.json
    third_party/is-08/${NMOS_IS08_V1_0_TAG}/APIs/schemas/input-properties-schema.json
    third_party/is-08/${NMOS_IS08_V1_0_TAG}/APIs/schemas/inputs-outputs-base-schema.json
    third_party/is-08/${NMOS_IS08_V1_0_TAG}/APIs/schemas/io-response-schema.json
    third_party/is-08/${NMOS_IS08_V1_0_TAG}/APIs/schemas/map-activations-activation-get-response-schema.json
    third_party/is-08/${NMOS_IS08_V1_0_TAG}/APIs/schemas/map-activations-get-response-schema.json
    third_party/is-08/${NMOS_IS08_V1_0_TAG}/APIs/schemas/map-activations-post-request-schema.json
    third_party/is-08/${NMOS_IS08_V1_0_TAG}/APIs/schemas/map-activations-post-response-schema.json
    third_party/is-08/${NMOS_IS08_V1_0_TAG}/APIs/schemas/map-active-output-response-schema.json
    third_party/is-08/${NMOS_IS08_V1_0_TAG}/APIs/schemas/map-active-response-schema.json
    third_party/is-08/${NMOS_IS08_V1_0_TAG}/APIs/schemas/map-base-schema.json
    third_party/is-08/${NMOS_IS08_V1_0_TAG}/APIs/schemas/map-entries-schema.json
    third_party/is-08/${NMOS_IS08_V1_0_TAG}/APIs/schemas/output-base-schema.json
    third_party/is-08/${NMOS_IS08_V1_0_TAG}/APIs/schemas/output-caps-response-schema.json
    third_party/is-08/${NMOS_IS08_V1_0_TAG}/APIs/schemas/output-channels-response-schema.json
    third_party/is-08/${NMOS_IS08_V1_0_TAG}/APIs/schemas/output-properties-schema.json
    third_party/is-08/${NMOS_IS08_V1_0_TAG}/APIs/schemas/output-sourceid-response-schema.json
    )

set(NMOS_IS08_SCHEMAS_JSON_MATCH "third_party/is-08/([^/]+)/APIs/schemas/([^;]+)\\.json")
set(NMOS_IS08_SCHEMAS_SOURCE_REPLACE "${CMAKE_CURRENT_BINARY_DIR_REPLACE}/nmos/is08_schemas/\\1/\\2.cpp")
string(REGEX REPLACE "${NMOS_IS08_SCHEMAS_JSON_MATCH}(;|$)" "${NMOS_IS08_SCHEMAS_SOURCE_REPLACE}\\3" NMOS_IS08_V1_0_SCHEMAS_SOURCES "${NMOS_IS08_V1_0_SCHEMAS_JSON}")

foreach(JSON ${NMOS_IS08_V1_0_SCHEMAS_JSON})
    string(REGEX REPLACE "${NMOS_IS08_SCHEMAS_JSON_MATCH}" "${NMOS_IS08_SCHEMAS_SOURCE_REPLACE}" SOURCE "${JSON}")
    string(REGEX REPLACE "${NMOS_IS08_SCHEMAS_JSON_MATCH}" "\\1" NS "${JSON}")
    string(REGEX REPLACE "${NMOS_IS08_SCHEMAS_JSON_MATCH}" "\\2" VAR "${JSON}")
    string(MAKE_C_IDENTIFIER "${NS}" NS)
    string(MAKE_C_IDENTIFIER "${VAR}" VAR)

    file(WRITE "${SOURCE}.in" "\
// Auto-generated from: ${JSON}\n\
\n\
namespace nmos\n\
{\n\
    namespace is08_schemas\n\
    {\n\
        namespace ${NS}\n\
        {\n\
            const char* ${VAR} = R\"-auto-generated-(")

    file(READ "${JSON}" RAW)
    file(APPEND "${SOURCE}.in" "${RAW}")

    file(APPEND "${SOURCE}.in" ")-auto-generated-\";\n\
        }\n\
    }\n\
}\n")

    configure_file("${SOURCE}.in" "${SOURCE}" COPYONLY)
endforeach()

add_library(
    nmos_is08_schemas STATIC
    ${NMOS_IS08_SCHEMAS_HEADERS}
    ${NMOS_IS08_V1_0_SCHEMAS_SOURCES}
    )

source_group("nmos\\is08_schemas\\Header Files" FILES ${NMOS_IS08_SCHEMAS_HEADERS})
source_group("nmos\\is08_schemas\\${NMOS_IS08_V1_0_TAG}\\Source Files" FILES ${NMOS_IS08_V1_0_SCHEMAS_SOURCES})

target_link_libraries(
    nmos_is08_schemas PRIVATE
    nmos-cpp::compile-settings
    )
target_include_directories(nmos_is08_schemas PUBLIC
    $<BUILD_INTERFACE:${CMAKE_CURRENT_SOURCE_DIR}>
    $<INSTALL_INTERFACE:${NMOS_CPP_INSTALL_INCLUDEDIR}>
    )

list(APPEND NMOS_CPP_TARGETS nmos_is08_schemas)
add_library(nmos-cpp::nmos_is08_schemas ALIAS nmos_is08_schemas)

# nmos_is09_schemas library

set(NMOS_IS09_SCHEMAS_HEADERS
    nmos/is09_schemas/is09_schemas.h
    )

set(NMOS_IS09_V1_0_TAG v1.0.x)

set(NMOS_IS09_V1_0_SCHEMAS_JSON
    third_party/is-09/${NMOS_IS09_V1_0_TAG}/APIs/schemas/base.json
    third_party/is-09/${NMOS_IS09_V1_0_TAG}/APIs/schemas/error.json
    third_party/is-09/${NMOS_IS09_V1_0_TAG}/APIs/schemas/global.json
    third_party/is-09/${NMOS_IS09_V1_0_TAG}/APIs/schemas/resource_core.json
    )

set(NMOS_IS09_SCHEMAS_JSON_MATCH "third_party/is-09/([^/]+)/APIs/schemas/([^;]+)\\.json")
set(NMOS_IS09_SCHEMAS_SOURCE_REPLACE "${CMAKE_CURRENT_BINARY_DIR_REPLACE}/nmos/is09_schemas/\\1/\\2.cpp")
string(REGEX REPLACE "${NMOS_IS09_SCHEMAS_JSON_MATCH}(;|$)" "${NMOS_IS09_SCHEMAS_SOURCE_REPLACE}\\3" NMOS_IS09_V1_0_SCHEMAS_SOURCES "${NMOS_IS09_V1_0_SCHEMAS_JSON}")

foreach(JSON ${NMOS_IS09_V1_0_SCHEMAS_JSON})
    string(REGEX REPLACE "${NMOS_IS09_SCHEMAS_JSON_MATCH}" "${NMOS_IS09_SCHEMAS_SOURCE_REPLACE}" SOURCE "${JSON}")
    string(REGEX REPLACE "${NMOS_IS09_SCHEMAS_JSON_MATCH}" "\\1" NS "${JSON}")
    string(REGEX REPLACE "${NMOS_IS09_SCHEMAS_JSON_MATCH}" "\\2" VAR "${JSON}")
    string(MAKE_C_IDENTIFIER "${NS}" NS)
    string(MAKE_C_IDENTIFIER "${VAR}" VAR)

    file(WRITE "${SOURCE}.in" "\
// Auto-generated from: ${JSON}\n\
\n\
namespace nmos\n\
{\n\
    namespace is09_schemas\n\
    {\n\
        namespace ${NS}\n\
        {\n\
            const char* ${VAR} = R\"-auto-generated-(")

    file(READ "${JSON}" RAW)
    file(APPEND "${SOURCE}.in" "${RAW}")

    file(APPEND "${SOURCE}.in" ")-auto-generated-\";\n\
        }\n\
    }\n\
}\n")

    configure_file("${SOURCE}.in" "${SOURCE}" COPYONLY)
endforeach()

add_library(
    nmos_is09_schemas STATIC
    ${NMOS_IS09_SCHEMAS_HEADERS}
    ${NMOS_IS09_V1_0_SCHEMAS_SOURCES}
    )

source_group("nmos\\is09_schemas\\Header Files" FILES ${NMOS_IS09_SCHEMAS_HEADERS})
source_group("nmos\\is09_schemas\\${NMOS_IS09_V1_0_TAG}\\Source Files" FILES ${NMOS_IS09_V1_0_SCHEMAS_SOURCES})

target_link_libraries(
    nmos_is09_schemas PRIVATE
    nmos-cpp::compile-settings
    )
target_include_directories(nmos_is09_schemas PUBLIC
    $<BUILD_INTERFACE:${CMAKE_CURRENT_SOURCE_DIR}>
    $<INSTALL_INTERFACE:${NMOS_CPP_INSTALL_INCLUDEDIR}>
    )

list(APPEND NMOS_CPP_TARGETS nmos_is09_schemas)
add_library(nmos-cpp::nmos_is09_schemas ALIAS nmos_is09_schemas)

<<<<<<< HEAD
# nmos_is12_schemas library

set(NMOS_IS12_SCHEMAS_HEADERS
    nmos/is12_schemas/is12_schemas.h
    )

set(NMOS_IS12_V1_0_TAG v1.0.x)

set(NMOS_IS12_V1_0_SCHEMAS_JSON
    third_party/is-12/${NMOS_IS12_V1_0_TAG}/APIs/schemas/base-message.json
    third_party/is-12/${NMOS_IS12_V1_0_TAG}/APIs/schemas/command-message.json
    third_party/is-12/${NMOS_IS12_V1_0_TAG}/APIs/schemas/command-response-message.json
    third_party/is-12/${NMOS_IS12_V1_0_TAG}/APIs/schemas/error-message.json
    third_party/is-12/${NMOS_IS12_V1_0_TAG}/APIs/schemas/event-data.json
    third_party/is-12/${NMOS_IS12_V1_0_TAG}/APIs/schemas/notification-message.json
    third_party/is-12/${NMOS_IS12_V1_0_TAG}/APIs/schemas/property-changed-event-data.json
    third_party/is-12/${NMOS_IS12_V1_0_TAG}/APIs/schemas/subscription-message.json
    third_party/is-12/${NMOS_IS12_V1_0_TAG}/APIs/schemas/subscription-response-message.json
    )

set(NMOS_IS12_SCHEMAS_JSON_MATCH "third_party/is-12/([^/]+)/APIs/schemas/([^;]+)\\.json")
set(NMOS_IS12_SCHEMAS_SOURCE_REPLACE "${CMAKE_CURRENT_BINARY_DIR_REPLACE}/nmos/is12_schemas/\\1/\\2.cpp")
string(REGEX REPLACE "${NMOS_IS12_SCHEMAS_JSON_MATCH}(;|$)" "${NMOS_IS12_SCHEMAS_SOURCE_REPLACE}\\3" NMOS_IS12_V1_0_SCHEMAS_SOURCES "${NMOS_IS12_V1_0_SCHEMAS_JSON}")

foreach(JSON ${NMOS_IS12_V1_0_SCHEMAS_JSON})
    string(REGEX REPLACE "${NMOS_IS12_SCHEMAS_JSON_MATCH}" "${NMOS_IS12_SCHEMAS_SOURCE_REPLACE}" SOURCE "${JSON}")
    string(REGEX REPLACE "${NMOS_IS12_SCHEMAS_JSON_MATCH}" "\\1" NS "${JSON}")
    string(REGEX REPLACE "${NMOS_IS12_SCHEMAS_JSON_MATCH}" "\\2" VAR "${JSON}")
=======
# nmos_is10_schemas library

set(NMOS_IS10_SCHEMAS_HEADERS
    nmos/is10_schemas/is10_schemas.h
    )

set(NMOS_IS10_V1_0_TAG v1.0.x)

set(NMOS_IS10_V1_0_SCHEMAS_JSON
    third_party/is-10/${NMOS_IS10_V1_0_TAG}/APIs/schemas/auth_metadata.json
    third_party/is-10/${NMOS_IS10_V1_0_TAG}/APIs/schemas/jwks_response.json
    third_party/is-10/${NMOS_IS10_V1_0_TAG}/APIs/schemas/jwks_schema.json
    third_party/is-10/${NMOS_IS10_V1_0_TAG}/APIs/schemas/register_client_error_response.json
    third_party/is-10/${NMOS_IS10_V1_0_TAG}/APIs/schemas/register_client_request.json
    third_party/is-10/${NMOS_IS10_V1_0_TAG}/APIs/schemas/register_client_response.json
    third_party/is-10/${NMOS_IS10_V1_0_TAG}/APIs/schemas/token_error_response.json
    third_party/is-10/${NMOS_IS10_V1_0_TAG}/APIs/schemas/token_response.json
    third_party/is-10/${NMOS_IS10_V1_0_TAG}/APIs/schemas/token_schema.json
    )

set(NMOS_IS10_SCHEMAS_JSON_MATCH "third_party/is-10/([^/]+)/APIs/schemas/([^;]+)\\.json")
set(NMOS_IS10_SCHEMAS_SOURCE_REPLACE "${CMAKE_CURRENT_BINARY_DIR_REPLACE}/nmos/is10_schemas/\\1/\\2.cpp")
string(REGEX REPLACE "${NMOS_IS10_SCHEMAS_JSON_MATCH}(;|$)" "${NMOS_IS10_SCHEMAS_SOURCE_REPLACE}\\3" NMOS_IS10_V1_0_SCHEMAS_SOURCES "${NMOS_IS10_V1_0_SCHEMAS_JSON}")

foreach(JSON ${NMOS_IS10_V1_0_SCHEMAS_JSON})
    string(REGEX REPLACE "${NMOS_IS10_SCHEMAS_JSON_MATCH}" "${NMOS_IS10_SCHEMAS_SOURCE_REPLACE}" SOURCE "${JSON}")
    string(REGEX REPLACE "${NMOS_IS10_SCHEMAS_JSON_MATCH}" "\\1" NS "${JSON}")
    string(REGEX REPLACE "${NMOS_IS10_SCHEMAS_JSON_MATCH}" "\\2" VAR "${JSON}")
>>>>>>> 25240c43
    string(MAKE_C_IDENTIFIER "${NS}" NS)
    string(MAKE_C_IDENTIFIER "${VAR}" VAR)

    file(WRITE "${SOURCE}.in" "\
// Auto-generated from: ${JSON}\n\
\n\
namespace nmos\n\
{\n\
<<<<<<< HEAD
    namespace is12_schemas\n\
=======
    namespace is10_schemas\n\
>>>>>>> 25240c43
    {\n\
        namespace ${NS}\n\
        {\n\
            const char* ${VAR} = R\"-auto-generated-(")

    file(READ "${JSON}" RAW)
    file(APPEND "${SOURCE}.in" "${RAW}")

    file(APPEND "${SOURCE}.in" ")-auto-generated-\";\n\
        }\n\
    }\n\
}\n")

    configure_file("${SOURCE}.in" "${SOURCE}" COPYONLY)
endforeach()

add_library(
<<<<<<< HEAD
    nmos_is12_schemas STATIC
    ${NMOS_IS12_SCHEMAS_HEADERS}
    ${NMOS_IS12_V1_0_SCHEMAS_SOURCES}
    )

source_group("nmos\\is12_schemas\\Header Files" FILES ${NMOS_IS12_SCHEMAS_HEADERS})
source_group("nmos\\is12_schemas\\${NMOS_IS12_V1_0_TAG}\\Source Files" FILES ${NMOS_IS12_V1_0_SCHEMAS_SOURCES})

target_link_libraries(
    nmos_is12_schemas PRIVATE
    nmos-cpp::compile-settings
    )
target_include_directories(nmos_is12_schemas PUBLIC
=======
    nmos_is10_schemas STATIC
    ${NMOS_IS10_SCHEMAS_HEADERS}
    ${NMOS_IS10_V1_0_SCHEMAS_SOURCES}
    )

source_group("nmos\\is10_schemas\\Header Files" FILES ${NMOS_IS10_SCHEMAS_HEADERS})
source_group("nmos\\is10_schemas\\${NMOS_IS10_V1_0_TAG}\\Source Files" FILES ${NMOS_IS10_V1_0_SCHEMAS_SOURCES})

target_link_libraries(
    nmos_is10_schemas PRIVATE
    nmos-cpp::compile-settings
    )
target_include_directories(nmos_is10_schemas PUBLIC
>>>>>>> 25240c43
    $<BUILD_INTERFACE:${CMAKE_CURRENT_SOURCE_DIR}>
    $<INSTALL_INTERFACE:${NMOS_CPP_INSTALL_INCLUDEDIR}>
    )

<<<<<<< HEAD
list(APPEND NMOS_CPP_TARGETS nmos_is12_schemas)
add_library(nmos-cpp::nmos_is12_schemas ALIAS nmos_is12_schemas)
=======
list(APPEND NMOS_CPP_TARGETS nmos_is10_schemas)
add_library(nmos-cpp::nmos_is10_schemas ALIAS nmos_is10_schemas)
>>>>>>> 25240c43

# nmos-cpp library

set(NMOS_CPP_BST_SOURCES
    )
set(NMOS_CPP_BST_HEADERS
    bst/any.h
    bst/filesystem.h
    bst/optional.h
    bst/regex.h
    bst/shared_mutex.h
    )

set(NMOS_CPP_CPPREST_SOURCES
    cpprest/api_router.cpp
    cpprest/host_utils.cpp
    cpprest/http_utils.cpp
    cpprest/json_escape.cpp
    cpprest/json_storage.cpp
    cpprest/json_utils.cpp
    cpprest/json_validator_impl.cpp
    cpprest/json_visit.cpp
    cpprest/ws_listener_impl.cpp
    )

if(MSVC)
    # workaround for "fatal error C1128: number of sections exceeded object file format limit: compile with /bigobj"
    set_source_files_properties(cpprest/ws_listener_impl.cpp PROPERTIES COMPILE_FLAGS /bigobj)
endif()

set(NMOS_CPP_CPPREST_HEADERS
    cpprest/access_token_error.h
    cpprest/api_router.h
    cpprest/basic_utils.h
    cpprest/client_type.h
    cpprest/code_challenge_method.h
    cpprest/grant_type.h
    cpprest/host_utils.h
    cpprest/http_utils.h
    cpprest/json_escape.h
    cpprest/json_ops.h
    cpprest/json_storage.h
    cpprest/json_utils.h
    cpprest/json_validator.h
    cpprest/json_visit.h
    cpprest/logging_utils.h
    cpprest/regex_utils.h
    cpprest/resource_server_error.h
    cpprest/response_type.h
    cpprest/token_endpoint_auth_method.h
    cpprest/uri_schemes.h
    cpprest/ws_listener.h
    cpprest/ws_utils.h
    )

set(NMOS_CPP_CPPREST_DETAILS_HEADERS
    cpprest/details/boost_u_workaround.h
    cpprest/details/pop_u.h
    cpprest/details/push_undef_u.h
    cpprest/details/system_error.h
    )

set(NMOS_CPP_JWK_HEADERS
    jwk/algorithm.h
    jwk/public_key_use.h
    )

set(NMOS_CPP_NMOS_SOURCES
    nmos/activation_utils.cpp
    nmos/admin_ui.cpp
    nmos/api_downgrade.cpp
    nmos/api_utils.cpp
    nmos/authorization.cpp
    nmos/authorization_handlers.cpp
    nmos/authorization_redirect_api.cpp
    nmos/authorization_behaviour.cpp
    nmos/authorization_operation.cpp
    nmos/authorization_state.cpp
    nmos/authorization_utils.cpp
    nmos/authorization_behaviour.cpp
    nmos/capabilities.cpp
    nmos/certificate_handlers.cpp
    nmos/channelmapping_activation.cpp
    nmos/channelmapping_api.cpp
    nmos/channelmapping_resources.cpp
    nmos/channels.cpp
    nmos/client_utils.cpp
    nmos/components.cpp
    nmos/connection_activation.cpp
    nmos/connection_api.cpp
    nmos/connection_events_activation.cpp
    nmos/connection_resources.cpp
    nmos/control_protocol_handlers.cpp
    nmos/control_protocol_methods.cpp
    nmos/control_protocol_resource.cpp
    nmos/control_protocol_resources.cpp
    nmos/control_protocol_state.cpp
    nmos/control_protocol_utils.cpp
    nmos/control_protocol_ws_api.cpp
    nmos/did_sdid.cpp
    nmos/events_api.cpp
    nmos/events_resources.cpp
    nmos/events_ws_api.cpp
    nmos/events_ws_client.cpp
    nmos/filesystem_route.cpp
    nmos/group_hint.cpp
    nmos/id.cpp
    nmos/lldp_handler.cpp
    nmos/lldp_manager.cpp
    nmos/json_schema.cpp
    nmos/jwt_generator_impl.cpp
    nmos/jwk_utils.cpp
    nmos/jwks_uri_api.cpp
    nmos/jwt_validator_impl.cpp
    nmos/log_model.cpp
    nmos/logging_api.cpp
    nmos/manifest_api.cpp
    nmos/mdns.cpp
    nmos/mdns_api.cpp
    nmos/node_api.cpp
    nmos/node_api_target_handler.cpp
    nmos/node_behaviour.cpp
    nmos/node_interfaces.cpp
    nmos/node_resource.cpp
    nmos/node_resources.cpp
    nmos/node_server.cpp
    nmos/node_system_behaviour.cpp
    nmos/ocsp_behaviour.cpp
    nmos/ocsp_response_handler.cpp
    nmos/ocsp_utils.cpp
    nmos/process_utils.cpp
    nmos/query_api.cpp
    nmos/query_utils.cpp
    nmos/query_ws_api.cpp
    nmos/rational.cpp
    nmos/registration_api.cpp
    nmos/registry_resources.cpp
    nmos/registry_server.cpp
    nmos/resource.cpp
    nmos/resources.cpp
    nmos/schemas_api.cpp
    nmos/sdp_attributes.cpp
    nmos/sdp_utils.cpp
    nmos/server.cpp
    nmos/server_utils.cpp
    nmos/settings.cpp
    nmos/settings_api.cpp
    nmos/system_api.cpp
    nmos/system_resources.cpp
    nmos/video_jxsv.cpp
    nmos/ws_api_utils.cpp
    )
set(NMOS_CPP_NMOS_HEADERS
    nmos/activation_mode.h
    nmos/activation_utils.h
    nmos/admin_ui.h
    nmos/api_downgrade.h
    nmos/api_utils.h
    nmos/api_version.h
    nmos/asset.h
    nmos/authorization.h
    nmos/authorization_handlers.h
    nmos/authorization_redirect_api.h
    nmos/authorization_behaviour.h
    nmos/authorization_operation.h
    nmos/authorization_scopes.h
    nmos/authorization_state.h
    nmos/authorization_utils.h
    nmos/capabilities.h
    nmos/certificate_handlers.h
    nmos/certificate_settings.h
    nmos/channelmapping_activation.h
    nmos/channelmapping_api.h
    nmos/channelmapping_resources.h
    nmos/channels.h
    nmos/client_utils.h
    nmos/clock_name.h
    nmos/clock_ref_type.h
    nmos/colorspace.h
    nmos/components.h
    nmos/copyable_atomic.h
    nmos/connection_activation.h
    nmos/connection_api.h
    nmos/connection_events_activation.h
    nmos/connection_resources.h
    nmos/control_protocol_handlers.h
    nmos/control_protocol_methods.h
    nmos/control_protocol_nmos_channel_mapping_resource_type.h
    nmos/control_protocol_nmos_resource_type.h
    nmos/control_protocol_resource.h
    nmos/control_protocol_resources.h
    nmos/control_protocol_state.h
    nmos/control_protocol_typedefs.h
    nmos/control_protocol_utils.h
    nmos/control_protocol_ws_api.h
    nmos/device_type.h
    nmos/did_sdid.h
    nmos/event_type.h
    nmos/events_api.h
    nmos/events_resources.h
    nmos/events_ws_api.h
    nmos/events_ws_client.h
    nmos/filesystem_route.h
    nmos/format.h
    nmos/group_hint.h
    nmos/health.h
    nmos/id.h
    nmos/interlace_mode.h
    nmos/is04_versions.h
    nmos/is05_versions.h
    nmos/is07_versions.h
    nmos/is08_versions.h
    nmos/is09_versions.h
<<<<<<< HEAD
    nmos/is12_versions.h
=======
    nmos/is10_versions.h
    nmos/issuers.h
>>>>>>> 25240c43
    nmos/json_fields.h
    nmos/json_schema.h
    nmos/jwks_uri_api.h
    nmos/jwk_utils.h
    nmos/jwt_generator.h
    nmos/jwt_validator.h
    nmos/lldp_handler.h
    nmos/lldp_manager.h
    nmos/log_gate.h
    nmos/log_manip.h
    nmos/log_model.h
    nmos/logging_api.h
    nmos/manifest_api.h
    nmos/mdns.h
    nmos/mdns_api.h
    nmos/mdns_versions.h
    nmos/media_type.h
    nmos/model.h
    nmos/mutex.h
    nmos/node_api.h
    nmos/node_api_target_handler.h
    nmos/node_behaviour.h
    nmos/node_interfaces.h
    nmos/node_resource.h
    nmos/node_resources.h
    nmos/node_server.h
    nmos/node_system_behaviour.h
    nmos/ocsp_behaviour.h
    nmos/ocsp_response_handler.h
    nmos/ocsp_state.h
    nmos/ocsp_utils.h
    nmos/paging_utils.h
    nmos/process_utils.h
    nmos/query_api.h
    nmos/query_utils.h
    nmos/query_ws_api.h
    nmos/random.h
    nmos/rational.h
    nmos/registration_api.h
    nmos/registry_resources.h
    nmos/registry_server.h
    nmos/resource.h
    nmos/resources.h
    nmos/schemas_api.h
    nmos/scope.h
    nmos/sdp_attributes.h
    nmos/sdp_utils.h
    nmos/server.h
    nmos/server_utils.h
    nmos/settings.h
    nmos/settings_api.h
    nmos/slog.h
    nmos/ssl_context_options.h
    nmos/st2110_21_sender_type.h
    nmos/string_enum.h
    nmos/string_enum_fwd.h
    nmos/system_api.h
    nmos/system_resources.h
    nmos/tai.h
    nmos/thread_utils.h
    nmos/transfer_characteristic.h
    nmos/transport.h
    nmos/type.h
    nmos/version.h
    nmos/video_jxsv.h
    nmos/vpid_code.h
    nmos/websockets.h
    nmos/ws_api_utils.h
    )

set(NMOS_CPP_PPLX_SOURCES
    pplx/pplx_utils.cpp
    )
set(NMOS_CPP_PPLX_HEADERS
    pplx/pplx_utils.h
    )

set(NMOS_CPP_RQL_SOURCES
    rql/rql.cpp
    )
set(NMOS_CPP_RQL_HEADERS
    rql/rql.h
    )

set(NMOS_CPP_SDP_SOURCES
    sdp/sdp_grammar.cpp
    )
set(NMOS_CPP_SDP_HEADERS
    sdp/json.h
    sdp/ntp.h
    sdp/sdp.h
    sdp/sdp_grammar.h
    )

set(NMOS_CPP_SSL_SOURCES
    ssl/ssl_utils.cpp
    )
set(NMOS_CPP_SSL_HEADERS
    ssl/ssl_utils.h
    )

add_library(
    nmos-cpp STATIC
    ${NMOS_CPP_BST_SOURCES}
    ${NMOS_CPP_BST_HEADERS}
    ${NMOS_CPP_CPPREST_SOURCES}
    ${NMOS_CPP_CPPREST_HEADERS}
    ${NMOS_CPP_NMOS_SOURCES}
    ${NMOS_CPP_NMOS_HEADERS}
    ${NMOS_CPP_JWK_HEADERS}
    ${NMOS_CPP_PPLX_SOURCES}
    ${NMOS_CPP_PPLX_HEADERS}
    ${NMOS_CPP_RQL_SOURCES}
    ${NMOS_CPP_RQL_HEADERS}
    ${NMOS_CPP_SDP_SOURCES}
    ${NMOS_CPP_SDP_HEADERS}
    ${NMOS_CPP_SSL_SOURCES}
    ${NMOS_CPP_SSL_HEADERS}
    )

source_group("bst\\Source Files" FILES ${NMOS_CPP_BST_SOURCES})
source_group("cpprest\\Source Files" FILES ${NMOS_CPP_CPPREST_SOURCES})
source_group("nmos\\Source Files" FILES ${NMOS_CPP_NMOS_SOURCES})
source_group("pplx\\Source Files" FILES ${NMOS_CPP_PPLX_SOURCES})
source_group("rql\\Source Files" FILES ${NMOS_CPP_RQL_SOURCES})
source_group("sdp\\Source Files" FILES ${NMOS_CPP_SDP_SOURCES})
source_group("ssl\\Source Files" FILES ${NMOS_CPP_SSL_SOURCES})

source_group("bst\\Header Files" FILES ${NMOS_CPP_BST_HEADERS})
source_group("cpprest\\Header Files" FILES ${NMOS_CPP_CPPREST_HEADERS})
source_group("jwk\\Header Files" FILES ${NMOS_CPP_JWK_HEADERS})
source_group("nmos\\Header Files" FILES ${NMOS_CPP_NMOS_HEADERS})
source_group("pplx\\Header Files" FILES ${NMOS_CPP_PPLX_HEADERS})
source_group("rql\\Header Files" FILES ${NMOS_CPP_RQL_HEADERS})
source_group("sdp\\Header Files" FILES ${NMOS_CPP_SDP_HEADERS})
source_group("ssl\\Header Files" FILES ${NMOS_CPP_SSL_HEADERS})

target_link_libraries(
    nmos-cpp PRIVATE
    nmos-cpp::compile-settings
    )
target_link_libraries(
    nmos-cpp PUBLIC
    nmos-cpp::nmos_is04_schemas
    nmos-cpp::nmos_is05_schemas
    nmos-cpp::nmos_is08_schemas
    nmos-cpp::nmos_is09_schemas
<<<<<<< HEAD
    nmos-cpp::nmos_is12_schemas
=======
    nmos-cpp::nmos_is10_schemas
>>>>>>> 25240c43
    nmos-cpp::mdns
    nmos-cpp::slog
    nmos-cpp::OpenSSL
    nmos-cpp::cpprestsdk
    nmos-cpp::Boost
	nmos-cpp::jwt-cpp
    )
target_link_libraries(
    nmos-cpp PRIVATE
    nmos-cpp::websocketpp
    nmos-cpp::json_schema_validator
    )
if(NMOS_CPP_BUILD_LLDP)
    target_link_libraries(
        nmos-cpp PUBLIC
        nmos-cpp::lldp
        )
endif()
if(${CMAKE_SYSTEM_NAME} STREQUAL "Linux" OR ${CMAKE_SYSTEM_NAME} STREQUAL "Darwin")
    # link to resolver functions (for cpprest/host_utils.cpp)
    # note: this is no longer required on all platforms
    target_link_libraries(
        nmos-cpp PUBLIC
        resolv
        )
    if(CMAKE_CXX_COMPILER_ID MATCHES GNU AND CMAKE_CXX_COMPILER_VERSION VERSION_GREATER_EQUAL 5.3)
        # link to std::filesystem functions (for bst/filesystem.h, used by nmos/filesystem_route.cpp)
        target_link_libraries(
            nmos-cpp PUBLIC
            stdc++fs
            )
    endif()
endif()
target_include_directories(nmos-cpp PUBLIC
    $<BUILD_INTERFACE:${CMAKE_CURRENT_SOURCE_DIR}>
    $<INSTALL_INTERFACE:${NMOS_CPP_INSTALL_INCLUDEDIR}>
    )

install(FILES ${NMOS_CPP_BST_HEADERS} DESTINATION ${NMOS_CPP_INSTALL_INCLUDEDIR}/bst)
install(FILES ${NMOS_CPP_CPPREST_HEADERS} DESTINATION ${NMOS_CPP_INSTALL_INCLUDEDIR}/cpprest)
install(FILES ${NMOS_CPP_CPPREST_DETAILS_HEADERS} DESTINATION ${NMOS_CPP_INSTALL_INCLUDEDIR}/cpprest/details)
install(FILES ${NMOS_CPP_JWK_HEADERS} DESTINATION ${NMOS_CPP_INSTALL_INCLUDEDIR}/jwk)
install(FILES ${NMOS_CPP_NMOS_HEADERS} DESTINATION ${NMOS_CPP_INSTALL_INCLUDEDIR}/nmos)
install(FILES ${NMOS_CPP_PPLX_HEADERS} DESTINATION ${NMOS_CPP_INSTALL_INCLUDEDIR}/pplx)
install(FILES ${NMOS_CPP_RQL_HEADERS} DESTINATION ${NMOS_CPP_INSTALL_INCLUDEDIR}/rql)
install(FILES ${NMOS_CPP_SDP_HEADERS} DESTINATION ${NMOS_CPP_INSTALL_INCLUDEDIR}/sdp)
install(FILES ${NMOS_CPP_SSL_HEADERS} DESTINATION ${NMOS_CPP_INSTALL_INCLUDEDIR}/ssl)

list(APPEND NMOS_CPP_TARGETS nmos-cpp)
add_library(nmos-cpp::nmos-cpp ALIAS nmos-cpp)<|MERGE_RESOLUTION|>--- conflicted
+++ resolved
@@ -686,7 +686,80 @@
 list(APPEND NMOS_CPP_TARGETS nmos_is09_schemas)
 add_library(nmos-cpp::nmos_is09_schemas ALIAS nmos_is09_schemas)
 
-<<<<<<< HEAD
+# nmos_is10_schemas library
+
+set(NMOS_IS10_SCHEMAS_HEADERS
+    nmos/is10_schemas/is10_schemas.h
+    )
+
+set(NMOS_IS10_V1_0_TAG v1.0.x)
+
+set(NMOS_IS10_V1_0_SCHEMAS_JSON
+    third_party/is-10/${NMOS_IS10_V1_0_TAG}/APIs/schemas/auth_metadata.json
+    third_party/is-10/${NMOS_IS10_V1_0_TAG}/APIs/schemas/jwks_response.json
+    third_party/is-10/${NMOS_IS10_V1_0_TAG}/APIs/schemas/jwks_schema.json
+    third_party/is-10/${NMOS_IS10_V1_0_TAG}/APIs/schemas/register_client_error_response.json
+    third_party/is-10/${NMOS_IS10_V1_0_TAG}/APIs/schemas/register_client_request.json
+    third_party/is-10/${NMOS_IS10_V1_0_TAG}/APIs/schemas/register_client_response.json
+    third_party/is-10/${NMOS_IS10_V1_0_TAG}/APIs/schemas/token_error_response.json
+    third_party/is-10/${NMOS_IS10_V1_0_TAG}/APIs/schemas/token_response.json
+    third_party/is-10/${NMOS_IS10_V1_0_TAG}/APIs/schemas/token_schema.json
+    )
+
+set(NMOS_IS10_SCHEMAS_JSON_MATCH "third_party/is-10/([^/]+)/APIs/schemas/([^;]+)\\.json")
+set(NMOS_IS10_SCHEMAS_SOURCE_REPLACE "${CMAKE_CURRENT_BINARY_DIR_REPLACE}/nmos/is10_schemas/\\1/\\2.cpp")
+string(REGEX REPLACE "${NMOS_IS10_SCHEMAS_JSON_MATCH}(;|$)" "${NMOS_IS10_SCHEMAS_SOURCE_REPLACE}\\3" NMOS_IS10_V1_0_SCHEMAS_SOURCES "${NMOS_IS10_V1_0_SCHEMAS_JSON}")
+
+foreach(JSON ${NMOS_IS10_V1_0_SCHEMAS_JSON})
+    string(REGEX REPLACE "${NMOS_IS10_SCHEMAS_JSON_MATCH}" "${NMOS_IS10_SCHEMAS_SOURCE_REPLACE}" SOURCE "${JSON}")
+    string(REGEX REPLACE "${NMOS_IS10_SCHEMAS_JSON_MATCH}" "\\1" NS "${JSON}")
+    string(REGEX REPLACE "${NMOS_IS10_SCHEMAS_JSON_MATCH}" "\\2" VAR "${JSON}")
+    string(MAKE_C_IDENTIFIER "${NS}" NS)
+    string(MAKE_C_IDENTIFIER "${VAR}" VAR)
+
+    file(WRITE "${SOURCE}.in" "\
+// Auto-generated from: ${JSON}\n\
+\n\
+namespace nmos\n\
+{\n\
+    namespace is10_schemas\n\
+    {\n\
+        namespace ${NS}\n\
+        {\n\
+            const char* ${VAR} = R\"-auto-generated-(")
+
+    file(READ "${JSON}" RAW)
+    file(APPEND "${SOURCE}.in" "${RAW}")
+
+    file(APPEND "${SOURCE}.in" ")-auto-generated-\";\n\
+        }\n\
+    }\n\
+}\n")
+
+    configure_file("${SOURCE}.in" "${SOURCE}" COPYONLY)
+endforeach()
+
+add_library(
+    nmos_is10_schemas STATIC
+    ${NMOS_IS10_SCHEMAS_HEADERS}
+    ${NMOS_IS10_V1_0_SCHEMAS_SOURCES}
+    )
+
+source_group("nmos\\is10_schemas\\Header Files" FILES ${NMOS_IS10_SCHEMAS_HEADERS})
+source_group("nmos\\is10_schemas\\${NMOS_IS10_V1_0_TAG}\\Source Files" FILES ${NMOS_IS10_V1_0_SCHEMAS_SOURCES})
+
+target_link_libraries(
+    nmos_is10_schemas PRIVATE
+    nmos-cpp::compile-settings
+    )
+target_include_directories(nmos_is10_schemas PUBLIC
+    $<BUILD_INTERFACE:${CMAKE_CURRENT_SOURCE_DIR}>
+    $<INSTALL_INTERFACE:${NMOS_CPP_INSTALL_INCLUDEDIR}>
+    )
+
+list(APPEND NMOS_CPP_TARGETS nmos_is10_schemas)
+add_library(nmos-cpp::nmos_is10_schemas ALIAS nmos_is10_schemas)
+
 # nmos_is12_schemas library
 
 set(NMOS_IS12_SCHEMAS_HEADERS
@@ -715,36 +788,6 @@
     string(REGEX REPLACE "${NMOS_IS12_SCHEMAS_JSON_MATCH}" "${NMOS_IS12_SCHEMAS_SOURCE_REPLACE}" SOURCE "${JSON}")
     string(REGEX REPLACE "${NMOS_IS12_SCHEMAS_JSON_MATCH}" "\\1" NS "${JSON}")
     string(REGEX REPLACE "${NMOS_IS12_SCHEMAS_JSON_MATCH}" "\\2" VAR "${JSON}")
-=======
-# nmos_is10_schemas library
-
-set(NMOS_IS10_SCHEMAS_HEADERS
-    nmos/is10_schemas/is10_schemas.h
-    )
-
-set(NMOS_IS10_V1_0_TAG v1.0.x)
-
-set(NMOS_IS10_V1_0_SCHEMAS_JSON
-    third_party/is-10/${NMOS_IS10_V1_0_TAG}/APIs/schemas/auth_metadata.json
-    third_party/is-10/${NMOS_IS10_V1_0_TAG}/APIs/schemas/jwks_response.json
-    third_party/is-10/${NMOS_IS10_V1_0_TAG}/APIs/schemas/jwks_schema.json
-    third_party/is-10/${NMOS_IS10_V1_0_TAG}/APIs/schemas/register_client_error_response.json
-    third_party/is-10/${NMOS_IS10_V1_0_TAG}/APIs/schemas/register_client_request.json
-    third_party/is-10/${NMOS_IS10_V1_0_TAG}/APIs/schemas/register_client_response.json
-    third_party/is-10/${NMOS_IS10_V1_0_TAG}/APIs/schemas/token_error_response.json
-    third_party/is-10/${NMOS_IS10_V1_0_TAG}/APIs/schemas/token_response.json
-    third_party/is-10/${NMOS_IS10_V1_0_TAG}/APIs/schemas/token_schema.json
-    )
-
-set(NMOS_IS10_SCHEMAS_JSON_MATCH "third_party/is-10/([^/]+)/APIs/schemas/([^;]+)\\.json")
-set(NMOS_IS10_SCHEMAS_SOURCE_REPLACE "${CMAKE_CURRENT_BINARY_DIR_REPLACE}/nmos/is10_schemas/\\1/\\2.cpp")
-string(REGEX REPLACE "${NMOS_IS10_SCHEMAS_JSON_MATCH}(;|$)" "${NMOS_IS10_SCHEMAS_SOURCE_REPLACE}\\3" NMOS_IS10_V1_0_SCHEMAS_SOURCES "${NMOS_IS10_V1_0_SCHEMAS_JSON}")
-
-foreach(JSON ${NMOS_IS10_V1_0_SCHEMAS_JSON})
-    string(REGEX REPLACE "${NMOS_IS10_SCHEMAS_JSON_MATCH}" "${NMOS_IS10_SCHEMAS_SOURCE_REPLACE}" SOURCE "${JSON}")
-    string(REGEX REPLACE "${NMOS_IS10_SCHEMAS_JSON_MATCH}" "\\1" NS "${JSON}")
-    string(REGEX REPLACE "${NMOS_IS10_SCHEMAS_JSON_MATCH}" "\\2" VAR "${JSON}")
->>>>>>> 25240c43
     string(MAKE_C_IDENTIFIER "${NS}" NS)
     string(MAKE_C_IDENTIFIER "${VAR}" VAR)
 
@@ -753,11 +796,7 @@
 \n\
 namespace nmos\n\
 {\n\
-<<<<<<< HEAD
     namespace is12_schemas\n\
-=======
-    namespace is10_schemas\n\
->>>>>>> 25240c43
     {\n\
         namespace ${NS}\n\
         {\n\
@@ -775,7 +814,6 @@
 endforeach()
 
 add_library(
-<<<<<<< HEAD
     nmos_is12_schemas STATIC
     ${NMOS_IS12_SCHEMAS_HEADERS}
     ${NMOS_IS12_V1_0_SCHEMAS_SOURCES}
@@ -789,32 +827,12 @@
     nmos-cpp::compile-settings
     )
 target_include_directories(nmos_is12_schemas PUBLIC
-=======
-    nmos_is10_schemas STATIC
-    ${NMOS_IS10_SCHEMAS_HEADERS}
-    ${NMOS_IS10_V1_0_SCHEMAS_SOURCES}
-    )
-
-source_group("nmos\\is10_schemas\\Header Files" FILES ${NMOS_IS10_SCHEMAS_HEADERS})
-source_group("nmos\\is10_schemas\\${NMOS_IS10_V1_0_TAG}\\Source Files" FILES ${NMOS_IS10_V1_0_SCHEMAS_SOURCES})
-
-target_link_libraries(
-    nmos_is10_schemas PRIVATE
-    nmos-cpp::compile-settings
-    )
-target_include_directories(nmos_is10_schemas PUBLIC
->>>>>>> 25240c43
     $<BUILD_INTERFACE:${CMAKE_CURRENT_SOURCE_DIR}>
     $<INSTALL_INTERFACE:${NMOS_CPP_INSTALL_INCLUDEDIR}>
     )
 
-<<<<<<< HEAD
 list(APPEND NMOS_CPP_TARGETS nmos_is12_schemas)
 add_library(nmos-cpp::nmos_is12_schemas ALIAS nmos_is12_schemas)
-=======
-list(APPEND NMOS_CPP_TARGETS nmos_is10_schemas)
-add_library(nmos-cpp::nmos_is10_schemas ALIAS nmos_is10_schemas)
->>>>>>> 25240c43
 
 # nmos-cpp library
 
@@ -1028,12 +1046,9 @@
     nmos/is07_versions.h
     nmos/is08_versions.h
     nmos/is09_versions.h
-<<<<<<< HEAD
+    nmos/is10_versions.h
     nmos/is12_versions.h
-=======
-    nmos/is10_versions.h
     nmos/issuers.h
->>>>>>> 25240c43
     nmos/json_fields.h
     nmos/json_schema.h
     nmos/jwks_uri_api.h
@@ -1181,17 +1196,14 @@
     nmos-cpp::nmos_is05_schemas
     nmos-cpp::nmos_is08_schemas
     nmos-cpp::nmos_is09_schemas
-<<<<<<< HEAD
+    nmos-cpp::nmos_is10_schemas
     nmos-cpp::nmos_is12_schemas
-=======
-    nmos-cpp::nmos_is10_schemas
->>>>>>> 25240c43
     nmos-cpp::mdns
     nmos-cpp::slog
     nmos-cpp::OpenSSL
     nmos-cpp::cpprestsdk
     nmos-cpp::Boost
-	nmos-cpp::jwt-cpp
+    nmos-cpp::jwt-cpp
     )
 target_link_libraries(
     nmos-cpp PRIVATE
