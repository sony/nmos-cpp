--- conflicted
+++ resolved
@@ -1005,11 +1005,8 @@
     nmos/resource.h
     nmos/resources.h
     nmos/schemas_api.h
-<<<<<<< HEAD
     nmos/scope.h
-=======
     nmos/sdp_attributes.h
->>>>>>> 26ed65a9
     nmos/sdp_utils.h
     nmos/server.h
     nmos/server_utils.h
