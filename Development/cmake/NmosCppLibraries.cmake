include(CMakeRegexEscape)

string(REGEX REPLACE ${REPLACE_MATCH} ${REPLACE_REPLACE} CMAKE_CURRENT_BINARY_DIR_REPLACE "${CMAKE_CURRENT_BINARY_DIR}")

# detail headers

set(DETAIL_HEADERS
    detail/default_init_allocator.h
    detail/for_each_reversed.h
    detail/pragma_warnings.h
    detail/private_access.h
    )

install(FILES ${DETAIL_HEADERS} DESTINATION ${NMOS_CPP_INSTALL_INCLUDEDIR}/detail)

# slog library

# compile-time control of logging loquacity
# use slog::never_log_severity to strip all logging at compile-time, or slog::max_verbosity for full control at run-time
set(SLOG_LOGGING_SEVERITY slog::max_verbosity CACHE STRING "Compile-time logging level, e.g. between 40 (least verbose, only fatal messages) and -40 (most verbose)")
mark_as_advanced(FORCE SLOG_LOGGING_SEVERITY)

set(SLOG_HEADERS
    slog/all_in_one.h
    )

add_library(slog INTERFACE)

target_compile_definitions(
    slog INTERFACE
    SLOG_STATIC
    SLOG_LOGGING_SEVERITY=${SLOG_LOGGING_SEVERITY}
    )
if(CMAKE_CXX_COMPILER_ID MATCHES GNU)
    if(CMAKE_CXX_COMPILER_VERSION VERSION_LESS 4.8)
        target_compile_definitions(
            slog INTERFACE
            SLOG_DETAIL_NO_REF_QUALIFIERS
            )
    endif()
endif()
target_include_directories(slog INTERFACE
    $<BUILD_INTERFACE:${CMAKE_CURRENT_SOURCE_DIR}>
    $<INSTALL_INTERFACE:${NMOS_CPP_INSTALL_INCLUDEDIR}>
    )

install(FILES ${SLOG_HEADERS} DESTINATION ${NMOS_CPP_INSTALL_INCLUDEDIR}/slog)

list(APPEND NMOS_CPP_TARGETS slog)
add_library(nmos-cpp::slog ALIAS slog)

# mDNS support library

set(MDNS_SOURCES
    mdns/core.cpp
    mdns/dns_sd_impl.cpp
    mdns/service_advertiser_impl.cpp
    mdns/service_discovery_impl.cpp
    )
set(MDNS_HEADERS
    mdns/core.h
    mdns/dns_sd_impl.h
    mdns/service_advertiser.h
    mdns/service_advertiser_impl.h
    mdns/service_discovery.h
    mdns/service_discovery_impl.h
    )

add_library(
    mdns STATIC
    ${MDNS_SOURCES}
    ${MDNS_HEADERS}
    )

source_group("mdns\\Source Files" FILES ${MDNS_SOURCES})
source_group("mdns\\Header Files" FILES ${MDNS_HEADERS})

target_link_libraries(
    mdns PRIVATE
    nmos-cpp::compile-settings
    )
target_link_libraries(
    mdns PUBLIC
    nmos-cpp::slog
    nmos-cpp::cpprestsdk
    nmos-cpp::Boost
    )
# CMake 3.17 is required in order to get the INTERFACE_LINK_OPTIONS
# see https://cmake.org/cmake/help/latest/policy/CMP0099.html
target_link_libraries(
    mdns PRIVATE
    nmos-cpp::DNSSD
    )
target_include_directories(mdns PUBLIC
    $<BUILD_INTERFACE:${CMAKE_CURRENT_SOURCE_DIR}>
    $<INSTALL_INTERFACE:${NMOS_CPP_INSTALL_INCLUDEDIR}>
    )

install(FILES ${MDNS_HEADERS} DESTINATION ${NMOS_CPP_INSTALL_INCLUDEDIR}/mdns)

list(APPEND NMOS_CPP_TARGETS mdns)
add_library(nmos-cpp::mdns ALIAS mdns)

# LLDP support library
if(NMOS_CPP_BUILD_LLDP)
    set(LLDP_SOURCES
        lldp/lldp.cpp
        lldp/lldp_frame.cpp
        lldp/lldp_manager_impl.cpp
        )
    set(LLDP_HEADERS
        lldp/lldp.h
        lldp/lldp_frame.h
        lldp/lldp_manager.h
        )

    add_library(
        lldp STATIC
        ${LLDP_SOURCES}
        ${LLDP_HEADERS}
        )

    source_group("lldp\\Source Files" FILES ${LLDP_SOURCES})
    source_group("lldp\\Header Files" FILES ${LLDP_HEADERS})

    target_link_libraries(
        lldp PRIVATE
        nmos-cpp::compile-settings
        )
    target_link_libraries(
        lldp PUBLIC
        nmos-cpp::slog
        nmos-cpp::cpprestsdk
        )
    target_link_libraries(
        lldp PRIVATE
        nmos-cpp::PCAP
        nmos-cpp::Boost
        )
    target_include_directories(lldp PUBLIC
        $<BUILD_INTERFACE:${CMAKE_CURRENT_SOURCE_DIR}>
        $<INSTALL_INTERFACE:${NMOS_CPP_INSTALL_INCLUDEDIR}>
        )
    target_compile_definitions(
        lldp INTERFACE
        HAVE_LLDP
        )

    install(FILES ${LLDP_HEADERS} DESTINATION ${NMOS_CPP_INSTALL_INCLUDEDIR}/lldp)

    list(APPEND NMOS_CPP_TARGETS lldp)
    add_library(nmos-cpp::lldp ALIAS lldp)
endif()

# nmos_is04_schemas library

set(NMOS_IS04_SCHEMAS_HEADERS
    nmos/is04_schemas/is04_schemas.h
    )

set(NMOS_IS04_V1_3_TAG v1.3.x)
set(NMOS_IS04_V1_2_TAG v1.2.x)
set(NMOS_IS04_V1_1_TAG v1.1.x)
set(NMOS_IS04_V1_0_TAG v1.0.x)

set(NMOS_IS04_V1_3_SCHEMAS_JSON
    third_party/is-04/${NMOS_IS04_V1_3_TAG}/APIs/schemas/clock_internal.json
    third_party/is-04/${NMOS_IS04_V1_3_TAG}/APIs/schemas/clock_ptp.json
    third_party/is-04/${NMOS_IS04_V1_3_TAG}/APIs/schemas/device.json
    third_party/is-04/${NMOS_IS04_V1_3_TAG}/APIs/schemas/devices.json
    third_party/is-04/${NMOS_IS04_V1_3_TAG}/APIs/schemas/error.json
    third_party/is-04/${NMOS_IS04_V1_3_TAG}/APIs/schemas/flow.json
    third_party/is-04/${NMOS_IS04_V1_3_TAG}/APIs/schemas/flows.json
    third_party/is-04/${NMOS_IS04_V1_3_TAG}/APIs/schemas/flow_audio.json
    third_party/is-04/${NMOS_IS04_V1_3_TAG}/APIs/schemas/flow_audio_coded.json
    third_party/is-04/${NMOS_IS04_V1_3_TAG}/APIs/schemas/flow_audio_raw.json
    third_party/is-04/${NMOS_IS04_V1_3_TAG}/APIs/schemas/flow_core.json
    third_party/is-04/${NMOS_IS04_V1_3_TAG}/APIs/schemas/flow_data.json
    third_party/is-04/${NMOS_IS04_V1_3_TAG}/APIs/schemas/flow_json_data.json
    third_party/is-04/${NMOS_IS04_V1_3_TAG}/APIs/schemas/flow_mux.json
    third_party/is-04/${NMOS_IS04_V1_3_TAG}/APIs/schemas/flow_sdianc_data.json
    third_party/is-04/${NMOS_IS04_V1_3_TAG}/APIs/schemas/flow_video.json
    third_party/is-04/${NMOS_IS04_V1_3_TAG}/APIs/schemas/flow_video_coded.json
    third_party/is-04/${NMOS_IS04_V1_3_TAG}/APIs/schemas/flow_video_raw.json
    third_party/is-04/${NMOS_IS04_V1_3_TAG}/APIs/schemas/node.json
    third_party/is-04/${NMOS_IS04_V1_3_TAG}/APIs/schemas/nodeapi-base.json
    third_party/is-04/${NMOS_IS04_V1_3_TAG}/APIs/schemas/nodeapi-receiver-target.json
    third_party/is-04/${NMOS_IS04_V1_3_TAG}/APIs/schemas/nodes.json
    third_party/is-04/${NMOS_IS04_V1_3_TAG}/APIs/schemas/queryapi-base.json
    third_party/is-04/${NMOS_IS04_V1_3_TAG}/APIs/schemas/queryapi-subscription-response.json
    third_party/is-04/${NMOS_IS04_V1_3_TAG}/APIs/schemas/queryapi-subscriptions-post-request.json
    third_party/is-04/${NMOS_IS04_V1_3_TAG}/APIs/schemas/queryapi-subscriptions-response.json
    third_party/is-04/${NMOS_IS04_V1_3_TAG}/APIs/schemas/queryapi-subscriptions-websocket.json
    third_party/is-04/${NMOS_IS04_V1_3_TAG}/APIs/schemas/receiver.json
    third_party/is-04/${NMOS_IS04_V1_3_TAG}/APIs/schemas/receivers.json
    third_party/is-04/${NMOS_IS04_V1_3_TAG}/APIs/schemas/receiver_audio.json
    third_party/is-04/${NMOS_IS04_V1_3_TAG}/APIs/schemas/receiver_core.json
    third_party/is-04/${NMOS_IS04_V1_3_TAG}/APIs/schemas/receiver_data.json
    third_party/is-04/${NMOS_IS04_V1_3_TAG}/APIs/schemas/receiver_mux.json
    third_party/is-04/${NMOS_IS04_V1_3_TAG}/APIs/schemas/receiver_video.json
    third_party/is-04/${NMOS_IS04_V1_3_TAG}/APIs/schemas/registrationapi-base.json
    third_party/is-04/${NMOS_IS04_V1_3_TAG}/APIs/schemas/registrationapi-health-response.json
    third_party/is-04/${NMOS_IS04_V1_3_TAG}/APIs/schemas/registrationapi-resource-post-request.json
    third_party/is-04/${NMOS_IS04_V1_3_TAG}/APIs/schemas/registrationapi-resource-response.json
    third_party/is-04/${NMOS_IS04_V1_3_TAG}/APIs/schemas/resource_core.json
    third_party/is-04/${NMOS_IS04_V1_3_TAG}/APIs/schemas/sender.json
    third_party/is-04/${NMOS_IS04_V1_3_TAG}/APIs/schemas/senders.json
    third_party/is-04/${NMOS_IS04_V1_3_TAG}/APIs/schemas/source.json
    third_party/is-04/${NMOS_IS04_V1_3_TAG}/APIs/schemas/sources.json
    third_party/is-04/${NMOS_IS04_V1_3_TAG}/APIs/schemas/source_audio.json
    third_party/is-04/${NMOS_IS04_V1_3_TAG}/APIs/schemas/source_core.json
    third_party/is-04/${NMOS_IS04_V1_3_TAG}/APIs/schemas/source_data.json
    third_party/is-04/${NMOS_IS04_V1_3_TAG}/APIs/schemas/source_generic.json
    )

set(NMOS_IS04_V1_2_SCHEMAS_JSON
    third_party/is-04/${NMOS_IS04_V1_2_TAG}/APIs/schemas/clock_internal.json
    third_party/is-04/${NMOS_IS04_V1_2_TAG}/APIs/schemas/clock_ptp.json
    third_party/is-04/${NMOS_IS04_V1_2_TAG}/APIs/schemas/device.json
    third_party/is-04/${NMOS_IS04_V1_2_TAG}/APIs/schemas/devices.json
    third_party/is-04/${NMOS_IS04_V1_2_TAG}/APIs/schemas/error.json
    third_party/is-04/${NMOS_IS04_V1_2_TAG}/APIs/schemas/flow.json
    third_party/is-04/${NMOS_IS04_V1_2_TAG}/APIs/schemas/flows.json
    third_party/is-04/${NMOS_IS04_V1_2_TAG}/APIs/schemas/flow_audio.json
    third_party/is-04/${NMOS_IS04_V1_2_TAG}/APIs/schemas/flow_audio_coded.json
    third_party/is-04/${NMOS_IS04_V1_2_TAG}/APIs/schemas/flow_audio_raw.json
    third_party/is-04/${NMOS_IS04_V1_2_TAG}/APIs/schemas/flow_core.json
    third_party/is-04/${NMOS_IS04_V1_2_TAG}/APIs/schemas/flow_data.json
    third_party/is-04/${NMOS_IS04_V1_2_TAG}/APIs/schemas/flow_mux.json
    third_party/is-04/${NMOS_IS04_V1_2_TAG}/APIs/schemas/flow_sdianc_data.json
    third_party/is-04/${NMOS_IS04_V1_2_TAG}/APIs/schemas/flow_video.json
    third_party/is-04/${NMOS_IS04_V1_2_TAG}/APIs/schemas/flow_video_coded.json
    third_party/is-04/${NMOS_IS04_V1_2_TAG}/APIs/schemas/flow_video_raw.json
    third_party/is-04/${NMOS_IS04_V1_2_TAG}/APIs/schemas/node.json
    third_party/is-04/${NMOS_IS04_V1_2_TAG}/APIs/schemas/nodeapi-base.json
    third_party/is-04/${NMOS_IS04_V1_2_TAG}/APIs/schemas/nodeapi-receiver-target.json
    third_party/is-04/${NMOS_IS04_V1_2_TAG}/APIs/schemas/nodes.json
    third_party/is-04/${NMOS_IS04_V1_2_TAG}/APIs/schemas/queryapi-base.json
    third_party/is-04/${NMOS_IS04_V1_2_TAG}/APIs/schemas/queryapi-subscription-response.json
    third_party/is-04/${NMOS_IS04_V1_2_TAG}/APIs/schemas/queryapi-subscriptions-post-request.json
    third_party/is-04/${NMOS_IS04_V1_2_TAG}/APIs/schemas/queryapi-subscriptions-response.json
    third_party/is-04/${NMOS_IS04_V1_2_TAG}/APIs/schemas/queryapi-subscriptions-websocket.json
    third_party/is-04/${NMOS_IS04_V1_2_TAG}/APIs/schemas/receiver.json
    third_party/is-04/${NMOS_IS04_V1_2_TAG}/APIs/schemas/receivers.json
    third_party/is-04/${NMOS_IS04_V1_2_TAG}/APIs/schemas/receiver_audio.json
    third_party/is-04/${NMOS_IS04_V1_2_TAG}/APIs/schemas/receiver_core.json
    third_party/is-04/${NMOS_IS04_V1_2_TAG}/APIs/schemas/receiver_data.json
    third_party/is-04/${NMOS_IS04_V1_2_TAG}/APIs/schemas/receiver_mux.json
    third_party/is-04/${NMOS_IS04_V1_2_TAG}/APIs/schemas/receiver_video.json
    third_party/is-04/${NMOS_IS04_V1_2_TAG}/APIs/schemas/registrationapi-base.json
    third_party/is-04/${NMOS_IS04_V1_2_TAG}/APIs/schemas/registrationapi-health-response.json
    third_party/is-04/${NMOS_IS04_V1_2_TAG}/APIs/schemas/registrationapi-resource-post-request.json
    third_party/is-04/${NMOS_IS04_V1_2_TAG}/APIs/schemas/registrationapi-resource-response.json
    third_party/is-04/${NMOS_IS04_V1_2_TAG}/APIs/schemas/resource_core.json
    third_party/is-04/${NMOS_IS04_V1_2_TAG}/APIs/schemas/sender.json
    third_party/is-04/${NMOS_IS04_V1_2_TAG}/APIs/schemas/senders.json
    third_party/is-04/${NMOS_IS04_V1_2_TAG}/APIs/schemas/source.json
    third_party/is-04/${NMOS_IS04_V1_2_TAG}/APIs/schemas/sources.json
    third_party/is-04/${NMOS_IS04_V1_2_TAG}/APIs/schemas/source_audio.json
    third_party/is-04/${NMOS_IS04_V1_2_TAG}/APIs/schemas/source_core.json
    third_party/is-04/${NMOS_IS04_V1_2_TAG}/APIs/schemas/source_generic.json
    )

set(NMOS_IS04_V1_1_SCHEMAS_JSON
    third_party/is-04/${NMOS_IS04_V1_1_TAG}/APIs/schemas/clock_internal.json
    third_party/is-04/${NMOS_IS04_V1_1_TAG}/APIs/schemas/clock_ptp.json
    third_party/is-04/${NMOS_IS04_V1_1_TAG}/APIs/schemas/device.json
    third_party/is-04/${NMOS_IS04_V1_1_TAG}/APIs/schemas/devices.json
    third_party/is-04/${NMOS_IS04_V1_1_TAG}/APIs/schemas/error.json
    third_party/is-04/${NMOS_IS04_V1_1_TAG}/APIs/schemas/flow.json
    third_party/is-04/${NMOS_IS04_V1_1_TAG}/APIs/schemas/flows.json
    third_party/is-04/${NMOS_IS04_V1_1_TAG}/APIs/schemas/flow_audio.json
    third_party/is-04/${NMOS_IS04_V1_1_TAG}/APIs/schemas/flow_audio_coded.json
    third_party/is-04/${NMOS_IS04_V1_1_TAG}/APIs/schemas/flow_audio_raw.json
    third_party/is-04/${NMOS_IS04_V1_1_TAG}/APIs/schemas/flow_core.json
    third_party/is-04/${NMOS_IS04_V1_1_TAG}/APIs/schemas/flow_data.json
    third_party/is-04/${NMOS_IS04_V1_1_TAG}/APIs/schemas/flow_mux.json
    third_party/is-04/${NMOS_IS04_V1_1_TAG}/APIs/schemas/flow_sdianc_data.json
    third_party/is-04/${NMOS_IS04_V1_1_TAG}/APIs/schemas/flow_video.json
    third_party/is-04/${NMOS_IS04_V1_1_TAG}/APIs/schemas/flow_video_coded.json
    third_party/is-04/${NMOS_IS04_V1_1_TAG}/APIs/schemas/flow_video_raw.json
    third_party/is-04/${NMOS_IS04_V1_1_TAG}/APIs/schemas/node.json
    third_party/is-04/${NMOS_IS04_V1_1_TAG}/APIs/schemas/nodeapi-base.json
    third_party/is-04/${NMOS_IS04_V1_1_TAG}/APIs/schemas/nodeapi-receiver-target.json
    third_party/is-04/${NMOS_IS04_V1_1_TAG}/APIs/schemas/nodes.json
    third_party/is-04/${NMOS_IS04_V1_1_TAG}/APIs/schemas/queryapi-base.json
    third_party/is-04/${NMOS_IS04_V1_1_TAG}/APIs/schemas/queryapi-subscription-response.json
    third_party/is-04/${NMOS_IS04_V1_1_TAG}/APIs/schemas/queryapi-subscriptions-post-request.json
    third_party/is-04/${NMOS_IS04_V1_1_TAG}/APIs/schemas/queryapi-subscriptions-response.json
    third_party/is-04/${NMOS_IS04_V1_1_TAG}/APIs/schemas/queryapi-subscriptions-websocket.json
    third_party/is-04/${NMOS_IS04_V1_1_TAG}/APIs/schemas/receiver.json
    third_party/is-04/${NMOS_IS04_V1_1_TAG}/APIs/schemas/receivers.json
    third_party/is-04/${NMOS_IS04_V1_1_TAG}/APIs/schemas/receiver_audio.json
    third_party/is-04/${NMOS_IS04_V1_1_TAG}/APIs/schemas/receiver_core.json
    third_party/is-04/${NMOS_IS04_V1_1_TAG}/APIs/schemas/receiver_data.json
    third_party/is-04/${NMOS_IS04_V1_1_TAG}/APIs/schemas/receiver_mux.json
    third_party/is-04/${NMOS_IS04_V1_1_TAG}/APIs/schemas/receiver_video.json
    third_party/is-04/${NMOS_IS04_V1_1_TAG}/APIs/schemas/registrationapi-base.json
    third_party/is-04/${NMOS_IS04_V1_1_TAG}/APIs/schemas/registrationapi-health-response.json
    third_party/is-04/${NMOS_IS04_V1_1_TAG}/APIs/schemas/registrationapi-resource-post-request.json
    third_party/is-04/${NMOS_IS04_V1_1_TAG}/APIs/schemas/registrationapi-resource-response.json
    third_party/is-04/${NMOS_IS04_V1_1_TAG}/APIs/schemas/resource_core.json
    third_party/is-04/${NMOS_IS04_V1_1_TAG}/APIs/schemas/sender.json
    third_party/is-04/${NMOS_IS04_V1_1_TAG}/APIs/schemas/senders.json
    third_party/is-04/${NMOS_IS04_V1_1_TAG}/APIs/schemas/source.json
    third_party/is-04/${NMOS_IS04_V1_1_TAG}/APIs/schemas/sources.json
    third_party/is-04/${NMOS_IS04_V1_1_TAG}/APIs/schemas/source_audio.json
    third_party/is-04/${NMOS_IS04_V1_1_TAG}/APIs/schemas/source_core.json
    third_party/is-04/${NMOS_IS04_V1_1_TAG}/APIs/schemas/source_generic.json
    )

set(NMOS_IS04_V1_0_SCHEMAS_JSON
    third_party/is-04/${NMOS_IS04_V1_0_TAG}/APIs/schemas/device.json
    third_party/is-04/${NMOS_IS04_V1_0_TAG}/APIs/schemas/devices.json
    third_party/is-04/${NMOS_IS04_V1_0_TAG}/APIs/schemas/error.json
    third_party/is-04/${NMOS_IS04_V1_0_TAG}/APIs/schemas/flow.json
    third_party/is-04/${NMOS_IS04_V1_0_TAG}/APIs/schemas/flows.json
    third_party/is-04/${NMOS_IS04_V1_0_TAG}/APIs/schemas/node.json
    third_party/is-04/${NMOS_IS04_V1_0_TAG}/APIs/schemas/nodeapi-base.json
    third_party/is-04/${NMOS_IS04_V1_0_TAG}/APIs/schemas/nodeapi-receiver-target.json
    third_party/is-04/${NMOS_IS04_V1_0_TAG}/APIs/schemas/nodes.json
    third_party/is-04/${NMOS_IS04_V1_0_TAG}/APIs/schemas/queryapi-base.json
    third_party/is-04/${NMOS_IS04_V1_0_TAG}/APIs/schemas/queryapi-subscription-response.json
    third_party/is-04/${NMOS_IS04_V1_0_TAG}/APIs/schemas/queryapi-subscriptions-response.json
    third_party/is-04/${NMOS_IS04_V1_0_TAG}/APIs/schemas/queryapi-v1.0-subscriptions-post-request.json
    third_party/is-04/${NMOS_IS04_V1_0_TAG}/APIs/schemas/queryapi-v1.0-subscriptions-websocket.json
    third_party/is-04/${NMOS_IS04_V1_0_TAG}/APIs/schemas/receiver.json
    third_party/is-04/${NMOS_IS04_V1_0_TAG}/APIs/schemas/receivers.json
    third_party/is-04/${NMOS_IS04_V1_0_TAG}/APIs/schemas/registrationapi-base.json
    third_party/is-04/${NMOS_IS04_V1_0_TAG}/APIs/schemas/registrationapi-health-response.json
    third_party/is-04/${NMOS_IS04_V1_0_TAG}/APIs/schemas/registrationapi-resource-response.json
    third_party/is-04/${NMOS_IS04_V1_0_TAG}/APIs/schemas/registrationapi-v1.0-resource-post-request.json
    third_party/is-04/${NMOS_IS04_V1_0_TAG}/APIs/schemas/sender-target.json
    third_party/is-04/${NMOS_IS04_V1_0_TAG}/APIs/schemas/sender.json
    third_party/is-04/${NMOS_IS04_V1_0_TAG}/APIs/schemas/senders.json
    third_party/is-04/${NMOS_IS04_V1_0_TAG}/APIs/schemas/source.json
    third_party/is-04/${NMOS_IS04_V1_0_TAG}/APIs/schemas/sources.json
    )

set(NMOS_IS04_SCHEMAS_JSON_MATCH "third_party/is-04/([^/]+)/APIs/schemas/([^;]+)\\.json")
set(NMOS_IS04_SCHEMAS_SOURCE_REPLACE "${CMAKE_CURRENT_BINARY_DIR_REPLACE}/nmos/is04_schemas/\\1/\\2.cpp")
string(REGEX REPLACE "${NMOS_IS04_SCHEMAS_JSON_MATCH}(;|$)" "${NMOS_IS04_SCHEMAS_SOURCE_REPLACE}\\3" NMOS_IS04_V1_3_SCHEMAS_SOURCES "${NMOS_IS04_V1_3_SCHEMAS_JSON}")
string(REGEX REPLACE "${NMOS_IS04_SCHEMAS_JSON_MATCH}(;|$)" "${NMOS_IS04_SCHEMAS_SOURCE_REPLACE}\\3" NMOS_IS04_V1_2_SCHEMAS_SOURCES "${NMOS_IS04_V1_2_SCHEMAS_JSON}")
string(REGEX REPLACE "${NMOS_IS04_SCHEMAS_JSON_MATCH}(;|$)" "${NMOS_IS04_SCHEMAS_SOURCE_REPLACE}\\3" NMOS_IS04_V1_1_SCHEMAS_SOURCES "${NMOS_IS04_V1_1_SCHEMAS_JSON}")
string(REGEX REPLACE "${NMOS_IS04_SCHEMAS_JSON_MATCH}(;|$)" "${NMOS_IS04_SCHEMAS_SOURCE_REPLACE}\\3" NMOS_IS04_V1_0_SCHEMAS_SOURCES "${NMOS_IS04_V1_0_SCHEMAS_JSON}")

foreach(JSON ${NMOS_IS04_V1_3_SCHEMAS_JSON} ${NMOS_IS04_V1_2_SCHEMAS_JSON} ${NMOS_IS04_V1_1_SCHEMAS_JSON} ${NMOS_IS04_V1_0_SCHEMAS_JSON})
    string(REGEX REPLACE "${NMOS_IS04_SCHEMAS_JSON_MATCH}" "${NMOS_IS04_SCHEMAS_SOURCE_REPLACE}" SOURCE "${JSON}")
    string(REGEX REPLACE "${NMOS_IS04_SCHEMAS_JSON_MATCH}" "\\1" NS "${JSON}")
    string(REGEX REPLACE "${NMOS_IS04_SCHEMAS_JSON_MATCH}" "\\2" VAR "${JSON}")
    string(MAKE_C_IDENTIFIER "${NS}" NS)
    string(MAKE_C_IDENTIFIER "${VAR}" VAR)

    file(WRITE "${SOURCE}.in" "\
// Auto-generated from: ${JSON}\n\
\n\
namespace nmos\n\
{\n\
    namespace is04_schemas\n\
    {\n\
        namespace ${NS}\n\
        {\n\
            const char* ${VAR} = R\"-auto-generated-(")

    file(READ "${JSON}" RAW)
    file(APPEND "${SOURCE}.in" "${RAW}")

    file(APPEND "${SOURCE}.in" ")-auto-generated-\";\n\
        }\n\
    }\n\
}\n")

    configure_file("${SOURCE}.in" "${SOURCE}" COPYONLY)
endforeach()

add_library(
    nmos_is04_schemas STATIC
    ${NMOS_IS04_SCHEMAS_HEADERS}
    ${NMOS_IS04_V1_3_SCHEMAS_SOURCES}
    ${NMOS_IS04_V1_2_SCHEMAS_SOURCES}
    ${NMOS_IS04_V1_1_SCHEMAS_SOURCES}
    ${NMOS_IS04_V1_0_SCHEMAS_SOURCES}
    )

source_group("nmos\\is04_schemas\\Header Files" FILES ${NMOS_IS04_SCHEMAS_HEADERS})
source_group("nmos\\is04_schemas\\${NMOS_IS04_V1_3_TAG}\\Source Files" FILES ${NMOS_IS04_V1_3_SCHEMAS_SOURCES})
source_group("nmos\\is04_schemas\\${NMOS_IS04_V1_2_TAG}\\Source Files" FILES ${NMOS_IS04_V1_2_SCHEMAS_SOURCES})
source_group("nmos\\is04_schemas\\${NMOS_IS04_V1_1_TAG}\\Source Files" FILES ${NMOS_IS04_V1_1_SCHEMAS_SOURCES})
source_group("nmos\\is04_schemas\\${NMOS_IS04_V1_0_TAG}\\Source Files" FILES ${NMOS_IS04_V1_0_SCHEMAS_SOURCES})

target_link_libraries(
    nmos_is04_schemas PRIVATE
    nmos-cpp::compile-settings
    )
target_include_directories(nmos_is04_schemas PUBLIC
    $<BUILD_INTERFACE:${CMAKE_CURRENT_SOURCE_DIR}>
    $<INSTALL_INTERFACE:${NMOS_CPP_INSTALL_INCLUDEDIR}>
    )

list(APPEND NMOS_CPP_TARGETS nmos_is04_schemas)
add_library(nmos-cpp::nmos_is04_schemas ALIAS nmos_is04_schemas)

# nmos_is05_schemas library

set(NMOS_IS05_SCHEMAS_HEADERS
    nmos/is05_schemas/is05_schemas.h
    )

set(NMOS_IS05_V1_1_TAG v1.1.x)
set(NMOS_IS05_V1_0_TAG v1.0.x)

set(NMOS_IS05_V1_1_SCHEMAS_JSON
    third_party/is-05/${NMOS_IS05_V1_1_TAG}/APIs/schemas/activation-response-schema.json
    third_party/is-05/${NMOS_IS05_V1_1_TAG}/APIs/schemas/activation-schema.json
    third_party/is-05/${NMOS_IS05_V1_1_TAG}/APIs/schemas/bulk-receiver-post-schema.json
    third_party/is-05/${NMOS_IS05_V1_1_TAG}/APIs/schemas/bulk-response-schema.json
    third_party/is-05/${NMOS_IS05_V1_1_TAG}/APIs/schemas/bulk-sender-post-schema.json
    third_party/is-05/${NMOS_IS05_V1_1_TAG}/APIs/schemas/connectionapi-base.json
    third_party/is-05/${NMOS_IS05_V1_1_TAG}/APIs/schemas/connectionapi-bulk.json
    third_party/is-05/${NMOS_IS05_V1_1_TAG}/APIs/schemas/connectionapi-receiver.json
    third_party/is-05/${NMOS_IS05_V1_1_TAG}/APIs/schemas/connectionapi-sender.json
    third_party/is-05/${NMOS_IS05_V1_1_TAG}/APIs/schemas/connectionapi-single.json
    third_party/is-05/${NMOS_IS05_V1_1_TAG}/APIs/schemas/constraint-schema.json
    third_party/is-05/${NMOS_IS05_V1_1_TAG}/APIs/schemas/constraints-schema-mqtt.json
    third_party/is-05/${NMOS_IS05_V1_1_TAG}/APIs/schemas/constraints-schema-rtp.json
    third_party/is-05/${NMOS_IS05_V1_1_TAG}/APIs/schemas/constraints-schema-websocket.json
    third_party/is-05/${NMOS_IS05_V1_1_TAG}/APIs/schemas/constraints-schema.json
    third_party/is-05/${NMOS_IS05_V1_1_TAG}/APIs/schemas/error.json
    third_party/is-05/${NMOS_IS05_V1_1_TAG}/APIs/schemas/receiver_transport_params.json
    third_party/is-05/${NMOS_IS05_V1_1_TAG}/APIs/schemas/receiver_transport_params_dash.json
    third_party/is-05/${NMOS_IS05_V1_1_TAG}/APIs/schemas/receiver_transport_params_ext.json
    third_party/is-05/${NMOS_IS05_V1_1_TAG}/APIs/schemas/receiver_transport_params_mqtt.json
    third_party/is-05/${NMOS_IS05_V1_1_TAG}/APIs/schemas/receiver_transport_params_rtp.json
    third_party/is-05/${NMOS_IS05_V1_1_TAG}/APIs/schemas/receiver_transport_params_websocket.json
    third_party/is-05/${NMOS_IS05_V1_1_TAG}/APIs/schemas/receiver-response-schema.json
    third_party/is-05/${NMOS_IS05_V1_1_TAG}/APIs/schemas/receiver-stage-schema.json
    third_party/is-05/${NMOS_IS05_V1_1_TAG}/APIs/schemas/receiver-transport-file.json
    third_party/is-05/${NMOS_IS05_V1_1_TAG}/APIs/schemas/sender_transport_params.json
    third_party/is-05/${NMOS_IS05_V1_1_TAG}/APIs/schemas/sender_transport_params_dash.json
    third_party/is-05/${NMOS_IS05_V1_1_TAG}/APIs/schemas/sender_transport_params_ext.json
    third_party/is-05/${NMOS_IS05_V1_1_TAG}/APIs/schemas/sender_transport_params_mqtt.json
    third_party/is-05/${NMOS_IS05_V1_1_TAG}/APIs/schemas/sender_transport_params_rtp.json
    third_party/is-05/${NMOS_IS05_V1_1_TAG}/APIs/schemas/sender_transport_params_websocket.json
    third_party/is-05/${NMOS_IS05_V1_1_TAG}/APIs/schemas/sender-receiver-base.json
    third_party/is-05/${NMOS_IS05_V1_1_TAG}/APIs/schemas/sender-response-schema.json
    third_party/is-05/${NMOS_IS05_V1_1_TAG}/APIs/schemas/sender-stage-schema.json
    third_party/is-05/${NMOS_IS05_V1_1_TAG}/APIs/schemas/transporttype-response-schema.json
    )

set(NMOS_IS05_V1_0_SCHEMAS_JSON
    third_party/is-05/${NMOS_IS05_V1_0_TAG}/APIs/schemas/connectionapi-base.json
    third_party/is-05/${NMOS_IS05_V1_0_TAG}/APIs/schemas/connectionapi-bulk.json
    third_party/is-05/${NMOS_IS05_V1_0_TAG}/APIs/schemas/connectionapi-receiver.json
    third_party/is-05/${NMOS_IS05_V1_0_TAG}/APIs/schemas/connectionapi-sender.json
    third_party/is-05/${NMOS_IS05_V1_0_TAG}/APIs/schemas/connectionapi-single.json
    third_party/is-05/${NMOS_IS05_V1_0_TAG}/APIs/schemas/error.json
    third_party/is-05/${NMOS_IS05_V1_0_TAG}/APIs/schemas/v1.0_receiver_transport_params_dash.json
    third_party/is-05/${NMOS_IS05_V1_0_TAG}/APIs/schemas/v1.0_receiver_transport_params_rtp.json
    third_party/is-05/${NMOS_IS05_V1_0_TAG}/APIs/schemas/v1.0_sender_transport_params_dash.json
    third_party/is-05/${NMOS_IS05_V1_0_TAG}/APIs/schemas/v1.0_sender_transport_params_rtp.json
    third_party/is-05/${NMOS_IS05_V1_0_TAG}/APIs/schemas/v1.0-activation-response-schema.json
    third_party/is-05/${NMOS_IS05_V1_0_TAG}/APIs/schemas/v1.0-activation-schema.json
    third_party/is-05/${NMOS_IS05_V1_0_TAG}/APIs/schemas/v1.0-bulk-receiver-post-schema.json
    third_party/is-05/${NMOS_IS05_V1_0_TAG}/APIs/schemas/v1.0-bulk-response-schema.json
    third_party/is-05/${NMOS_IS05_V1_0_TAG}/APIs/schemas/v1.0-bulk-sender-post-schema.json
    third_party/is-05/${NMOS_IS05_V1_0_TAG}/APIs/schemas/v1.0-constraints-schema.json
    third_party/is-05/${NMOS_IS05_V1_0_TAG}/APIs/schemas/v1.0-receiver-response-schema.json
    third_party/is-05/${NMOS_IS05_V1_0_TAG}/APIs/schemas/v1.0-receiver-stage-schema.json
    third_party/is-05/${NMOS_IS05_V1_0_TAG}/APIs/schemas/sender-receiver-base.json
    third_party/is-05/${NMOS_IS05_V1_0_TAG}/APIs/schemas/v1.0-sender-response-schema.json
    third_party/is-05/${NMOS_IS05_V1_0_TAG}/APIs/schemas/v1.0-sender-stage-schema.json
    )

set(NMOS_IS05_SCHEMAS_JSON_MATCH "third_party/is-05/([^/]+)/APIs/schemas/([^;]+)\\.json")
set(NMOS_IS05_SCHEMAS_SOURCE_REPLACE "${CMAKE_CURRENT_BINARY_DIR_REPLACE}/nmos/is05_schemas/\\1/\\2.cpp")
string(REGEX REPLACE "${NMOS_IS05_SCHEMAS_JSON_MATCH}(;|$)" "${NMOS_IS05_SCHEMAS_SOURCE_REPLACE}\\3" NMOS_IS05_V1_1_SCHEMAS_SOURCES "${NMOS_IS05_V1_1_SCHEMAS_JSON}")
string(REGEX REPLACE "${NMOS_IS05_SCHEMAS_JSON_MATCH}(;|$)" "${NMOS_IS05_SCHEMAS_SOURCE_REPLACE}\\3" NMOS_IS05_V1_0_SCHEMAS_SOURCES "${NMOS_IS05_V1_0_SCHEMAS_JSON}")

foreach(JSON ${NMOS_IS05_V1_1_SCHEMAS_JSON} ${NMOS_IS05_V1_0_SCHEMAS_JSON})
    string(REGEX REPLACE "${NMOS_IS05_SCHEMAS_JSON_MATCH}" "${NMOS_IS05_SCHEMAS_SOURCE_REPLACE}" SOURCE "${JSON}")
    string(REGEX REPLACE "${NMOS_IS05_SCHEMAS_JSON_MATCH}" "\\1" NS "${JSON}")
    string(REGEX REPLACE "${NMOS_IS05_SCHEMAS_JSON_MATCH}" "\\2" VAR "${JSON}")
    string(MAKE_C_IDENTIFIER "${NS}" NS)
    string(MAKE_C_IDENTIFIER "${VAR}" VAR)

    file(WRITE "${SOURCE}.in" "\
// Auto-generated from: ${JSON}\n\
\n\
namespace nmos\n\
{\n\
    namespace is05_schemas\n\
    {\n\
        namespace ${NS}\n\
        {\n\
            const char* ${VAR} = R\"-auto-generated-(")

    file(READ "${JSON}" RAW)
    file(APPEND "${SOURCE}.in" "${RAW}")

    file(APPEND "${SOURCE}.in" ")-auto-generated-\";\n\
        }\n\
    }\n\
}\n")

    configure_file("${SOURCE}.in" "${SOURCE}" COPYONLY)
endforeach()

add_library(
    nmos_is05_schemas STATIC
    ${NMOS_IS05_SCHEMAS_HEADERS}
    ${NMOS_IS05_V1_1_SCHEMAS_SOURCES}
    ${NMOS_IS05_V1_0_SCHEMAS_SOURCES}
    )

source_group("nmos\\is05_schemas\\Header Files" FILES ${NMOS_IS05_SCHEMAS_HEADERS})
source_group("nmos\\is05_schemas\\${NMOS_IS05_V1_1_TAG}\\Source Files" FILES ${NMOS_IS05_V1_1_SCHEMAS_SOURCES})
source_group("nmos\\is05_schemas\\${NMOS_IS05_V1_0_TAG}\\Source Files" FILES ${NMOS_IS05_V1_0_SCHEMAS_SOURCES})

target_link_libraries(
    nmos_is05_schemas PRIVATE
    nmos-cpp::compile-settings
    )
target_include_directories(nmos_is05_schemas PUBLIC
    $<BUILD_INTERFACE:${CMAKE_CURRENT_SOURCE_DIR}>
    $<INSTALL_INTERFACE:${NMOS_CPP_INSTALL_INCLUDEDIR}>
    )

list(APPEND NMOS_CPP_TARGETS nmos_is05_schemas)
add_library(nmos-cpp::nmos_is05_schemas ALIAS nmos_is05_schemas)

# nmos_is08_schemas library

set(NMOS_IS08_SCHEMAS_HEADERS
    nmos/is08_schemas/is08_schemas.h
    )

set(NMOS_IS08_V1_0_TAG v1.0.x)

set(NMOS_IS08_V1_0_SCHEMAS_JSON
    third_party/is-08/${NMOS_IS08_V1_0_TAG}/APIs/schemas/activation-response-schema.json
    third_party/is-08/${NMOS_IS08_V1_0_TAG}/APIs/schemas/activation-schema.json
    third_party/is-08/${NMOS_IS08_V1_0_TAG}/APIs/schemas/base-schema.json
    third_party/is-08/${NMOS_IS08_V1_0_TAG}/APIs/schemas/error.json
    third_party/is-08/${NMOS_IS08_V1_0_TAG}/APIs/schemas/input-base-schema.json
    third_party/is-08/${NMOS_IS08_V1_0_TAG}/APIs/schemas/input-caps-response-schema.json
    third_party/is-08/${NMOS_IS08_V1_0_TAG}/APIs/schemas/input-channels-response-schema.json
    third_party/is-08/${NMOS_IS08_V1_0_TAG}/APIs/schemas/input-parent-response-schema.json
    third_party/is-08/${NMOS_IS08_V1_0_TAG}/APIs/schemas/input-properties-schema.json
    third_party/is-08/${NMOS_IS08_V1_0_TAG}/APIs/schemas/inputs-outputs-base-schema.json
    third_party/is-08/${NMOS_IS08_V1_0_TAG}/APIs/schemas/io-response-schema.json
    third_party/is-08/${NMOS_IS08_V1_0_TAG}/APIs/schemas/map-activations-activation-get-response-schema.json
    third_party/is-08/${NMOS_IS08_V1_0_TAG}/APIs/schemas/map-activations-get-response-schema.json
    third_party/is-08/${NMOS_IS08_V1_0_TAG}/APIs/schemas/map-activations-post-request-schema.json
    third_party/is-08/${NMOS_IS08_V1_0_TAG}/APIs/schemas/map-activations-post-response-schema.json
    third_party/is-08/${NMOS_IS08_V1_0_TAG}/APIs/schemas/map-active-output-response-schema.json
    third_party/is-08/${NMOS_IS08_V1_0_TAG}/APIs/schemas/map-active-response-schema.json
    third_party/is-08/${NMOS_IS08_V1_0_TAG}/APIs/schemas/map-base-schema.json
    third_party/is-08/${NMOS_IS08_V1_0_TAG}/APIs/schemas/map-entries-schema.json
    third_party/is-08/${NMOS_IS08_V1_0_TAG}/APIs/schemas/output-base-schema.json
    third_party/is-08/${NMOS_IS08_V1_0_TAG}/APIs/schemas/output-caps-response-schema.json
    third_party/is-08/${NMOS_IS08_V1_0_TAG}/APIs/schemas/output-channels-response-schema.json
    third_party/is-08/${NMOS_IS08_V1_0_TAG}/APIs/schemas/output-properties-schema.json
    third_party/is-08/${NMOS_IS08_V1_0_TAG}/APIs/schemas/output-sourceid-response-schema.json
    )

set(NMOS_IS08_SCHEMAS_JSON_MATCH "third_party/is-08/([^/]+)/APIs/schemas/([^;]+)\\.json")
set(NMOS_IS08_SCHEMAS_SOURCE_REPLACE "${CMAKE_CURRENT_BINARY_DIR_REPLACE}/nmos/is08_schemas/\\1/\\2.cpp")
string(REGEX REPLACE "${NMOS_IS08_SCHEMAS_JSON_MATCH}(;|$)" "${NMOS_IS08_SCHEMAS_SOURCE_REPLACE}\\3" NMOS_IS08_V1_0_SCHEMAS_SOURCES "${NMOS_IS08_V1_0_SCHEMAS_JSON}")

foreach(JSON ${NMOS_IS08_V1_0_SCHEMAS_JSON})
    string(REGEX REPLACE "${NMOS_IS08_SCHEMAS_JSON_MATCH}" "${NMOS_IS08_SCHEMAS_SOURCE_REPLACE}" SOURCE "${JSON}")
    string(REGEX REPLACE "${NMOS_IS08_SCHEMAS_JSON_MATCH}" "\\1" NS "${JSON}")
    string(REGEX REPLACE "${NMOS_IS08_SCHEMAS_JSON_MATCH}" "\\2" VAR "${JSON}")
    string(MAKE_C_IDENTIFIER "${NS}" NS)
    string(MAKE_C_IDENTIFIER "${VAR}" VAR)

    file(WRITE "${SOURCE}.in" "\
// Auto-generated from: ${JSON}\n\
\n\
namespace nmos\n\
{\n\
    namespace is08_schemas\n\
    {\n\
        namespace ${NS}\n\
        {\n\
            const char* ${VAR} = R\"-auto-generated-(")

    file(READ "${JSON}" RAW)
    file(APPEND "${SOURCE}.in" "${RAW}")

    file(APPEND "${SOURCE}.in" ")-auto-generated-\";\n\
        }\n\
    }\n\
}\n")

    configure_file("${SOURCE}.in" "${SOURCE}" COPYONLY)
endforeach()

add_library(
    nmos_is08_schemas STATIC
    ${NMOS_IS08_SCHEMAS_HEADERS}
    ${NMOS_IS08_V1_0_SCHEMAS_SOURCES}
    )

source_group("nmos\\is08_schemas\\Header Files" FILES ${NMOS_IS08_SCHEMAS_HEADERS})
source_group("nmos\\is08_schemas\\${NMOS_IS08_V1_0_TAG}\\Source Files" FILES ${NMOS_IS08_V1_0_SCHEMAS_SOURCES})

target_link_libraries(
    nmos_is08_schemas PRIVATE
    nmos-cpp::compile-settings
    )
target_include_directories(nmos_is08_schemas PUBLIC
    $<BUILD_INTERFACE:${CMAKE_CURRENT_SOURCE_DIR}>
    $<INSTALL_INTERFACE:${NMOS_CPP_INSTALL_INCLUDEDIR}>
    )

list(APPEND NMOS_CPP_TARGETS nmos_is08_schemas)
add_library(nmos-cpp::nmos_is08_schemas ALIAS nmos_is08_schemas)

# nmos_is09_schemas library

set(NMOS_IS09_SCHEMAS_HEADERS
    nmos/is09_schemas/is09_schemas.h
    )

set(NMOS_IS09_V1_0_TAG v1.0.x)

set(NMOS_IS09_V1_0_SCHEMAS_JSON
    third_party/is-09/${NMOS_IS09_V1_0_TAG}/APIs/schemas/base.json
    third_party/is-09/${NMOS_IS09_V1_0_TAG}/APIs/schemas/error.json
    third_party/is-09/${NMOS_IS09_V1_0_TAG}/APIs/schemas/global.json
    third_party/is-09/${NMOS_IS09_V1_0_TAG}/APIs/schemas/resource_core.json
    )

set(NMOS_IS09_SCHEMAS_JSON_MATCH "third_party/is-09/([^/]+)/APIs/schemas/([^;]+)\\.json")
set(NMOS_IS09_SCHEMAS_SOURCE_REPLACE "${CMAKE_CURRENT_BINARY_DIR_REPLACE}/nmos/is09_schemas/\\1/\\2.cpp")
string(REGEX REPLACE "${NMOS_IS09_SCHEMAS_JSON_MATCH}(;|$)" "${NMOS_IS09_SCHEMAS_SOURCE_REPLACE}\\3" NMOS_IS09_V1_0_SCHEMAS_SOURCES "${NMOS_IS09_V1_0_SCHEMAS_JSON}")

foreach(JSON ${NMOS_IS09_V1_0_SCHEMAS_JSON})
    string(REGEX REPLACE "${NMOS_IS09_SCHEMAS_JSON_MATCH}" "${NMOS_IS09_SCHEMAS_SOURCE_REPLACE}" SOURCE "${JSON}")
    string(REGEX REPLACE "${NMOS_IS09_SCHEMAS_JSON_MATCH}" "\\1" NS "${JSON}")
    string(REGEX REPLACE "${NMOS_IS09_SCHEMAS_JSON_MATCH}" "\\2" VAR "${JSON}")
    string(MAKE_C_IDENTIFIER "${NS}" NS)
    string(MAKE_C_IDENTIFIER "${VAR}" VAR)

    file(WRITE "${SOURCE}.in" "\
// Auto-generated from: ${JSON}\n\
\n\
namespace nmos\n\
{\n\
    namespace is09_schemas\n\
    {\n\
        namespace ${NS}\n\
        {\n\
            const char* ${VAR} = R\"-auto-generated-(")

    file(READ "${JSON}" RAW)
    file(APPEND "${SOURCE}.in" "${RAW}")

    file(APPEND "${SOURCE}.in" ")-auto-generated-\";\n\
        }\n\
    }\n\
}\n")

    configure_file("${SOURCE}.in" "${SOURCE}" COPYONLY)
endforeach()

add_library(
    nmos_is09_schemas STATIC
    ${NMOS_IS09_SCHEMAS_HEADERS}
    ${NMOS_IS09_V1_0_SCHEMAS_SOURCES}
    )

source_group("nmos\\is09_schemas\\Header Files" FILES ${NMOS_IS09_SCHEMAS_HEADERS})
source_group("nmos\\is09_schemas\\${NMOS_IS09_V1_0_TAG}\\Source Files" FILES ${NMOS_IS09_V1_0_SCHEMAS_SOURCES})

target_link_libraries(
    nmos_is09_schemas PRIVATE
    nmos-cpp::compile-settings
    )
target_include_directories(nmos_is09_schemas PUBLIC
    $<BUILD_INTERFACE:${CMAKE_CURRENT_SOURCE_DIR}>
    $<INSTALL_INTERFACE:${NMOS_CPP_INSTALL_INCLUDEDIR}>
    )

list(APPEND NMOS_CPP_TARGETS nmos_is09_schemas)
add_library(nmos-cpp::nmos_is09_schemas ALIAS nmos_is09_schemas)

# nmos_is10_schemas library

set(NMOS_IS10_SCHEMAS_HEADERS
    nmos/is10_schemas/is10_schemas.h
    )

set(NMOS_IS10_V1_0_TAG v1.0.x)

set(NMOS_IS10_V1_0_SCHEMAS_JSON
    third_party/is-10/${NMOS_IS10_V1_0_TAG}/APIs/schemas/auth_metadata.json
    third_party/is-10/${NMOS_IS10_V1_0_TAG}/APIs/schemas/jwks_response.json
    third_party/is-10/${NMOS_IS10_V1_0_TAG}/APIs/schemas/jwks_schema.json
    third_party/is-10/${NMOS_IS10_V1_0_TAG}/APIs/schemas/register_client_error_response.json
    third_party/is-10/${NMOS_IS10_V1_0_TAG}/APIs/schemas/register_client_request.json
    third_party/is-10/${NMOS_IS10_V1_0_TAG}/APIs/schemas/register_client_response.json
    third_party/is-10/${NMOS_IS10_V1_0_TAG}/APIs/schemas/token_error_response.json
    third_party/is-10/${NMOS_IS10_V1_0_TAG}/APIs/schemas/token_response.json
    third_party/is-10/${NMOS_IS10_V1_0_TAG}/APIs/schemas/token_schema.json
    )

set(NMOS_IS10_SCHEMAS_JSON_MATCH "third_party/is-10/([^/]+)/APIs/schemas/([^;]+)\\.json")
set(NMOS_IS10_SCHEMAS_SOURCE_REPLACE "${CMAKE_CURRENT_BINARY_DIR_REPLACE}/nmos/is10_schemas/\\1/\\2.cpp")
string(REGEX REPLACE "${NMOS_IS10_SCHEMAS_JSON_MATCH}(;|$)" "${NMOS_IS10_SCHEMAS_SOURCE_REPLACE}\\3" NMOS_IS10_V1_0_SCHEMAS_SOURCES "${NMOS_IS10_V1_0_SCHEMAS_JSON}")

foreach(JSON ${NMOS_IS10_V1_0_SCHEMAS_JSON})
    string(REGEX REPLACE "${NMOS_IS10_SCHEMAS_JSON_MATCH}" "${NMOS_IS10_SCHEMAS_SOURCE_REPLACE}" SOURCE "${JSON}")
    string(REGEX REPLACE "${NMOS_IS10_SCHEMAS_JSON_MATCH}" "\\1" NS "${JSON}")
    string(REGEX REPLACE "${NMOS_IS10_SCHEMAS_JSON_MATCH}" "\\2" VAR "${JSON}")
    string(MAKE_C_IDENTIFIER "${NS}" NS)
    string(MAKE_C_IDENTIFIER "${VAR}" VAR)

    file(WRITE "${SOURCE}.in" "\
// Auto-generated from: ${JSON}\n\
\n\
namespace nmos\n\
{\n\
    namespace is10_schemas\n\
    {\n\
        namespace ${NS}\n\
        {\n\
            const char* ${VAR} = R\"-auto-generated-(")

    file(READ "${JSON}" RAW)
    file(APPEND "${SOURCE}.in" "${RAW}")

    file(APPEND "${SOURCE}.in" ")-auto-generated-\";\n\
        }\n\
    }\n\
}\n")

    configure_file("${SOURCE}.in" "${SOURCE}" COPYONLY)
endforeach()

add_library(
    nmos_is10_schemas STATIC
    ${NMOS_IS10_SCHEMAS_HEADERS}
    ${NMOS_IS10_V1_0_SCHEMAS_SOURCES}
    )

source_group("nmos\\is10_schemas\\Header Files" FILES ${NMOS_IS10_SCHEMAS_HEADERS})
source_group("nmos\\is10_schemas\\${NMOS_IS10_V1_0_TAG}\\Source Files" FILES ${NMOS_IS10_V1_0_SCHEMAS_SOURCES})

target_link_libraries(
    nmos_is10_schemas PRIVATE
    nmos-cpp::compile-settings
    )
target_include_directories(nmos_is10_schemas PUBLIC
    $<BUILD_INTERFACE:${CMAKE_CURRENT_SOURCE_DIR}>
    $<INSTALL_INTERFACE:${NMOS_CPP_INSTALL_INCLUDEDIR}>
    )

list(APPEND NMOS_CPP_TARGETS nmos_is10_schemas)
add_library(nmos-cpp::nmos_is10_schemas ALIAS nmos_is10_schemas)

# nmos-cpp library

set(NMOS_CPP_BST_SOURCES
    )
set(NMOS_CPP_BST_HEADERS
    bst/any.h
    bst/filesystem.h
    bst/optional.h
    bst/regex.h
    bst/shared_mutex.h
    )

set(NMOS_CPP_CPPREST_SOURCES
    cpprest/api_router.cpp
    cpprest/host_utils.cpp
    cpprest/http_utils.cpp
    cpprest/json_escape.cpp
    cpprest/json_storage.cpp
    cpprest/json_utils.cpp
    cpprest/json_validator_impl.cpp
    cpprest/json_visit.cpp
    cpprest/ws_listener_impl.cpp
    )

if(MSVC)
    # workaround for "fatal error C1128: number of sections exceeded object file format limit: compile with /bigobj"
    set_source_files_properties(cpprest/ws_listener_impl.cpp PROPERTIES COMPILE_FLAGS /bigobj)
endif()

set(NMOS_CPP_CPPREST_HEADERS
    cpprest/access_token_error.h
    cpprest/api_router.h
    cpprest/basic_utils.h
    cpprest/client_type.h
    cpprest/code_challenge_method.h
    cpprest/grant_type.h
    cpprest/host_utils.h
    cpprest/http_utils.h
    cpprest/json_escape.h
    cpprest/json_ops.h
    cpprest/json_storage.h
    cpprest/json_utils.h
    cpprest/json_validator.h
    cpprest/json_visit.h
    cpprest/logging_utils.h
    cpprest/regex_utils.h
    cpprest/resource_server_error.h
    cpprest/response_type.h
    cpprest/token_endpoint_auth_method.h
    cpprest/uri_schemes.h
    cpprest/ws_listener.h
    cpprest/ws_utils.h
    )

set(NMOS_CPP_CPPREST_DETAILS_HEADERS
    cpprest/details/boost_u_workaround.h
    cpprest/details/pop_u.h
    cpprest/details/push_undef_u.h
    cpprest/details/system_error.h
    )

set(NMOS_CPP_JWK_HEADERS
    jwk/algorithm.h
    jwk/public_key_use.h
    )

set(NMOS_CPP_JWT_HEADERS
    jwt/nlohmann_traits.h
    )

set(NMOS_CPP_NMOS_SOURCES
    nmos/activation_utils.cpp
    nmos/admin_ui.cpp
    nmos/api_downgrade.cpp
    nmos/api_utils.cpp
    nmos/authorization.cpp
    nmos/authorization_handlers.cpp
    nmos/authorization_redirect_api.cpp
    nmos/authorization_behaviour.cpp
    nmos/authorization_operation.cpp
    nmos/authorization_state.cpp
    nmos/authorization_utils.cpp
    nmos/authorization_behaviour.cpp
    nmos/capabilities.cpp
    nmos/certificate_handlers.cpp
    nmos/channelmapping_activation.cpp
    nmos/channelmapping_api.cpp
    nmos/channelmapping_resources.cpp
    nmos/channels.cpp
    nmos/client_utils.cpp
    nmos/components.cpp
    nmos/connection_activation.cpp
    nmos/connection_api.cpp
    nmos/connection_events_activation.cpp
    nmos/connection_resources.cpp
    nmos/did_sdid.cpp
    nmos/events_api.cpp
    nmos/events_resources.cpp
    nmos/events_ws_api.cpp
    nmos/events_ws_client.cpp
    nmos/filesystem_route.cpp
    nmos/group_hint.cpp
    nmos/id.cpp
    nmos/lldp_handler.cpp
    nmos/lldp_manager.cpp
    nmos/json_schema.cpp
    nmos/jwt_generator_impl.cpp
    nmos/jwk_utils.cpp
    nmos/jwks_uri_api.cpp
    nmos/jwt_validator_impl.cpp
    nmos/log_model.cpp
    nmos/logging_api.cpp
    nmos/manifest_api.cpp
    nmos/mdns.cpp
    nmos/mdns_api.cpp
    nmos/node_api.cpp
    nmos/node_api_target_handler.cpp
    nmos/node_behaviour.cpp
    nmos/node_interfaces.cpp
    nmos/node_resource.cpp
    nmos/node_resources.cpp
    nmos/node_server.cpp
    nmos/node_system_behaviour.cpp
    nmos/ocsp_behaviour.cpp
    nmos/ocsp_response_handler.cpp
    nmos/ocsp_utils.cpp
    nmos/process_utils.cpp
    nmos/query_api.cpp
    nmos/query_utils.cpp
    nmos/query_ws_api.cpp
    nmos/rational.cpp
    nmos/registration_api.cpp
    nmos/registry_resources.cpp
    nmos/registry_server.cpp
    nmos/resource.cpp
    nmos/resources.cpp
    nmos/schemas_api.cpp
    nmos/sdp_utils.cpp
    nmos/server.cpp
    nmos/server_utils.cpp
    nmos/settings.cpp
    nmos/settings_api.cpp
    nmos/system_api.cpp
    nmos/system_resources.cpp
    nmos/video_jxsv.cpp
    nmos/ws_api_utils.cpp
    )
set(NMOS_CPP_NMOS_HEADERS
    nmos/activation_mode.h
    nmos/activation_utils.h
    nmos/admin_ui.h
    nmos/api_downgrade.h
    nmos/api_utils.h
    nmos/api_version.h
<<<<<<< HEAD
    nmos/authorization.h
    nmos/authorization_handlers.h
    nmos/authorization_redirect_api.h
    nmos/authorization_behaviour.h
    nmos/authorization_operation.h
    nmos/authorization_scopes.h
    nmos/authorization_state.h
    nmos/authorization_utils.h
=======
    nmos/asset.h
>>>>>>> 694539a3
    nmos/capabilities.h
    nmos/certificate_handlers.h
    nmos/certificate_settings.h
    nmos/channelmapping_activation.h
    nmos/channelmapping_api.h
    nmos/channelmapping_resources.h
    nmos/channels.h
    nmos/client_utils.h
    nmos/clock_name.h
    nmos/clock_ref_type.h
    nmos/colorspace.h
    nmos/components.h
    nmos/copyable_atomic.h
    nmos/connection_activation.h
    nmos/connection_api.h
    nmos/connection_events_activation.h
    nmos/connection_resources.h
    nmos/device_type.h
    nmos/did_sdid.h
    nmos/event_type.h
    nmos/events_api.h
    nmos/events_resources.h
    nmos/events_ws_api.h
    nmos/events_ws_client.h
    nmos/filesystem_route.h
    nmos/format.h
    nmos/group_hint.h
    nmos/health.h
    nmos/id.h
    nmos/interlace_mode.h
    nmos/is04_versions.h
    nmos/is05_versions.h
    nmos/is07_versions.h
    nmos/is08_versions.h
    nmos/is09_versions.h
    nmos/is10_versions.h
    nmos/issuers.h
    nmos/json_fields.h
    nmos/json_schema.h
    nmos/jwks_uri_api.h
    nmos/jwk_utils.h
    nmos/jwt_generator.h
    nmos/jwt_validator.h
    nmos/lldp_handler.h
    nmos/lldp_manager.h
    nmos/log_gate.h
    nmos/log_manip.h
    nmos/log_model.h
    nmos/logging_api.h
    nmos/manifest_api.h
    nmos/mdns.h
    nmos/mdns_api.h
    nmos/mdns_versions.h
    nmos/media_type.h
    nmos/model.h
    nmos/mutex.h
    nmos/node_api.h
    nmos/node_api_target_handler.h
    nmos/node_behaviour.h
    nmos/node_interfaces.h
    nmos/node_resource.h
    nmos/node_resources.h
    nmos/node_server.h
    nmos/node_system_behaviour.h
    nmos/ocsp_behaviour.h
    nmos/ocsp_response_handler.h
    nmos/ocsp_state.h
    nmos/ocsp_utils.h
    nmos/paging_utils.h
    nmos/process_utils.h
    nmos/query_api.h
    nmos/query_utils.h
    nmos/query_ws_api.h
    nmos/random.h
    nmos/rational.h
    nmos/registration_api.h
    nmos/registry_resources.h
    nmos/registry_server.h
    nmos/resource.h
    nmos/resources.h
    nmos/schemas_api.h
    nmos/scope.h
    nmos/sdp_utils.h
    nmos/server.h
    nmos/server_utils.h
    nmos/settings.h
    nmos/settings_api.h
    nmos/slog.h
    nmos/ssl_context_options.h
    nmos/st2110_21_sender_type.h
    nmos/string_enum.h
    nmos/string_enum_fwd.h
    nmos/system_api.h
    nmos/system_resources.h
    nmos/tai.h
    nmos/thread_utils.h
    nmos/transfer_characteristic.h
    nmos/transport.h
    nmos/type.h
    nmos/version.h
    nmos/video_jxsv.h
    nmos/vpid_code.h
    nmos/websockets.h
    nmos/ws_api_utils.h
    )

set(NMOS_CPP_PPLX_SOURCES
    pplx/pplx_utils.cpp
    )
set(NMOS_CPP_PPLX_HEADERS
    pplx/pplx_utils.h
    )

set(NMOS_CPP_RQL_SOURCES
    rql/rql.cpp
    )
set(NMOS_CPP_RQL_HEADERS
    rql/rql.h
    )

set(NMOS_CPP_SDP_SOURCES
    sdp/sdp_grammar.cpp
    )
set(NMOS_CPP_SDP_HEADERS
    sdp/json.h
    sdp/ntp.h
    sdp/sdp.h
    sdp/sdp_grammar.h
    )

set(NMOS_CPP_SSL_SOURCES
    ssl/ssl_utils.cpp
    )
set(NMOS_CPP_SSL_HEADERS
    ssl/ssl_utils.h
    )

add_library(
    nmos-cpp STATIC
    ${NMOS_CPP_BST_SOURCES}
    ${NMOS_CPP_BST_HEADERS}
    ${NMOS_CPP_CPPREST_SOURCES}
    ${NMOS_CPP_CPPREST_HEADERS}
    ${NMOS_CPP_NMOS_SOURCES}
    ${NMOS_CPP_NMOS_HEADERS}
    ${NMOS_CPP_JWT_HEADERS}
    ${NMOS_CPP_JWK_HEADERS}
    ${NMOS_CPP_PPLX_SOURCES}
    ${NMOS_CPP_PPLX_HEADERS}
    ${NMOS_CPP_RQL_SOURCES}
    ${NMOS_CPP_RQL_HEADERS}
    ${NMOS_CPP_SDP_SOURCES}
    ${NMOS_CPP_SDP_HEADERS}
    ${NMOS_CPP_SSL_SOURCES}
    ${NMOS_CPP_SSL_HEADERS}
    )

source_group("bst\\Source Files" FILES ${NMOS_CPP_BST_SOURCES})
source_group("cpprest\\Source Files" FILES ${NMOS_CPP_CPPREST_SOURCES})
source_group("nmos\\Source Files" FILES ${NMOS_CPP_NMOS_SOURCES})
source_group("pplx\\Source Files" FILES ${NMOS_CPP_PPLX_SOURCES})
source_group("rql\\Source Files" FILES ${NMOS_CPP_RQL_SOURCES})
source_group("sdp\\Source Files" FILES ${NMOS_CPP_SDP_SOURCES})
source_group("ssl\\Source Files" FILES ${NMOS_CPP_SSL_SOURCES})

source_group("bst\\Header Files" FILES ${NMOS_CPP_BST_HEADERS})
source_group("cpprest\\Header Files" FILES ${NMOS_CPP_CPPREST_HEADERS})
source_group("jwt\\Header Files" FILES ${NMOS_CPP_JWT_HEADERS})
source_group("jwk\\Header Files" FILES ${NMOS_CPP_JWK_HEADERS})
source_group("nmos\\Header Files" FILES ${NMOS_CPP_NMOS_HEADERS})
source_group("pplx\\Header Files" FILES ${NMOS_CPP_PPLX_HEADERS})
source_group("rql\\Header Files" FILES ${NMOS_CPP_RQL_HEADERS})
source_group("sdp\\Header Files" FILES ${NMOS_CPP_SDP_HEADERS})
source_group("ssl\\Header Files" FILES ${NMOS_CPP_SSL_HEADERS})

target_link_libraries(
    nmos-cpp PRIVATE
    nmos-cpp::compile-settings
    )
target_link_libraries(
    nmos-cpp PUBLIC
    nmos-cpp::nmos_is04_schemas
    nmos-cpp::nmos_is05_schemas
    nmos-cpp::nmos_is08_schemas
    nmos-cpp::nmos_is09_schemas
    nmos-cpp::nmos_is10_schemas
    nmos-cpp::mdns
    nmos-cpp::slog
    nmos-cpp::OpenSSL
    nmos-cpp::cpprestsdk
    nmos-cpp::Boost
    )
target_link_libraries(
    nmos-cpp PRIVATE
    nmos-cpp::websocketpp
    nmos-cpp::json_schema_validator
    nmos-cpp::jwt-cpp
    )
if(NMOS_CPP_BUILD_LLDP)
    target_link_libraries(
        nmos-cpp PUBLIC
        nmos-cpp::lldp
        )
endif()
if(${CMAKE_SYSTEM_NAME} STREQUAL "Linux" OR ${CMAKE_SYSTEM_NAME} STREQUAL "Darwin")
    # link to resolver functions (for cpprest/host_utils.cpp)
    # note: this is no longer required on all platforms
    target_link_libraries(
        nmos-cpp PUBLIC
        resolv
        )
    if(CMAKE_CXX_COMPILER_ID MATCHES GNU AND CMAKE_CXX_COMPILER_VERSION VERSION_GREATER_EQUAL 5.3)
        # link to std::filesystem functions (for bst/filesystem.h, used by nmos/filesystem_route.cpp)
        target_link_libraries(
            nmos-cpp PUBLIC
            stdc++fs
            )
    endif()
endif()
target_include_directories(nmos-cpp PUBLIC
    $<BUILD_INTERFACE:${CMAKE_CURRENT_SOURCE_DIR}>
    $<INSTALL_INTERFACE:${NMOS_CPP_INSTALL_INCLUDEDIR}>
    )

install(FILES ${NMOS_CPP_BST_HEADERS} DESTINATION ${NMOS_CPP_INSTALL_INCLUDEDIR}/bst)
install(FILES ${NMOS_CPP_CPPREST_HEADERS} DESTINATION ${NMOS_CPP_INSTALL_INCLUDEDIR}/cpprest)
install(FILES ${NMOS_CPP_CPPREST_DETAILS_HEADERS} DESTINATION ${NMOS_CPP_INSTALL_INCLUDEDIR}/cpprest/details)
install(FILES ${NMOS_CPP_NMOS_HEADERS} DESTINATION ${NMOS_CPP_INSTALL_INCLUDEDIR}/nmos)
install(FILES ${NMOS_CPP_PPLX_HEADERS} DESTINATION ${NMOS_CPP_INSTALL_INCLUDEDIR}/pplx)
install(FILES ${NMOS_CPP_RQL_HEADERS} DESTINATION ${NMOS_CPP_INSTALL_INCLUDEDIR}/rql)
install(FILES ${NMOS_CPP_SDP_HEADERS} DESTINATION ${NMOS_CPP_INSTALL_INCLUDEDIR}/sdp)
install(FILES ${NMOS_CPP_SSL_HEADERS} DESTINATION ${NMOS_CPP_INSTALL_INCLUDEDIR}/ssl)

list(APPEND NMOS_CPP_TARGETS nmos-cpp)
add_library(nmos-cpp::nmos-cpp ALIAS nmos-cpp)<|MERGE_RESOLUTION|>--- conflicted
+++ resolved
@@ -914,7 +914,7 @@
     nmos/api_downgrade.h
     nmos/api_utils.h
     nmos/api_version.h
-<<<<<<< HEAD
+    nmos/asset.h
     nmos/authorization.h
     nmos/authorization_handlers.h
     nmos/authorization_redirect_api.h
@@ -923,9 +923,6 @@
     nmos/authorization_scopes.h
     nmos/authorization_state.h
     nmos/authorization_utils.h
-=======
-    nmos/asset.h
->>>>>>> 694539a3
     nmos/capabilities.h
     nmos/certificate_handlers.h
     nmos/certificate_settings.h
