include(CMakeRegexEscape)

string(REGEX REPLACE ${REPLACE_MATCH} ${REPLACE_REPLACE} CMAKE_CURRENT_BINARY_DIR_REPLACE "${CMAKE_CURRENT_BINARY_DIR}")

# detail headers

set(DETAIL_HEADERS
    detail/default_init_allocator.h
    detail/for_each_reversed.h
    detail/pragma_warnings.h
    detail/private_access.h
    )

install(FILES ${DETAIL_HEADERS} DESTINATION ${NMOS_CPP_INSTALL_INCLUDEDIR}/detail)

# slog library

# compile-time control of logging loquacity
# use slog::never_log_severity to strip all logging at compile-time, or slog::max_verbosity for full control at run-time
set(SLOG_LOGGING_SEVERITY slog::max_verbosity CACHE STRING "Compile-time logging level, e.g. between 40 (least verbose, only fatal messages) and -40 (most verbose)")
mark_as_advanced(FORCE SLOG_LOGGING_SEVERITY)

set(SLOG_HEADERS
    slog/all_in_one.h
    )

add_library(slog INTERFACE)

target_compile_definitions(
    slog INTERFACE
    SLOG_STATIC
    SLOG_LOGGING_SEVERITY=${SLOG_LOGGING_SEVERITY}
    )
if(CMAKE_CXX_COMPILER_ID MATCHES GNU)
    if(CMAKE_CXX_COMPILER_VERSION VERSION_LESS 4.8)
        target_compile_definitions(
            slog INTERFACE
            SLOG_DETAIL_NO_REF_QUALIFIERS
            )
    endif()
endif()
target_include_directories(slog INTERFACE
    $<BUILD_INTERFACE:${CMAKE_CURRENT_SOURCE_DIR}>
    $<INSTALL_INTERFACE:${NMOS_CPP_INSTALL_INCLUDEDIR}>
    )

install(FILES ${SLOG_HEADERS} DESTINATION ${NMOS_CPP_INSTALL_INCLUDEDIR}/slog)

list(APPEND NMOS_CPP_TARGETS slog)
add_library(nmos-cpp::slog ALIAS slog)

# mDNS support library

set(MDNS_SOURCES
    mdns/core.cpp
    mdns/dns_sd_impl.cpp
    mdns/service_advertiser_impl.cpp
    mdns/service_discovery_impl.cpp
    )
set(MDNS_HEADERS
    mdns/core.h
    mdns/dns_sd_impl.h
    mdns/service_advertiser.h
    mdns/service_advertiser_impl.h
    mdns/service_discovery.h
    mdns/service_discovery_impl.h
    )

add_library(
    mdns STATIC
    ${MDNS_SOURCES}
    ${MDNS_HEADERS}
    )

source_group("mdns\\Source Files" FILES ${MDNS_SOURCES})
source_group("mdns\\Header Files" FILES ${MDNS_HEADERS})

target_link_libraries(
    mdns PRIVATE
    nmos-cpp::compile-settings
    )
target_link_libraries(
    mdns PUBLIC
    nmos-cpp::slog
    nmos-cpp::cpprestsdk
    nmos-cpp::Boost
    )
# CMake 3.17 is required in order to get the INTERFACE_LINK_OPTIONS
# see https://cmake.org/cmake/help/latest/policy/CMP0099.html
target_link_libraries(
    mdns PRIVATE
    nmos-cpp::DNSSD
    )
target_include_directories(mdns PUBLIC
    $<BUILD_INTERFACE:${CMAKE_CURRENT_SOURCE_DIR}>
    $<INSTALL_INTERFACE:${NMOS_CPP_INSTALL_INCLUDEDIR}>
    )

install(FILES ${MDNS_HEADERS} DESTINATION ${NMOS_CPP_INSTALL_INCLUDEDIR}/mdns)

list(APPEND NMOS_CPP_TARGETS mdns)
add_library(nmos-cpp::mdns ALIAS mdns)

# LLDP support library
if(NMOS_CPP_BUILD_LLDP)
    set(LLDP_SOURCES
        lldp/lldp.cpp
        lldp/lldp_frame.cpp
        lldp/lldp_manager_impl.cpp
        )
    set(LLDP_HEADERS
        lldp/lldp.h
        lldp/lldp_frame.h
        lldp/lldp_manager.h
        )

    add_library(
        lldp STATIC
        ${LLDP_SOURCES}
        ${LLDP_HEADERS}
        )

    source_group("lldp\\Source Files" FILES ${LLDP_SOURCES})
    source_group("lldp\\Header Files" FILES ${LLDP_HEADERS})

    target_link_libraries(
        lldp PRIVATE
        nmos-cpp::compile-settings
        )
    target_link_libraries(
        lldp PUBLIC
        nmos-cpp::slog
        nmos-cpp::cpprestsdk
        )
    target_link_libraries(
        lldp PRIVATE
        nmos-cpp::PCAP
        nmos-cpp::Boost
        )
    target_include_directories(lldp PUBLIC
        $<BUILD_INTERFACE:${CMAKE_CURRENT_SOURCE_DIR}>
        $<INSTALL_INTERFACE:${NMOS_CPP_INSTALL_INCLUDEDIR}>
        )
    target_compile_definitions(
        lldp INTERFACE
        HAVE_LLDP
        )

    install(FILES ${LLDP_HEADERS} DESTINATION ${NMOS_CPP_INSTALL_INCLUDEDIR}/lldp)

    list(APPEND NMOS_CPP_TARGETS lldp)
    add_library(nmos-cpp::lldp ALIAS lldp)
endif()

# nmos_is04_schemas library

set(NMOS_IS04_SCHEMAS_HEADERS
    nmos/is04_schemas/is04_schemas.h
    )

set(NMOS_IS04_V1_3_TAG v1.3.x)
set(NMOS_IS04_V1_2_TAG v1.2.x)
set(NMOS_IS04_V1_1_TAG v1.1.x)
set(NMOS_IS04_V1_0_TAG v1.0.x)

set(NMOS_IS04_V1_3_SCHEMAS_JSON
    third_party/is-04/${NMOS_IS04_V1_3_TAG}/APIs/schemas/clock_internal.json
    third_party/is-04/${NMOS_IS04_V1_3_TAG}/APIs/schemas/clock_ptp.json
    third_party/is-04/${NMOS_IS04_V1_3_TAG}/APIs/schemas/device.json
    third_party/is-04/${NMOS_IS04_V1_3_TAG}/APIs/schemas/devices.json
    third_party/is-04/${NMOS_IS04_V1_3_TAG}/APIs/schemas/error.json
    third_party/is-04/${NMOS_IS04_V1_3_TAG}/APIs/schemas/flow.json
    third_party/is-04/${NMOS_IS04_V1_3_TAG}/APIs/schemas/flows.json
    third_party/is-04/${NMOS_IS04_V1_3_TAG}/APIs/schemas/flow_audio.json
    third_party/is-04/${NMOS_IS04_V1_3_TAG}/APIs/schemas/flow_audio_coded.json
    third_party/is-04/${NMOS_IS04_V1_3_TAG}/APIs/schemas/flow_audio_raw.json
    third_party/is-04/${NMOS_IS04_V1_3_TAG}/APIs/schemas/flow_core.json
    third_party/is-04/${NMOS_IS04_V1_3_TAG}/APIs/schemas/flow_data.json
    third_party/is-04/${NMOS_IS04_V1_3_TAG}/APIs/schemas/flow_json_data.json
    third_party/is-04/${NMOS_IS04_V1_3_TAG}/APIs/schemas/flow_mux.json
    third_party/is-04/${NMOS_IS04_V1_3_TAG}/APIs/schemas/flow_sdianc_data.json
    third_party/is-04/${NMOS_IS04_V1_3_TAG}/APIs/schemas/flow_video.json
    third_party/is-04/${NMOS_IS04_V1_3_TAG}/APIs/schemas/flow_video_coded.json
    third_party/is-04/${NMOS_IS04_V1_3_TAG}/APIs/schemas/flow_video_raw.json
    third_party/is-04/${NMOS_IS04_V1_3_TAG}/APIs/schemas/node.json
    third_party/is-04/${NMOS_IS04_V1_3_TAG}/APIs/schemas/nodeapi-base.json
    third_party/is-04/${NMOS_IS04_V1_3_TAG}/APIs/schemas/nodeapi-receiver-target.json
    third_party/is-04/${NMOS_IS04_V1_3_TAG}/APIs/schemas/nodes.json
    third_party/is-04/${NMOS_IS04_V1_3_TAG}/APIs/schemas/queryapi-base.json
    third_party/is-04/${NMOS_IS04_V1_3_TAG}/APIs/schemas/queryapi-subscription-response.json
    third_party/is-04/${NMOS_IS04_V1_3_TAG}/APIs/schemas/queryapi-subscriptions-post-request.json
    third_party/is-04/${NMOS_IS04_V1_3_TAG}/APIs/schemas/queryapi-subscriptions-response.json
    third_party/is-04/${NMOS_IS04_V1_3_TAG}/APIs/schemas/queryapi-subscriptions-websocket.json
    third_party/is-04/${NMOS_IS04_V1_3_TAG}/APIs/schemas/receiver.json
    third_party/is-04/${NMOS_IS04_V1_3_TAG}/APIs/schemas/receivers.json
    third_party/is-04/${NMOS_IS04_V1_3_TAG}/APIs/schemas/receiver_audio.json
    third_party/is-04/${NMOS_IS04_V1_3_TAG}/APIs/schemas/receiver_core.json
    third_party/is-04/${NMOS_IS04_V1_3_TAG}/APIs/schemas/receiver_data.json
    third_party/is-04/${NMOS_IS04_V1_3_TAG}/APIs/schemas/receiver_mux.json
    third_party/is-04/${NMOS_IS04_V1_3_TAG}/APIs/schemas/receiver_video.json
    third_party/is-04/${NMOS_IS04_V1_3_TAG}/APIs/schemas/registrationapi-base.json
    third_party/is-04/${NMOS_IS04_V1_3_TAG}/APIs/schemas/registrationapi-health-response.json
    third_party/is-04/${NMOS_IS04_V1_3_TAG}/APIs/schemas/registrationapi-resource-post-request.json
    third_party/is-04/${NMOS_IS04_V1_3_TAG}/APIs/schemas/registrationapi-resource-response.json
    third_party/is-04/${NMOS_IS04_V1_3_TAG}/APIs/schemas/resource_core.json
    third_party/is-04/${NMOS_IS04_V1_3_TAG}/APIs/schemas/sender.json
    third_party/is-04/${NMOS_IS04_V1_3_TAG}/APIs/schemas/senders.json
    third_party/is-04/${NMOS_IS04_V1_3_TAG}/APIs/schemas/source.json
    third_party/is-04/${NMOS_IS04_V1_3_TAG}/APIs/schemas/sources.json
    third_party/is-04/${NMOS_IS04_V1_3_TAG}/APIs/schemas/source_audio.json
    third_party/is-04/${NMOS_IS04_V1_3_TAG}/APIs/schemas/source_core.json
    third_party/is-04/${NMOS_IS04_V1_3_TAG}/APIs/schemas/source_data.json
    third_party/is-04/${NMOS_IS04_V1_3_TAG}/APIs/schemas/source_generic.json
    )

set(NMOS_IS04_V1_2_SCHEMAS_JSON
    third_party/is-04/${NMOS_IS04_V1_2_TAG}/APIs/schemas/clock_internal.json
    third_party/is-04/${NMOS_IS04_V1_2_TAG}/APIs/schemas/clock_ptp.json
    third_party/is-04/${NMOS_IS04_V1_2_TAG}/APIs/schemas/device.json
    third_party/is-04/${NMOS_IS04_V1_2_TAG}/APIs/schemas/devices.json
    third_party/is-04/${NMOS_IS04_V1_2_TAG}/APIs/schemas/error.json
    third_party/is-04/${NMOS_IS04_V1_2_TAG}/APIs/schemas/flow.json
    third_party/is-04/${NMOS_IS04_V1_2_TAG}/APIs/schemas/flows.json
    third_party/is-04/${NMOS_IS04_V1_2_TAG}/APIs/schemas/flow_audio.json
    third_party/is-04/${NMOS_IS04_V1_2_TAG}/APIs/schemas/flow_audio_coded.json
    third_party/is-04/${NMOS_IS04_V1_2_TAG}/APIs/schemas/flow_audio_raw.json
    third_party/is-04/${NMOS_IS04_V1_2_TAG}/APIs/schemas/flow_core.json
    third_party/is-04/${NMOS_IS04_V1_2_TAG}/APIs/schemas/flow_data.json
    third_party/is-04/${NMOS_IS04_V1_2_TAG}/APIs/schemas/flow_mux.json
    third_party/is-04/${NMOS_IS04_V1_2_TAG}/APIs/schemas/flow_sdianc_data.json
    third_party/is-04/${NMOS_IS04_V1_2_TAG}/APIs/schemas/flow_video.json
    third_party/is-04/${NMOS_IS04_V1_2_TAG}/APIs/schemas/flow_video_coded.json
    third_party/is-04/${NMOS_IS04_V1_2_TAG}/APIs/schemas/flow_video_raw.json
    third_party/is-04/${NMOS_IS04_V1_2_TAG}/APIs/schemas/node.json
    third_party/is-04/${NMOS_IS04_V1_2_TAG}/APIs/schemas/nodeapi-base.json
    third_party/is-04/${NMOS_IS04_V1_2_TAG}/APIs/schemas/nodeapi-receiver-target.json
    third_party/is-04/${NMOS_IS04_V1_2_TAG}/APIs/schemas/nodes.json
    third_party/is-04/${NMOS_IS04_V1_2_TAG}/APIs/schemas/queryapi-base.json
    third_party/is-04/${NMOS_IS04_V1_2_TAG}/APIs/schemas/queryapi-subscription-response.json
    third_party/is-04/${NMOS_IS04_V1_2_TAG}/APIs/schemas/queryapi-subscriptions-post-request.json
    third_party/is-04/${NMOS_IS04_V1_2_TAG}/APIs/schemas/queryapi-subscriptions-response.json
    third_party/is-04/${NMOS_IS04_V1_2_TAG}/APIs/schemas/queryapi-subscriptions-websocket.json
    third_party/is-04/${NMOS_IS04_V1_2_TAG}/APIs/schemas/receiver.json
    third_party/is-04/${NMOS_IS04_V1_2_TAG}/APIs/schemas/receivers.json
    third_party/is-04/${NMOS_IS04_V1_2_TAG}/APIs/schemas/receiver_audio.json
    third_party/is-04/${NMOS_IS04_V1_2_TAG}/APIs/schemas/receiver_core.json
    third_party/is-04/${NMOS_IS04_V1_2_TAG}/APIs/schemas/receiver_data.json
    third_party/is-04/${NMOS_IS04_V1_2_TAG}/APIs/schemas/receiver_mux.json
    third_party/is-04/${NMOS_IS04_V1_2_TAG}/APIs/schemas/receiver_video.json
    third_party/is-04/${NMOS_IS04_V1_2_TAG}/APIs/schemas/registrationapi-base.json
    third_party/is-04/${NMOS_IS04_V1_2_TAG}/APIs/schemas/registrationapi-health-response.json
    third_party/is-04/${NMOS_IS04_V1_2_TAG}/APIs/schemas/registrationapi-resource-post-request.json
    third_party/is-04/${NMOS_IS04_V1_2_TAG}/APIs/schemas/registrationapi-resource-response.json
    third_party/is-04/${NMOS_IS04_V1_2_TAG}/APIs/schemas/resource_core.json
    third_party/is-04/${NMOS_IS04_V1_2_TAG}/APIs/schemas/sender.json
    third_party/is-04/${NMOS_IS04_V1_2_TAG}/APIs/schemas/senders.json
    third_party/is-04/${NMOS_IS04_V1_2_TAG}/APIs/schemas/source.json
    third_party/is-04/${NMOS_IS04_V1_2_TAG}/APIs/schemas/sources.json
    third_party/is-04/${NMOS_IS04_V1_2_TAG}/APIs/schemas/source_audio.json
    third_party/is-04/${NMOS_IS04_V1_2_TAG}/APIs/schemas/source_core.json
    third_party/is-04/${NMOS_IS04_V1_2_TAG}/APIs/schemas/source_generic.json
    )

set(NMOS_IS04_V1_1_SCHEMAS_JSON
    third_party/is-04/${NMOS_IS04_V1_1_TAG}/APIs/schemas/clock_internal.json
    third_party/is-04/${NMOS_IS04_V1_1_TAG}/APIs/schemas/clock_ptp.json
    third_party/is-04/${NMOS_IS04_V1_1_TAG}/APIs/schemas/device.json
    third_party/is-04/${NMOS_IS04_V1_1_TAG}/APIs/schemas/devices.json
    third_party/is-04/${NMOS_IS04_V1_1_TAG}/APIs/schemas/error.json
    third_party/is-04/${NMOS_IS04_V1_1_TAG}/APIs/schemas/flow.json
    third_party/is-04/${NMOS_IS04_V1_1_TAG}/APIs/schemas/flows.json
    third_party/is-04/${NMOS_IS04_V1_1_TAG}/APIs/schemas/flow_audio.json
    third_party/is-04/${NMOS_IS04_V1_1_TAG}/APIs/schemas/flow_audio_coded.json
    third_party/is-04/${NMOS_IS04_V1_1_TAG}/APIs/schemas/flow_audio_raw.json
    third_party/is-04/${NMOS_IS04_V1_1_TAG}/APIs/schemas/flow_core.json
    third_party/is-04/${NMOS_IS04_V1_1_TAG}/APIs/schemas/flow_data.json
    third_party/is-04/${NMOS_IS04_V1_1_TAG}/APIs/schemas/flow_mux.json
    third_party/is-04/${NMOS_IS04_V1_1_TAG}/APIs/schemas/flow_sdianc_data.json
    third_party/is-04/${NMOS_IS04_V1_1_TAG}/APIs/schemas/flow_video.json
    third_party/is-04/${NMOS_IS04_V1_1_TAG}/APIs/schemas/flow_video_coded.json
    third_party/is-04/${NMOS_IS04_V1_1_TAG}/APIs/schemas/flow_video_raw.json
    third_party/is-04/${NMOS_IS04_V1_1_TAG}/APIs/schemas/node.json
    third_party/is-04/${NMOS_IS04_V1_1_TAG}/APIs/schemas/nodeapi-base.json
    third_party/is-04/${NMOS_IS04_V1_1_TAG}/APIs/schemas/nodeapi-receiver-target.json
    third_party/is-04/${NMOS_IS04_V1_1_TAG}/APIs/schemas/nodes.json
    third_party/is-04/${NMOS_IS04_V1_1_TAG}/APIs/schemas/queryapi-base.json
    third_party/is-04/${NMOS_IS04_V1_1_TAG}/APIs/schemas/queryapi-subscription-response.json
    third_party/is-04/${NMOS_IS04_V1_1_TAG}/APIs/schemas/queryapi-subscriptions-post-request.json
    third_party/is-04/${NMOS_IS04_V1_1_TAG}/APIs/schemas/queryapi-subscriptions-response.json
    third_party/is-04/${NMOS_IS04_V1_1_TAG}/APIs/schemas/queryapi-subscriptions-websocket.json
    third_party/is-04/${NMOS_IS04_V1_1_TAG}/APIs/schemas/receiver.json
    third_party/is-04/${NMOS_IS04_V1_1_TAG}/APIs/schemas/receivers.json
    third_party/is-04/${NMOS_IS04_V1_1_TAG}/APIs/schemas/receiver_audio.json
    third_party/is-04/${NMOS_IS04_V1_1_TAG}/APIs/schemas/receiver_core.json
    third_party/is-04/${NMOS_IS04_V1_1_TAG}/APIs/schemas/receiver_data.json
    third_party/is-04/${NMOS_IS04_V1_1_TAG}/APIs/schemas/receiver_mux.json
    third_party/is-04/${NMOS_IS04_V1_1_TAG}/APIs/schemas/receiver_video.json
    third_party/is-04/${NMOS_IS04_V1_1_TAG}/APIs/schemas/registrationapi-base.json
    third_party/is-04/${NMOS_IS04_V1_1_TAG}/APIs/schemas/registrationapi-health-response.json
    third_party/is-04/${NMOS_IS04_V1_1_TAG}/APIs/schemas/registrationapi-resource-post-request.json
    third_party/is-04/${NMOS_IS04_V1_1_TAG}/APIs/schemas/registrationapi-resource-response.json
    third_party/is-04/${NMOS_IS04_V1_1_TAG}/APIs/schemas/resource_core.json
    third_party/is-04/${NMOS_IS04_V1_1_TAG}/APIs/schemas/sender.json
    third_party/is-04/${NMOS_IS04_V1_1_TAG}/APIs/schemas/senders.json
    third_party/is-04/${NMOS_IS04_V1_1_TAG}/APIs/schemas/source.json
    third_party/is-04/${NMOS_IS04_V1_1_TAG}/APIs/schemas/sources.json
    third_party/is-04/${NMOS_IS04_V1_1_TAG}/APIs/schemas/source_audio.json
    third_party/is-04/${NMOS_IS04_V1_1_TAG}/APIs/schemas/source_core.json
    third_party/is-04/${NMOS_IS04_V1_1_TAG}/APIs/schemas/source_generic.json
    )

set(NMOS_IS04_V1_0_SCHEMAS_JSON
    third_party/is-04/${NMOS_IS04_V1_0_TAG}/APIs/schemas/device.json
    third_party/is-04/${NMOS_IS04_V1_0_TAG}/APIs/schemas/devices.json
    third_party/is-04/${NMOS_IS04_V1_0_TAG}/APIs/schemas/error.json
    third_party/is-04/${NMOS_IS04_V1_0_TAG}/APIs/schemas/flow.json
    third_party/is-04/${NMOS_IS04_V1_0_TAG}/APIs/schemas/flows.json
    third_party/is-04/${NMOS_IS04_V1_0_TAG}/APIs/schemas/node.json
    third_party/is-04/${NMOS_IS04_V1_0_TAG}/APIs/schemas/nodeapi-base.json
    third_party/is-04/${NMOS_IS04_V1_0_TAG}/APIs/schemas/nodeapi-receiver-target.json
    third_party/is-04/${NMOS_IS04_V1_0_TAG}/APIs/schemas/nodes.json
    third_party/is-04/${NMOS_IS04_V1_0_TAG}/APIs/schemas/queryapi-base.json
    third_party/is-04/${NMOS_IS04_V1_0_TAG}/APIs/schemas/queryapi-subscription-response.json
    third_party/is-04/${NMOS_IS04_V1_0_TAG}/APIs/schemas/queryapi-subscriptions-response.json
    third_party/is-04/${NMOS_IS04_V1_0_TAG}/APIs/schemas/queryapi-v1.0-subscriptions-post-request.json
    third_party/is-04/${NMOS_IS04_V1_0_TAG}/APIs/schemas/queryapi-v1.0-subscriptions-websocket.json
    third_party/is-04/${NMOS_IS04_V1_0_TAG}/APIs/schemas/receiver.json
    third_party/is-04/${NMOS_IS04_V1_0_TAG}/APIs/schemas/receivers.json
    third_party/is-04/${NMOS_IS04_V1_0_TAG}/APIs/schemas/registrationapi-base.json
    third_party/is-04/${NMOS_IS04_V1_0_TAG}/APIs/schemas/registrationapi-health-response.json
    third_party/is-04/${NMOS_IS04_V1_0_TAG}/APIs/schemas/registrationapi-resource-response.json
    third_party/is-04/${NMOS_IS04_V1_0_TAG}/APIs/schemas/registrationapi-v1.0-resource-post-request.json
    third_party/is-04/${NMOS_IS04_V1_0_TAG}/APIs/schemas/sender-target.json
    third_party/is-04/${NMOS_IS04_V1_0_TAG}/APIs/schemas/sender.json
    third_party/is-04/${NMOS_IS04_V1_0_TAG}/APIs/schemas/senders.json
    third_party/is-04/${NMOS_IS04_V1_0_TAG}/APIs/schemas/source.json
    third_party/is-04/${NMOS_IS04_V1_0_TAG}/APIs/schemas/sources.json
    )

set(NMOS_IS04_SCHEMAS_JSON_MATCH "third_party/is-04/([^/]+)/APIs/schemas/([^;]+)\\.json")
set(NMOS_IS04_SCHEMAS_SOURCE_REPLACE "${CMAKE_CURRENT_BINARY_DIR_REPLACE}/nmos/is04_schemas/\\1/\\2.cpp")
string(REGEX REPLACE "${NMOS_IS04_SCHEMAS_JSON_MATCH}(;|$)" "${NMOS_IS04_SCHEMAS_SOURCE_REPLACE}\\3" NMOS_IS04_V1_3_SCHEMAS_SOURCES "${NMOS_IS04_V1_3_SCHEMAS_JSON}")
string(REGEX REPLACE "${NMOS_IS04_SCHEMAS_JSON_MATCH}(;|$)" "${NMOS_IS04_SCHEMAS_SOURCE_REPLACE}\\3" NMOS_IS04_V1_2_SCHEMAS_SOURCES "${NMOS_IS04_V1_2_SCHEMAS_JSON}")
string(REGEX REPLACE "${NMOS_IS04_SCHEMAS_JSON_MATCH}(;|$)" "${NMOS_IS04_SCHEMAS_SOURCE_REPLACE}\\3" NMOS_IS04_V1_1_SCHEMAS_SOURCES "${NMOS_IS04_V1_1_SCHEMAS_JSON}")
string(REGEX REPLACE "${NMOS_IS04_SCHEMAS_JSON_MATCH}(;|$)" "${NMOS_IS04_SCHEMAS_SOURCE_REPLACE}\\3" NMOS_IS04_V1_0_SCHEMAS_SOURCES "${NMOS_IS04_V1_0_SCHEMAS_JSON}")

foreach(JSON ${NMOS_IS04_V1_3_SCHEMAS_JSON} ${NMOS_IS04_V1_2_SCHEMAS_JSON} ${NMOS_IS04_V1_1_SCHEMAS_JSON} ${NMOS_IS04_V1_0_SCHEMAS_JSON})
    string(REGEX REPLACE "${NMOS_IS04_SCHEMAS_JSON_MATCH}" "${NMOS_IS04_SCHEMAS_SOURCE_REPLACE}" SOURCE "${JSON}")
    string(REGEX REPLACE "${NMOS_IS04_SCHEMAS_JSON_MATCH}" "\\1" NS "${JSON}")
    string(REGEX REPLACE "${NMOS_IS04_SCHEMAS_JSON_MATCH}" "\\2" VAR "${JSON}")
    string(MAKE_C_IDENTIFIER "${NS}" NS)
    string(MAKE_C_IDENTIFIER "${VAR}" VAR)

    file(WRITE "${SOURCE}.in" "\
// Auto-generated from: ${JSON}\n\
\n\
namespace nmos\n\
{\n\
    namespace is04_schemas\n\
    {\n\
        namespace ${NS}\n\
        {\n\
            const char* ${VAR} = R\"-auto-generated-(")

    file(READ "${JSON}" RAW)
    file(APPEND "${SOURCE}.in" "${RAW}")

    file(APPEND "${SOURCE}.in" ")-auto-generated-\";\n\
        }\n\
    }\n\
}\n")

    configure_file("${SOURCE}.in" "${SOURCE}" COPYONLY)
endforeach()

add_library(
    nmos_is04_schemas STATIC
    ${NMOS_IS04_SCHEMAS_HEADERS}
    ${NMOS_IS04_V1_3_SCHEMAS_SOURCES}
    ${NMOS_IS04_V1_2_SCHEMAS_SOURCES}
    ${NMOS_IS04_V1_1_SCHEMAS_SOURCES}
    ${NMOS_IS04_V1_0_SCHEMAS_SOURCES}
    )

source_group("nmos\\is04_schemas\\Header Files" FILES ${NMOS_IS04_SCHEMAS_HEADERS})
source_group("nmos\\is04_schemas\\${NMOS_IS04_V1_3_TAG}\\Source Files" FILES ${NMOS_IS04_V1_3_SCHEMAS_SOURCES})
source_group("nmos\\is04_schemas\\${NMOS_IS04_V1_2_TAG}\\Source Files" FILES ${NMOS_IS04_V1_2_SCHEMAS_SOURCES})
source_group("nmos\\is04_schemas\\${NMOS_IS04_V1_1_TAG}\\Source Files" FILES ${NMOS_IS04_V1_1_SCHEMAS_SOURCES})
source_group("nmos\\is04_schemas\\${NMOS_IS04_V1_0_TAG}\\Source Files" FILES ${NMOS_IS04_V1_0_SCHEMAS_SOURCES})

target_link_libraries(
    nmos_is04_schemas PRIVATE
    nmos-cpp::compile-settings
    )
target_include_directories(nmos_is04_schemas PUBLIC
    $<BUILD_INTERFACE:${CMAKE_CURRENT_SOURCE_DIR}>
    $<INSTALL_INTERFACE:${NMOS_CPP_INSTALL_INCLUDEDIR}>
    )

list(APPEND NMOS_CPP_TARGETS nmos_is04_schemas)
add_library(nmos-cpp::nmos_is04_schemas ALIAS nmos_is04_schemas)

# nmos_is05_schemas library

set(NMOS_IS05_SCHEMAS_HEADERS
    nmos/is05_schemas/is05_schemas.h
    )

set(NMOS_IS05_V1_1_TAG v1.1.x)
set(NMOS_IS05_V1_0_TAG v1.0.x)

set(NMOS_IS05_V1_1_SCHEMAS_JSON
    third_party/is-05/${NMOS_IS05_V1_1_TAG}/APIs/schemas/activation-response-schema.json
    third_party/is-05/${NMOS_IS05_V1_1_TAG}/APIs/schemas/activation-schema.json
    third_party/is-05/${NMOS_IS05_V1_1_TAG}/APIs/schemas/bulk-receiver-post-schema.json
    third_party/is-05/${NMOS_IS05_V1_1_TAG}/APIs/schemas/bulk-response-schema.json
    third_party/is-05/${NMOS_IS05_V1_1_TAG}/APIs/schemas/bulk-sender-post-schema.json
    third_party/is-05/${NMOS_IS05_V1_1_TAG}/APIs/schemas/connectionapi-base.json
    third_party/is-05/${NMOS_IS05_V1_1_TAG}/APIs/schemas/connectionapi-bulk.json
    third_party/is-05/${NMOS_IS05_V1_1_TAG}/APIs/schemas/connectionapi-receiver.json
    third_party/is-05/${NMOS_IS05_V1_1_TAG}/APIs/schemas/connectionapi-sender.json
    third_party/is-05/${NMOS_IS05_V1_1_TAG}/APIs/schemas/connectionapi-single.json
    third_party/is-05/${NMOS_IS05_V1_1_TAG}/APIs/schemas/constraint-schema.json
    third_party/is-05/${NMOS_IS05_V1_1_TAG}/APIs/schemas/constraints-schema-mqtt.json
    third_party/is-05/${NMOS_IS05_V1_1_TAG}/APIs/schemas/constraints-schema-rtp.json
    third_party/is-05/${NMOS_IS05_V1_1_TAG}/APIs/schemas/constraints-schema-websocket.json
    third_party/is-05/${NMOS_IS05_V1_1_TAG}/APIs/schemas/constraints-schema.json
    third_party/is-05/${NMOS_IS05_V1_1_TAG}/APIs/schemas/error.json
    third_party/is-05/${NMOS_IS05_V1_1_TAG}/APIs/schemas/receiver_transport_params.json
    third_party/is-05/${NMOS_IS05_V1_1_TAG}/APIs/schemas/receiver_transport_params_dash.json
    third_party/is-05/${NMOS_IS05_V1_1_TAG}/APIs/schemas/receiver_transport_params_ext.json
    third_party/is-05/${NMOS_IS05_V1_1_TAG}/APIs/schemas/receiver_transport_params_mqtt.json
    third_party/is-05/${NMOS_IS05_V1_1_TAG}/APIs/schemas/receiver_transport_params_rtp.json
    third_party/is-05/${NMOS_IS05_V1_1_TAG}/APIs/schemas/receiver_transport_params_websocket.json
    third_party/is-05/${NMOS_IS05_V1_1_TAG}/APIs/schemas/receiver-response-schema.json
    third_party/is-05/${NMOS_IS05_V1_1_TAG}/APIs/schemas/receiver-stage-schema.json
    third_party/is-05/${NMOS_IS05_V1_1_TAG}/APIs/schemas/receiver-transport-file.json
    third_party/is-05/${NMOS_IS05_V1_1_TAG}/APIs/schemas/sender_transport_params.json
    third_party/is-05/${NMOS_IS05_V1_1_TAG}/APIs/schemas/sender_transport_params_dash.json
    third_party/is-05/${NMOS_IS05_V1_1_TAG}/APIs/schemas/sender_transport_params_ext.json
    third_party/is-05/${NMOS_IS05_V1_1_TAG}/APIs/schemas/sender_transport_params_mqtt.json
    third_party/is-05/${NMOS_IS05_V1_1_TAG}/APIs/schemas/sender_transport_params_rtp.json
    third_party/is-05/${NMOS_IS05_V1_1_TAG}/APIs/schemas/sender_transport_params_websocket.json
    third_party/is-05/${NMOS_IS05_V1_1_TAG}/APIs/schemas/sender-receiver-base.json
    third_party/is-05/${NMOS_IS05_V1_1_TAG}/APIs/schemas/sender-response-schema.json
    third_party/is-05/${NMOS_IS05_V1_1_TAG}/APIs/schemas/sender-stage-schema.json
    third_party/is-05/${NMOS_IS05_V1_1_TAG}/APIs/schemas/transporttype-response-schema.json
    )

set(NMOS_IS05_V1_0_SCHEMAS_JSON
    third_party/is-05/${NMOS_IS05_V1_0_TAG}/APIs/schemas/connectionapi-base.json
    third_party/is-05/${NMOS_IS05_V1_0_TAG}/APIs/schemas/connectionapi-bulk.json
    third_party/is-05/${NMOS_IS05_V1_0_TAG}/APIs/schemas/connectionapi-receiver.json
    third_party/is-05/${NMOS_IS05_V1_0_TAG}/APIs/schemas/connectionapi-sender.json
    third_party/is-05/${NMOS_IS05_V1_0_TAG}/APIs/schemas/connectionapi-single.json
    third_party/is-05/${NMOS_IS05_V1_0_TAG}/APIs/schemas/error.json
    third_party/is-05/${NMOS_IS05_V1_0_TAG}/APIs/schemas/v1.0_receiver_transport_params_dash.json
    third_party/is-05/${NMOS_IS05_V1_0_TAG}/APIs/schemas/v1.0_receiver_transport_params_rtp.json
    third_party/is-05/${NMOS_IS05_V1_0_TAG}/APIs/schemas/v1.0_sender_transport_params_dash.json
    third_party/is-05/${NMOS_IS05_V1_0_TAG}/APIs/schemas/v1.0_sender_transport_params_rtp.json
    third_party/is-05/${NMOS_IS05_V1_0_TAG}/APIs/schemas/v1.0-activation-response-schema.json
    third_party/is-05/${NMOS_IS05_V1_0_TAG}/APIs/schemas/v1.0-activation-schema.json
    third_party/is-05/${NMOS_IS05_V1_0_TAG}/APIs/schemas/v1.0-bulk-receiver-post-schema.json
    third_party/is-05/${NMOS_IS05_V1_0_TAG}/APIs/schemas/v1.0-bulk-response-schema.json
    third_party/is-05/${NMOS_IS05_V1_0_TAG}/APIs/schemas/v1.0-bulk-sender-post-schema.json
    third_party/is-05/${NMOS_IS05_V1_0_TAG}/APIs/schemas/v1.0-constraints-schema.json
    third_party/is-05/${NMOS_IS05_V1_0_TAG}/APIs/schemas/v1.0-receiver-response-schema.json
    third_party/is-05/${NMOS_IS05_V1_0_TAG}/APIs/schemas/v1.0-receiver-stage-schema.json
    third_party/is-05/${NMOS_IS05_V1_0_TAG}/APIs/schemas/sender-receiver-base.json
    third_party/is-05/${NMOS_IS05_V1_0_TAG}/APIs/schemas/v1.0-sender-response-schema.json
    third_party/is-05/${NMOS_IS05_V1_0_TAG}/APIs/schemas/v1.0-sender-stage-schema.json
    )

set(NMOS_IS05_SCHEMAS_JSON_MATCH "third_party/is-05/([^/]+)/APIs/schemas/([^;]+)\\.json")
set(NMOS_IS05_SCHEMAS_SOURCE_REPLACE "${CMAKE_CURRENT_BINARY_DIR_REPLACE}/nmos/is05_schemas/\\1/\\2.cpp")
string(REGEX REPLACE "${NMOS_IS05_SCHEMAS_JSON_MATCH}(;|$)" "${NMOS_IS05_SCHEMAS_SOURCE_REPLACE}\\3" NMOS_IS05_V1_1_SCHEMAS_SOURCES "${NMOS_IS05_V1_1_SCHEMAS_JSON}")
string(REGEX REPLACE "${NMOS_IS05_SCHEMAS_JSON_MATCH}(;|$)" "${NMOS_IS05_SCHEMAS_SOURCE_REPLACE}\\3" NMOS_IS05_V1_0_SCHEMAS_SOURCES "${NMOS_IS05_V1_0_SCHEMAS_JSON}")

foreach(JSON ${NMOS_IS05_V1_1_SCHEMAS_JSON} ${NMOS_IS05_V1_0_SCHEMAS_JSON})
    string(REGEX REPLACE "${NMOS_IS05_SCHEMAS_JSON_MATCH}" "${NMOS_IS05_SCHEMAS_SOURCE_REPLACE}" SOURCE "${JSON}")
    string(REGEX REPLACE "${NMOS_IS05_SCHEMAS_JSON_MATCH}" "\\1" NS "${JSON}")
    string(REGEX REPLACE "${NMOS_IS05_SCHEMAS_JSON_MATCH}" "\\2" VAR "${JSON}")
    string(MAKE_C_IDENTIFIER "${NS}" NS)
    string(MAKE_C_IDENTIFIER "${VAR}" VAR)

    file(WRITE "${SOURCE}.in" "\
// Auto-generated from: ${JSON}\n\
\n\
namespace nmos\n\
{\n\
    namespace is05_schemas\n\
    {\n\
        namespace ${NS}\n\
        {\n\
            const char* ${VAR} = R\"-auto-generated-(")

    file(READ "${JSON}" RAW)
    file(APPEND "${SOURCE}.in" "${RAW}")

    file(APPEND "${SOURCE}.in" ")-auto-generated-\";\n\
        }\n\
    }\n\
}\n")

    configure_file("${SOURCE}.in" "${SOURCE}" COPYONLY)
endforeach()

add_library(
    nmos_is05_schemas STATIC
    ${NMOS_IS05_SCHEMAS_HEADERS}
    ${NMOS_IS05_V1_1_SCHEMAS_SOURCES}
    ${NMOS_IS05_V1_0_SCHEMAS_SOURCES}
    )

source_group("nmos\\is05_schemas\\Header Files" FILES ${NMOS_IS05_SCHEMAS_HEADERS})
source_group("nmos\\is05_schemas\\${NMOS_IS05_V1_1_TAG}\\Source Files" FILES ${NMOS_IS05_V1_1_SCHEMAS_SOURCES})
source_group("nmos\\is05_schemas\\${NMOS_IS05_V1_0_TAG}\\Source Files" FILES ${NMOS_IS05_V1_0_SCHEMAS_SOURCES})

target_link_libraries(
    nmos_is05_schemas PRIVATE
    nmos-cpp::compile-settings
    )
target_include_directories(nmos_is05_schemas PUBLIC
    $<BUILD_INTERFACE:${CMAKE_CURRENT_SOURCE_DIR}>
    $<INSTALL_INTERFACE:${NMOS_CPP_INSTALL_INCLUDEDIR}>
    )

list(APPEND NMOS_CPP_TARGETS nmos_is05_schemas)
add_library(nmos-cpp::nmos_is05_schemas ALIAS nmos_is05_schemas)

# nmos_is08_schemas library

set(NMOS_IS08_SCHEMAS_HEADERS
    nmos/is08_schemas/is08_schemas.h
    )

set(NMOS_IS08_V1_0_TAG v1.0.x)

set(NMOS_IS08_V1_0_SCHEMAS_JSON
    third_party/is-08/${NMOS_IS08_V1_0_TAG}/APIs/schemas/activation-response-schema.json
    third_party/is-08/${NMOS_IS08_V1_0_TAG}/APIs/schemas/activation-schema.json
    third_party/is-08/${NMOS_IS08_V1_0_TAG}/APIs/schemas/base-schema.json
    third_party/is-08/${NMOS_IS08_V1_0_TAG}/APIs/schemas/error.json
    third_party/is-08/${NMOS_IS08_V1_0_TAG}/APIs/schemas/input-base-schema.json
    third_party/is-08/${NMOS_IS08_V1_0_TAG}/APIs/schemas/input-caps-response-schema.json
    third_party/is-08/${NMOS_IS08_V1_0_TAG}/APIs/schemas/input-channels-response-schema.json
    third_party/is-08/${NMOS_IS08_V1_0_TAG}/APIs/schemas/input-parent-response-schema.json
    third_party/is-08/${NMOS_IS08_V1_0_TAG}/APIs/schemas/input-properties-schema.json
    third_party/is-08/${NMOS_IS08_V1_0_TAG}/APIs/schemas/inputs-outputs-base-schema.json
    third_party/is-08/${NMOS_IS08_V1_0_TAG}/APIs/schemas/io-response-schema.json
    third_party/is-08/${NMOS_IS08_V1_0_TAG}/APIs/schemas/map-activations-activation-get-response-schema.json
    third_party/is-08/${NMOS_IS08_V1_0_TAG}/APIs/schemas/map-activations-get-response-schema.json
    third_party/is-08/${NMOS_IS08_V1_0_TAG}/APIs/schemas/map-activations-post-request-schema.json
    third_party/is-08/${NMOS_IS08_V1_0_TAG}/APIs/schemas/map-activations-post-response-schema.json
    third_party/is-08/${NMOS_IS08_V1_0_TAG}/APIs/schemas/map-active-output-response-schema.json
    third_party/is-08/${NMOS_IS08_V1_0_TAG}/APIs/schemas/map-active-response-schema.json
    third_party/is-08/${NMOS_IS08_V1_0_TAG}/APIs/schemas/map-base-schema.json
    third_party/is-08/${NMOS_IS08_V1_0_TAG}/APIs/schemas/map-entries-schema.json
    third_party/is-08/${NMOS_IS08_V1_0_TAG}/APIs/schemas/output-base-schema.json
    third_party/is-08/${NMOS_IS08_V1_0_TAG}/APIs/schemas/output-caps-response-schema.json
    third_party/is-08/${NMOS_IS08_V1_0_TAG}/APIs/schemas/output-channels-response-schema.json
    third_party/is-08/${NMOS_IS08_V1_0_TAG}/APIs/schemas/output-properties-schema.json
    third_party/is-08/${NMOS_IS08_V1_0_TAG}/APIs/schemas/output-sourceid-response-schema.json
    )

set(NMOS_IS08_SCHEMAS_JSON_MATCH "third_party/is-08/([^/]+)/APIs/schemas/([^;]+)\\.json")
set(NMOS_IS08_SCHEMAS_SOURCE_REPLACE "${CMAKE_CURRENT_BINARY_DIR_REPLACE}/nmos/is08_schemas/\\1/\\2.cpp")
string(REGEX REPLACE "${NMOS_IS08_SCHEMAS_JSON_MATCH}(;|$)" "${NMOS_IS08_SCHEMAS_SOURCE_REPLACE}\\3" NMOS_IS08_V1_0_SCHEMAS_SOURCES "${NMOS_IS08_V1_0_SCHEMAS_JSON}")

foreach(JSON ${NMOS_IS08_V1_0_SCHEMAS_JSON})
    string(REGEX REPLACE "${NMOS_IS08_SCHEMAS_JSON_MATCH}" "${NMOS_IS08_SCHEMAS_SOURCE_REPLACE}" SOURCE "${JSON}")
    string(REGEX REPLACE "${NMOS_IS08_SCHEMAS_JSON_MATCH}" "\\1" NS "${JSON}")
    string(REGEX REPLACE "${NMOS_IS08_SCHEMAS_JSON_MATCH}" "\\2" VAR "${JSON}")
    string(MAKE_C_IDENTIFIER "${NS}" NS)
    string(MAKE_C_IDENTIFIER "${VAR}" VAR)

    file(WRITE "${SOURCE}.in" "\
// Auto-generated from: ${JSON}\n\
\n\
namespace nmos\n\
{\n\
    namespace is08_schemas\n\
    {\n\
        namespace ${NS}\n\
        {\n\
            const char* ${VAR} = R\"-auto-generated-(")

    file(READ "${JSON}" RAW)
    file(APPEND "${SOURCE}.in" "${RAW}")

    file(APPEND "${SOURCE}.in" ")-auto-generated-\";\n\
        }\n\
    }\n\
}\n")

    configure_file("${SOURCE}.in" "${SOURCE}" COPYONLY)
endforeach()

add_library(
    nmos_is08_schemas STATIC
    ${NMOS_IS08_SCHEMAS_HEADERS}
    ${NMOS_IS08_V1_0_SCHEMAS_SOURCES}
    )

source_group("nmos\\is08_schemas\\Header Files" FILES ${NMOS_IS08_SCHEMAS_HEADERS})
source_group("nmos\\is08_schemas\\${NMOS_IS08_V1_0_TAG}\\Source Files" FILES ${NMOS_IS08_V1_0_SCHEMAS_SOURCES})

target_link_libraries(
    nmos_is08_schemas PRIVATE
    nmos-cpp::compile-settings
    )
target_include_directories(nmos_is08_schemas PUBLIC
    $<BUILD_INTERFACE:${CMAKE_CURRENT_SOURCE_DIR}>
    $<INSTALL_INTERFACE:${NMOS_CPP_INSTALL_INCLUDEDIR}>
    )

list(APPEND NMOS_CPP_TARGETS nmos_is08_schemas)
add_library(nmos-cpp::nmos_is08_schemas ALIAS nmos_is08_schemas)

# nmos_is09_schemas library

set(NMOS_IS09_SCHEMAS_HEADERS
    nmos/is09_schemas/is09_schemas.h
    )

set(NMOS_IS09_V1_0_TAG v1.0.x)

set(NMOS_IS09_V1_0_SCHEMAS_JSON
    third_party/is-09/${NMOS_IS09_V1_0_TAG}/APIs/schemas/base.json
    third_party/is-09/${NMOS_IS09_V1_0_TAG}/APIs/schemas/error.json
    third_party/is-09/${NMOS_IS09_V1_0_TAG}/APIs/schemas/global.json
    third_party/is-09/${NMOS_IS09_V1_0_TAG}/APIs/schemas/resource_core.json
    )

set(NMOS_IS09_SCHEMAS_JSON_MATCH "third_party/is-09/([^/]+)/APIs/schemas/([^;]+)\\.json")
set(NMOS_IS09_SCHEMAS_SOURCE_REPLACE "${CMAKE_CURRENT_BINARY_DIR_REPLACE}/nmos/is09_schemas/\\1/\\2.cpp")
string(REGEX REPLACE "${NMOS_IS09_SCHEMAS_JSON_MATCH}(;|$)" "${NMOS_IS09_SCHEMAS_SOURCE_REPLACE}\\3" NMOS_IS09_V1_0_SCHEMAS_SOURCES "${NMOS_IS09_V1_0_SCHEMAS_JSON}")

foreach(JSON ${NMOS_IS09_V1_0_SCHEMAS_JSON})
    string(REGEX REPLACE "${NMOS_IS09_SCHEMAS_JSON_MATCH}" "${NMOS_IS09_SCHEMAS_SOURCE_REPLACE}" SOURCE "${JSON}")
    string(REGEX REPLACE "${NMOS_IS09_SCHEMAS_JSON_MATCH}" "\\1" NS "${JSON}")
    string(REGEX REPLACE "${NMOS_IS09_SCHEMAS_JSON_MATCH}" "\\2" VAR "${JSON}")
    string(MAKE_C_IDENTIFIER "${NS}" NS)
    string(MAKE_C_IDENTIFIER "${VAR}" VAR)

    file(WRITE "${SOURCE}.in" "\
// Auto-generated from: ${JSON}\n\
\n\
namespace nmos\n\
{\n\
    namespace is09_schemas\n\
    {\n\
        namespace ${NS}\n\
        {\n\
            const char* ${VAR} = R\"-auto-generated-(")

    file(READ "${JSON}" RAW)
    file(APPEND "${SOURCE}.in" "${RAW}")

    file(APPEND "${SOURCE}.in" ")-auto-generated-\";\n\
        }\n\
    }\n\
}\n")

    configure_file("${SOURCE}.in" "${SOURCE}" COPYONLY)
endforeach()

add_library(
    nmos_is09_schemas STATIC
    ${NMOS_IS09_SCHEMAS_HEADERS}
    ${NMOS_IS09_V1_0_SCHEMAS_SOURCES}
    )

source_group("nmos\\is09_schemas\\Header Files" FILES ${NMOS_IS09_SCHEMAS_HEADERS})
source_group("nmos\\is09_schemas\\${NMOS_IS09_V1_0_TAG}\\Source Files" FILES ${NMOS_IS09_V1_0_SCHEMAS_SOURCES})

target_link_libraries(
    nmos_is09_schemas PRIVATE
    nmos-cpp::compile-settings
    )
target_include_directories(nmos_is09_schemas PUBLIC
    $<BUILD_INTERFACE:${CMAKE_CURRENT_SOURCE_DIR}>
    $<INSTALL_INTERFACE:${NMOS_CPP_INSTALL_INCLUDEDIR}>
    )

list(APPEND NMOS_CPP_TARGETS nmos_is09_schemas)
add_library(nmos-cpp::nmos_is09_schemas ALIAS nmos_is09_schemas)

<<<<<<< HEAD
# nmos_is13_schemas library

set(NMOS_IS13_SCHEMAS_HEADERS
    nmos/is13_schemas/is13_schemas.h
    )

set(NMOS_IS13_V1_0_TAG v1.0-dev)

set(NMOS_IS13_V1_0_SCHEMAS_JSON
    third_party/is-13/${NMOS_IS13_V1_0_TAG}/APIs/schemas/annotationapi-base.json
    third_party/is-13/${NMOS_IS13_V1_0_TAG}/APIs/schemas/annotationapi-node-base.json
    third_party/is-13/${NMOS_IS13_V1_0_TAG}/APIs/schemas/error.json
    third_party/is-13/${NMOS_IS13_V1_0_TAG}/APIs/schemas/resource_core.json
    third_party/is-13/${NMOS_IS13_V1_0_TAG}/APIs/schemas/resource_core_patch.json
    third_party/is-13/${NMOS_IS13_V1_0_TAG}/APIs/schemas/resource-list.json
    )

set(NMOS_IS13_SCHEMAS_JSON_MATCH "third_party/is-13/([^/]+)/APIs/schemas/([^;]+)\\.json")
set(NMOS_IS13_SCHEMAS_SOURCE_REPLACE "${CMAKE_CURRENT_BINARY_DIR_REPLACE}/nmos/is13_schemas/\\1/\\2.cpp")
string(REGEX REPLACE "${NMOS_IS13_SCHEMAS_JSON_MATCH}(;|$)" "${NMOS_IS13_SCHEMAS_SOURCE_REPLACE}\\3" NMOS_IS13_V1_0_SCHEMAS_SOURCES "${NMOS_IS13_V1_0_SCHEMAS_JSON}")

foreach(JSON ${NMOS_IS13_V1_0_SCHEMAS_JSON})
    string(REGEX REPLACE "${NMOS_IS13_SCHEMAS_JSON_MATCH}" "${NMOS_IS13_SCHEMAS_SOURCE_REPLACE}" SOURCE "${JSON}")
    string(REGEX REPLACE "${NMOS_IS13_SCHEMAS_JSON_MATCH}" "\\1" NS "${JSON}")
    string(REGEX REPLACE "${NMOS_IS13_SCHEMAS_JSON_MATCH}" "\\2" VAR "${JSON}")
=======
# nmos_is10_schemas library

set(NMOS_IS10_SCHEMAS_HEADERS
    nmos/is10_schemas/is10_schemas.h
    )

set(NMOS_IS10_V1_0_TAG v1.0.x)

set(NMOS_IS10_V1_0_SCHEMAS_JSON
    third_party/is-10/${NMOS_IS10_V1_0_TAG}/APIs/schemas/auth_metadata.json
    third_party/is-10/${NMOS_IS10_V1_0_TAG}/APIs/schemas/jwks_response.json
    third_party/is-10/${NMOS_IS10_V1_0_TAG}/APIs/schemas/jwks_schema.json
    third_party/is-10/${NMOS_IS10_V1_0_TAG}/APIs/schemas/register_client_error_response.json
    third_party/is-10/${NMOS_IS10_V1_0_TAG}/APIs/schemas/register_client_request.json
    third_party/is-10/${NMOS_IS10_V1_0_TAG}/APIs/schemas/register_client_response.json
    third_party/is-10/${NMOS_IS10_V1_0_TAG}/APIs/schemas/token_error_response.json
    third_party/is-10/${NMOS_IS10_V1_0_TAG}/APIs/schemas/token_response.json
    third_party/is-10/${NMOS_IS10_V1_0_TAG}/APIs/schemas/token_schema.json
    )

set(NMOS_IS10_SCHEMAS_JSON_MATCH "third_party/is-10/([^/]+)/APIs/schemas/([^;]+)\\.json")
set(NMOS_IS10_SCHEMAS_SOURCE_REPLACE "${CMAKE_CURRENT_BINARY_DIR_REPLACE}/nmos/is10_schemas/\\1/\\2.cpp")
string(REGEX REPLACE "${NMOS_IS10_SCHEMAS_JSON_MATCH}(;|$)" "${NMOS_IS10_SCHEMAS_SOURCE_REPLACE}\\3" NMOS_IS10_V1_0_SCHEMAS_SOURCES "${NMOS_IS10_V1_0_SCHEMAS_JSON}")

foreach(JSON ${NMOS_IS10_V1_0_SCHEMAS_JSON})
    string(REGEX REPLACE "${NMOS_IS10_SCHEMAS_JSON_MATCH}" "${NMOS_IS10_SCHEMAS_SOURCE_REPLACE}" SOURCE "${JSON}")
    string(REGEX REPLACE "${NMOS_IS10_SCHEMAS_JSON_MATCH}" "\\1" NS "${JSON}")
    string(REGEX REPLACE "${NMOS_IS10_SCHEMAS_JSON_MATCH}" "\\2" VAR "${JSON}")
>>>>>>> 12501c37
    string(MAKE_C_IDENTIFIER "${NS}" NS)
    string(MAKE_C_IDENTIFIER "${VAR}" VAR)

    file(WRITE "${SOURCE}.in" "\
// Auto-generated from: ${JSON}\n\
\n\
namespace nmos\n\
{\n\
<<<<<<< HEAD
    namespace is13_schemas\n\
=======
    namespace is10_schemas\n\
>>>>>>> 12501c37
    {\n\
        namespace ${NS}\n\
        {\n\
            const char* ${VAR} = R\"-auto-generated-(")

    file(READ "${JSON}" RAW)
    file(APPEND "${SOURCE}.in" "${RAW}")

    file(APPEND "${SOURCE}.in" ")-auto-generated-\";\n\
        }\n\
    }\n\
}\n")

    configure_file("${SOURCE}.in" "${SOURCE}" COPYONLY)
endforeach()

add_library(
<<<<<<< HEAD
    nmos_is13_schemas STATIC
    ${NMOS_IS13_SCHEMAS_HEADERS}
    ${NMOS_IS13_V1_0_SCHEMAS_SOURCES}
    )

source_group("nmos\\is13_schemas\\Header Files" FILES ${NMOS_IS13_SCHEMAS_HEADERS})
source_group("nmos\\is13_schemas\\${NMOS_IS13_V1_0_TAG}\\Source Files" FILES ${NMOS_IS13_V1_0_SCHEMAS_SOURCES})

target_link_libraries(
    nmos_is13_schemas PRIVATE
    nmos-cpp::compile-settings
    )
target_include_directories(nmos_is13_schemas PUBLIC
=======
    nmos_is10_schemas STATIC
    ${NMOS_IS10_SCHEMAS_HEADERS}
    ${NMOS_IS10_V1_0_SCHEMAS_SOURCES}
    )

source_group("nmos\\is10_schemas\\Header Files" FILES ${NMOS_IS10_SCHEMAS_HEADERS})
source_group("nmos\\is10_schemas\\${NMOS_IS10_V1_0_TAG}\\Source Files" FILES ${NMOS_IS10_V1_0_SCHEMAS_SOURCES})

target_link_libraries(
    nmos_is10_schemas PRIVATE
    nmos-cpp::compile-settings
    )
target_include_directories(nmos_is10_schemas PUBLIC
>>>>>>> 12501c37
    $<BUILD_INTERFACE:${CMAKE_CURRENT_SOURCE_DIR}>
    $<INSTALL_INTERFACE:${NMOS_CPP_INSTALL_INCLUDEDIR}>
    )

<<<<<<< HEAD
list(APPEND NMOS_CPP_TARGETS nmos_is13_schemas)
add_library(nmos-cpp::nmos_is13_schemas ALIAS nmos_is13_schemas)
=======
list(APPEND NMOS_CPP_TARGETS nmos_is10_schemas)
add_library(nmos-cpp::nmos_is10_schemas ALIAS nmos_is10_schemas)

# nmos_is12_schemas library

set(NMOS_IS12_SCHEMAS_HEADERS
    nmos/is12_schemas/is12_schemas.h
    )

set(NMOS_IS12_V1_0_TAG v1.0.x)

set(NMOS_IS12_V1_0_SCHEMAS_JSON
    third_party/is-12/${NMOS_IS12_V1_0_TAG}/APIs/schemas/base-message.json
    third_party/is-12/${NMOS_IS12_V1_0_TAG}/APIs/schemas/command-message.json
    third_party/is-12/${NMOS_IS12_V1_0_TAG}/APIs/schemas/command-response-message.json
    third_party/is-12/${NMOS_IS12_V1_0_TAG}/APIs/schemas/error-message.json
    third_party/is-12/${NMOS_IS12_V1_0_TAG}/APIs/schemas/event-data.json
    third_party/is-12/${NMOS_IS12_V1_0_TAG}/APIs/schemas/notification-message.json
    third_party/is-12/${NMOS_IS12_V1_0_TAG}/APIs/schemas/property-changed-event-data.json
    third_party/is-12/${NMOS_IS12_V1_0_TAG}/APIs/schemas/subscription-message.json
    third_party/is-12/${NMOS_IS12_V1_0_TAG}/APIs/schemas/subscription-response-message.json
    )

set(NMOS_IS12_SCHEMAS_JSON_MATCH "third_party/is-12/([^/]+)/APIs/schemas/([^;]+)\\.json")
set(NMOS_IS12_SCHEMAS_SOURCE_REPLACE "${CMAKE_CURRENT_BINARY_DIR_REPLACE}/nmos/is12_schemas/\\1/\\2.cpp")
string(REGEX REPLACE "${NMOS_IS12_SCHEMAS_JSON_MATCH}(;|$)" "${NMOS_IS12_SCHEMAS_SOURCE_REPLACE}\\3" NMOS_IS12_V1_0_SCHEMAS_SOURCES "${NMOS_IS12_V1_0_SCHEMAS_JSON}")

foreach(JSON ${NMOS_IS12_V1_0_SCHEMAS_JSON})
    string(REGEX REPLACE "${NMOS_IS12_SCHEMAS_JSON_MATCH}" "${NMOS_IS12_SCHEMAS_SOURCE_REPLACE}" SOURCE "${JSON}")
    string(REGEX REPLACE "${NMOS_IS12_SCHEMAS_JSON_MATCH}" "\\1" NS "${JSON}")
    string(REGEX REPLACE "${NMOS_IS12_SCHEMAS_JSON_MATCH}" "\\2" VAR "${JSON}")
    string(MAKE_C_IDENTIFIER "${NS}" NS)
    string(MAKE_C_IDENTIFIER "${VAR}" VAR)

    file(WRITE "${SOURCE}.in" "\
// Auto-generated from: ${JSON}\n\
\n\
namespace nmos\n\
{\n\
    namespace is12_schemas\n\
    {\n\
        namespace ${NS}\n\
        {\n\
            const char* ${VAR} = R\"-auto-generated-(")

    file(READ "${JSON}" RAW)
    file(APPEND "${SOURCE}.in" "${RAW}")

    file(APPEND "${SOURCE}.in" ")-auto-generated-\";\n\
        }\n\
    }\n\
}\n")

    configure_file("${SOURCE}.in" "${SOURCE}" COPYONLY)
endforeach()

add_library(
    nmos_is12_schemas STATIC
    ${NMOS_IS12_SCHEMAS_HEADERS}
    ${NMOS_IS12_V1_0_SCHEMAS_SOURCES}
    )

source_group("nmos\\is12_schemas\\Header Files" FILES ${NMOS_IS12_SCHEMAS_HEADERS})
source_group("nmos\\is12_schemas\\${NMOS_IS12_V1_0_TAG}\\Source Files" FILES ${NMOS_IS12_V1_0_SCHEMAS_SOURCES})

target_link_libraries(
    nmos_is12_schemas PRIVATE
    nmos-cpp::compile-settings
    )
target_include_directories(nmos_is12_schemas PUBLIC
    $<BUILD_INTERFACE:${CMAKE_CURRENT_SOURCE_DIR}>
    $<INSTALL_INTERFACE:${NMOS_CPP_INSTALL_INCLUDEDIR}>
    )

list(APPEND NMOS_CPP_TARGETS nmos_is12_schemas)
add_library(nmos-cpp::nmos_is12_schemas ALIAS nmos_is12_schemas)
>>>>>>> 12501c37

# nmos-cpp library

set(NMOS_CPP_BST_SOURCES
    )
set(NMOS_CPP_BST_HEADERS
    bst/any.h
    bst/filesystem.h
    bst/optional.h
    bst/regex.h
    bst/shared_mutex.h
    )

set(NMOS_CPP_CPPREST_SOURCES
    cpprest/api_router.cpp
    cpprest/host_utils.cpp
    cpprest/http_utils.cpp
    cpprest/json_escape.cpp
    cpprest/json_storage.cpp
    cpprest/json_utils.cpp
    cpprest/json_validator_impl.cpp
    cpprest/json_visit.cpp
    cpprest/ws_listener_impl.cpp
    )

if(MSVC)
    # workaround for "fatal error C1128: number of sections exceeded object file format limit: compile with /bigobj"
    set_source_files_properties(cpprest/ws_listener_impl.cpp PROPERTIES COMPILE_FLAGS /bigobj)
endif()

set(NMOS_CPP_CPPREST_HEADERS
    cpprest/access_token_error.h
    cpprest/api_router.h
    cpprest/basic_utils.h
    cpprest/client_type.h
    cpprest/code_challenge_method.h
    cpprest/grant_type.h
    cpprest/host_utils.h
    cpprest/http_utils.h
    cpprest/json_escape.h
    cpprest/json_ops.h
    cpprest/json_storage.h
    cpprest/json_utils.h
    cpprest/json_validator.h
    cpprest/json_visit.h
    cpprest/logging_utils.h
    cpprest/regex_utils.h
    cpprest/resource_server_error.h
    cpprest/response_type.h
    cpprest/token_endpoint_auth_method.h
    cpprest/uri_schemes.h
    cpprest/ws_listener.h
    cpprest/ws_utils.h
    )

set(NMOS_CPP_CPPREST_DETAILS_HEADERS
    cpprest/details/boost_u_workaround.h
    cpprest/details/pop_u.h
    cpprest/details/push_undef_u.h
    cpprest/details/system_error.h
    )

set(NMOS_CPP_JWK_HEADERS
    jwk/algorithm.h
    jwk/public_key_use.h
    )

set(NMOS_CPP_NMOS_SOURCES
    nmos/activation_utils.cpp
    nmos/admin_ui.cpp
    nmos/annotation_api.cpp
    nmos/api_downgrade.cpp
    nmos/api_utils.cpp
    nmos/authorization.cpp
    nmos/authorization_handlers.cpp
    nmos/authorization_redirect_api.cpp
    nmos/authorization_behaviour.cpp
    nmos/authorization_operation.cpp
    nmos/authorization_state.cpp
    nmos/authorization_utils.cpp
    nmos/authorization_behaviour.cpp
    nmos/capabilities.cpp
    nmos/certificate_handlers.cpp
    nmos/channelmapping_activation.cpp
    nmos/channelmapping_api.cpp
    nmos/channelmapping_resources.cpp
    nmos/channels.cpp
    nmos/client_utils.cpp
    nmos/components.cpp
    nmos/connection_activation.cpp
    nmos/connection_api.cpp
    nmos/connection_events_activation.cpp
    nmos/connection_resources.cpp
    nmos/control_protocol_handlers.cpp
    nmos/control_protocol_methods.cpp
    nmos/control_protocol_resource.cpp
    nmos/control_protocol_resources.cpp
    nmos/control_protocol_state.cpp
    nmos/control_protocol_utils.cpp
    nmos/control_protocol_ws_api.cpp
    nmos/did_sdid.cpp
    nmos/events_api.cpp
    nmos/events_resources.cpp
    nmos/events_ws_api.cpp
    nmos/events_ws_client.cpp
    nmos/filesystem_route.cpp
    nmos/group_hint.cpp
    nmos/id.cpp
    nmos/lldp_handler.cpp
    nmos/lldp_manager.cpp
    nmos/json_schema.cpp
    nmos/jwt_generator_impl.cpp
    nmos/jwk_utils.cpp
    nmos/jwks_uri_api.cpp
    nmos/jwt_validator_impl.cpp
    nmos/log_model.cpp
    nmos/logging_api.cpp
    nmos/manifest_api.cpp
    nmos/mdns.cpp
    nmos/mdns_api.cpp
    nmos/node_api.cpp
    nmos/node_api_target_handler.cpp
    nmos/node_behaviour.cpp
    nmos/node_interfaces.cpp
    nmos/node_resource.cpp
    nmos/node_resources.cpp
    nmos/node_server.cpp
    nmos/node_system_behaviour.cpp
    nmos/ocsp_behaviour.cpp
    nmos/ocsp_response_handler.cpp
    nmos/ocsp_utils.cpp
    nmos/process_utils.cpp
    nmos/query_api.cpp
    nmos/query_utils.cpp
    nmos/query_ws_api.cpp
    nmos/rational.cpp
    nmos/registration_api.cpp
    nmos/registry_resources.cpp
    nmos/registry_server.cpp
    nmos/resource.cpp
    nmos/resources.cpp
    nmos/schemas_api.cpp
    nmos/sdp_attributes.cpp
    nmos/sdp_utils.cpp
    nmos/server.cpp
    nmos/server_utils.cpp
    nmos/settings.cpp
    nmos/settings_api.cpp
    nmos/system_api.cpp
    nmos/system_resources.cpp
    nmos/video_jxsv.cpp
    nmos/ws_api_utils.cpp
    )
set(NMOS_CPP_NMOS_HEADERS
    nmos/activation_mode.h
    nmos/activation_utils.h
    nmos/admin_ui.h
    nmos/annotation_api.h
    nmos/api_downgrade.h
    nmos/api_utils.h
    nmos/api_version.h
    nmos/asset.h
    nmos/authorization.h
    nmos/authorization_handlers.h
    nmos/authorization_redirect_api.h
    nmos/authorization_behaviour.h
    nmos/authorization_operation.h
    nmos/authorization_scopes.h
    nmos/authorization_state.h
    nmos/authorization_utils.h
    nmos/capabilities.h
    nmos/certificate_handlers.h
    nmos/certificate_settings.h
    nmos/channelmapping_activation.h
    nmos/channelmapping_api.h
    nmos/channelmapping_resources.h
    nmos/channels.h
    nmos/client_utils.h
    nmos/clock_name.h
    nmos/clock_ref_type.h
    nmos/colorspace.h
    nmos/components.h
    nmos/copyable_atomic.h
    nmos/connection_activation.h
    nmos/connection_api.h
    nmos/connection_events_activation.h
    nmos/connection_resources.h
    nmos/control_protocol_handlers.h
    nmos/control_protocol_methods.h
    nmos/control_protocol_nmos_channel_mapping_resource_type.h
    nmos/control_protocol_nmos_resource_type.h
    nmos/control_protocol_resource.h
    nmos/control_protocol_resources.h
    nmos/control_protocol_state.h
    nmos/control_protocol_typedefs.h
    nmos/control_protocol_utils.h
    nmos/control_protocol_ws_api.h
    nmos/device_type.h
    nmos/did_sdid.h
    nmos/event_type.h
    nmos/events_api.h
    nmos/events_resources.h
    nmos/events_ws_api.h
    nmos/events_ws_client.h
    nmos/filesystem_route.h
    nmos/format.h
    nmos/group_hint.h
    nmos/health.h
    nmos/id.h
    nmos/interlace_mode.h
    nmos/is04_versions.h
    nmos/is05_versions.h
    nmos/is07_versions.h
    nmos/is08_versions.h
    nmos/is09_versions.h
<<<<<<< HEAD
    nmos/is13_versions.h
=======
    nmos/is10_versions.h
    nmos/is12_versions.h
    nmos/issuers.h
>>>>>>> 12501c37
    nmos/json_fields.h
    nmos/json_schema.h
    nmos/jwks_uri_api.h
    nmos/jwk_utils.h
    nmos/jwt_generator.h
    nmos/jwt_validator.h
    nmos/lldp_handler.h
    nmos/lldp_manager.h
    nmos/log_gate.h
    nmos/log_manip.h
    nmos/log_model.h
    nmos/logging_api.h
    nmos/manifest_api.h
    nmos/mdns.h
    nmos/mdns_api.h
    nmos/mdns_versions.h
    nmos/media_type.h
    nmos/model.h
    nmos/mutex.h
    nmos/node_api.h
    nmos/node_api_target_handler.h
    nmos/node_behaviour.h
    nmos/node_interfaces.h
    nmos/node_resource.h
    nmos/node_resources.h
    nmos/node_server.h
    nmos/node_system_behaviour.h
    nmos/ocsp_behaviour.h
    nmos/ocsp_response_handler.h
    nmos/ocsp_state.h
    nmos/ocsp_utils.h
    nmos/paging_utils.h
    nmos/process_utils.h
    nmos/query_api.h
    nmos/query_utils.h
    nmos/query_ws_api.h
    nmos/random.h
    nmos/rational.h
    nmos/registration_api.h
    nmos/registry_resources.h
    nmos/registry_server.h
    nmos/resource.h
    nmos/resources.h
    nmos/schemas_api.h
    nmos/scope.h
    nmos/sdp_attributes.h
    nmos/sdp_utils.h
    nmos/server.h
    nmos/server_utils.h
    nmos/settings.h
    nmos/settings_api.h
    nmos/slog.h
    nmos/ssl_context_options.h
    nmos/st2110_21_sender_type.h
    nmos/string_enum.h
    nmos/string_enum_fwd.h
    nmos/system_api.h
    nmos/system_resources.h
    nmos/tai.h
    nmos/thread_utils.h
    nmos/transfer_characteristic.h
    nmos/transport.h
    nmos/type.h
    nmos/version.h
    nmos/video_jxsv.h
    nmos/vpid_code.h
    nmos/websockets.h
    nmos/ws_api_utils.h
    )

set(NMOS_CPP_PPLX_SOURCES
    pplx/pplx_utils.cpp
    )
set(NMOS_CPP_PPLX_HEADERS
    pplx/pplx_utils.h
    )

set(NMOS_CPP_RQL_SOURCES
    rql/rql.cpp
    )
set(NMOS_CPP_RQL_HEADERS
    rql/rql.h
    )

set(NMOS_CPP_SDP_SOURCES
    sdp/sdp_grammar.cpp
    )
set(NMOS_CPP_SDP_HEADERS
    sdp/json.h
    sdp/ntp.h
    sdp/sdp.h
    sdp/sdp_grammar.h
    )

set(NMOS_CPP_SSL_SOURCES
    ssl/ssl_utils.cpp
    )
set(NMOS_CPP_SSL_HEADERS
    ssl/ssl_utils.h
    )

add_library(
    nmos-cpp STATIC
    ${NMOS_CPP_BST_SOURCES}
    ${NMOS_CPP_BST_HEADERS}
    ${NMOS_CPP_CPPREST_SOURCES}
    ${NMOS_CPP_CPPREST_HEADERS}
    ${NMOS_CPP_NMOS_SOURCES}
    ${NMOS_CPP_NMOS_HEADERS}
    ${NMOS_CPP_JWK_HEADERS}
    ${NMOS_CPP_PPLX_SOURCES}
    ${NMOS_CPP_PPLX_HEADERS}
    ${NMOS_CPP_RQL_SOURCES}
    ${NMOS_CPP_RQL_HEADERS}
    ${NMOS_CPP_SDP_SOURCES}
    ${NMOS_CPP_SDP_HEADERS}
    ${NMOS_CPP_SSL_SOURCES}
    ${NMOS_CPP_SSL_HEADERS}
    )

source_group("bst\\Source Files" FILES ${NMOS_CPP_BST_SOURCES})
source_group("cpprest\\Source Files" FILES ${NMOS_CPP_CPPREST_SOURCES})
source_group("nmos\\Source Files" FILES ${NMOS_CPP_NMOS_SOURCES})
source_group("pplx\\Source Files" FILES ${NMOS_CPP_PPLX_SOURCES})
source_group("rql\\Source Files" FILES ${NMOS_CPP_RQL_SOURCES})
source_group("sdp\\Source Files" FILES ${NMOS_CPP_SDP_SOURCES})
source_group("ssl\\Source Files" FILES ${NMOS_CPP_SSL_SOURCES})

source_group("bst\\Header Files" FILES ${NMOS_CPP_BST_HEADERS})
source_group("cpprest\\Header Files" FILES ${NMOS_CPP_CPPREST_HEADERS})
source_group("jwk\\Header Files" FILES ${NMOS_CPP_JWK_HEADERS})
source_group("nmos\\Header Files" FILES ${NMOS_CPP_NMOS_HEADERS})
source_group("pplx\\Header Files" FILES ${NMOS_CPP_PPLX_HEADERS})
source_group("rql\\Header Files" FILES ${NMOS_CPP_RQL_HEADERS})
source_group("sdp\\Header Files" FILES ${NMOS_CPP_SDP_HEADERS})
source_group("ssl\\Header Files" FILES ${NMOS_CPP_SSL_HEADERS})

target_link_libraries(
    nmos-cpp PRIVATE
    nmos-cpp::compile-settings
    )
target_link_libraries(
    nmos-cpp PUBLIC
    nmos-cpp::nmos_is04_schemas
    nmos-cpp::nmos_is05_schemas
    nmos-cpp::nmos_is08_schemas
    nmos-cpp::nmos_is09_schemas
<<<<<<< HEAD
    nmos-cpp::nmos_is13_schemas
=======
    nmos-cpp::nmos_is10_schemas
    nmos-cpp::nmos_is12_schemas
>>>>>>> 12501c37
    nmos-cpp::mdns
    nmos-cpp::slog
    nmos-cpp::OpenSSL
    nmos-cpp::cpprestsdk
    nmos-cpp::Boost
    nmos-cpp::jwt-cpp
    )
target_link_libraries(
    nmos-cpp PRIVATE
    nmos-cpp::websocketpp
    nmos-cpp::json_schema_validator
    )
if(NMOS_CPP_BUILD_LLDP)
    target_link_libraries(
        nmos-cpp PUBLIC
        nmos-cpp::lldp
        )
endif()
if(${CMAKE_SYSTEM_NAME} STREQUAL "Linux" OR ${CMAKE_SYSTEM_NAME} STREQUAL "Darwin")
    # link to resolver functions (for cpprest/host_utils.cpp)
    # note: this is no longer required on all platforms
    target_link_libraries(
        nmos-cpp PUBLIC
        resolv
        )
    if(CMAKE_CXX_COMPILER_ID MATCHES GNU AND CMAKE_CXX_COMPILER_VERSION VERSION_GREATER_EQUAL 5.3)
        # link to std::filesystem functions (for bst/filesystem.h, used by nmos/filesystem_route.cpp)
        target_link_libraries(
            nmos-cpp PUBLIC
            stdc++fs
            )
    endif()
endif()
target_include_directories(nmos-cpp PUBLIC
    $<BUILD_INTERFACE:${CMAKE_CURRENT_SOURCE_DIR}>
    $<INSTALL_INTERFACE:${NMOS_CPP_INSTALL_INCLUDEDIR}>
    )

install(FILES ${NMOS_CPP_BST_HEADERS} DESTINATION ${NMOS_CPP_INSTALL_INCLUDEDIR}/bst)
install(FILES ${NMOS_CPP_CPPREST_HEADERS} DESTINATION ${NMOS_CPP_INSTALL_INCLUDEDIR}/cpprest)
install(FILES ${NMOS_CPP_CPPREST_DETAILS_HEADERS} DESTINATION ${NMOS_CPP_INSTALL_INCLUDEDIR}/cpprest/details)
install(FILES ${NMOS_CPP_JWK_HEADERS} DESTINATION ${NMOS_CPP_INSTALL_INCLUDEDIR}/jwk)
install(FILES ${NMOS_CPP_NMOS_HEADERS} DESTINATION ${NMOS_CPP_INSTALL_INCLUDEDIR}/nmos)
install(FILES ${NMOS_CPP_PPLX_HEADERS} DESTINATION ${NMOS_CPP_INSTALL_INCLUDEDIR}/pplx)
install(FILES ${NMOS_CPP_RQL_HEADERS} DESTINATION ${NMOS_CPP_INSTALL_INCLUDEDIR}/rql)
install(FILES ${NMOS_CPP_SDP_HEADERS} DESTINATION ${NMOS_CPP_INSTALL_INCLUDEDIR}/sdp)
install(FILES ${NMOS_CPP_SSL_HEADERS} DESTINATION ${NMOS_CPP_INSTALL_INCLUDEDIR}/ssl)

list(APPEND NMOS_CPP_TARGETS nmos-cpp)
add_library(nmos-cpp::nmos-cpp ALIAS nmos-cpp)<|MERGE_RESOLUTION|>--- conflicted
+++ resolved
@@ -686,33 +686,6 @@
 list(APPEND NMOS_CPP_TARGETS nmos_is09_schemas)
 add_library(nmos-cpp::nmos_is09_schemas ALIAS nmos_is09_schemas)
 
-<<<<<<< HEAD
-# nmos_is13_schemas library
-
-set(NMOS_IS13_SCHEMAS_HEADERS
-    nmos/is13_schemas/is13_schemas.h
-    )
-
-set(NMOS_IS13_V1_0_TAG v1.0-dev)
-
-set(NMOS_IS13_V1_0_SCHEMAS_JSON
-    third_party/is-13/${NMOS_IS13_V1_0_TAG}/APIs/schemas/annotationapi-base.json
-    third_party/is-13/${NMOS_IS13_V1_0_TAG}/APIs/schemas/annotationapi-node-base.json
-    third_party/is-13/${NMOS_IS13_V1_0_TAG}/APIs/schemas/error.json
-    third_party/is-13/${NMOS_IS13_V1_0_TAG}/APIs/schemas/resource_core.json
-    third_party/is-13/${NMOS_IS13_V1_0_TAG}/APIs/schemas/resource_core_patch.json
-    third_party/is-13/${NMOS_IS13_V1_0_TAG}/APIs/schemas/resource-list.json
-    )
-
-set(NMOS_IS13_SCHEMAS_JSON_MATCH "third_party/is-13/([^/]+)/APIs/schemas/([^;]+)\\.json")
-set(NMOS_IS13_SCHEMAS_SOURCE_REPLACE "${CMAKE_CURRENT_BINARY_DIR_REPLACE}/nmos/is13_schemas/\\1/\\2.cpp")
-string(REGEX REPLACE "${NMOS_IS13_SCHEMAS_JSON_MATCH}(;|$)" "${NMOS_IS13_SCHEMAS_SOURCE_REPLACE}\\3" NMOS_IS13_V1_0_SCHEMAS_SOURCES "${NMOS_IS13_V1_0_SCHEMAS_JSON}")
-
-foreach(JSON ${NMOS_IS13_V1_0_SCHEMAS_JSON})
-    string(REGEX REPLACE "${NMOS_IS13_SCHEMAS_JSON_MATCH}" "${NMOS_IS13_SCHEMAS_SOURCE_REPLACE}" SOURCE "${JSON}")
-    string(REGEX REPLACE "${NMOS_IS13_SCHEMAS_JSON_MATCH}" "\\1" NS "${JSON}")
-    string(REGEX REPLACE "${NMOS_IS13_SCHEMAS_JSON_MATCH}" "\\2" VAR "${JSON}")
-=======
 # nmos_is10_schemas library
 
 set(NMOS_IS10_SCHEMAS_HEADERS
@@ -741,7 +714,6 @@
     string(REGEX REPLACE "${NMOS_IS10_SCHEMAS_JSON_MATCH}" "${NMOS_IS10_SCHEMAS_SOURCE_REPLACE}" SOURCE "${JSON}")
     string(REGEX REPLACE "${NMOS_IS10_SCHEMAS_JSON_MATCH}" "\\1" NS "${JSON}")
     string(REGEX REPLACE "${NMOS_IS10_SCHEMAS_JSON_MATCH}" "\\2" VAR "${JSON}")
->>>>>>> 12501c37
     string(MAKE_C_IDENTIFIER "${NS}" NS)
     string(MAKE_C_IDENTIFIER "${VAR}" VAR)
 
@@ -750,11 +722,7 @@
 \n\
 namespace nmos\n\
 {\n\
-<<<<<<< HEAD
-    namespace is13_schemas\n\
-=======
     namespace is10_schemas\n\
->>>>>>> 12501c37
     {\n\
         namespace ${NS}\n\
         {\n\
@@ -772,21 +740,6 @@
 endforeach()
 
 add_library(
-<<<<<<< HEAD
-    nmos_is13_schemas STATIC
-    ${NMOS_IS13_SCHEMAS_HEADERS}
-    ${NMOS_IS13_V1_0_SCHEMAS_SOURCES}
-    )
-
-source_group("nmos\\is13_schemas\\Header Files" FILES ${NMOS_IS13_SCHEMAS_HEADERS})
-source_group("nmos\\is13_schemas\\${NMOS_IS13_V1_0_TAG}\\Source Files" FILES ${NMOS_IS13_V1_0_SCHEMAS_SOURCES})
-
-target_link_libraries(
-    nmos_is13_schemas PRIVATE
-    nmos-cpp::compile-settings
-    )
-target_include_directories(nmos_is13_schemas PUBLIC
-=======
     nmos_is10_schemas STATIC
     ${NMOS_IS10_SCHEMAS_HEADERS}
     ${NMOS_IS10_V1_0_SCHEMAS_SOURCES}
@@ -800,15 +753,10 @@
     nmos-cpp::compile-settings
     )
 target_include_directories(nmos_is10_schemas PUBLIC
->>>>>>> 12501c37
     $<BUILD_INTERFACE:${CMAKE_CURRENT_SOURCE_DIR}>
     $<INSTALL_INTERFACE:${NMOS_CPP_INSTALL_INCLUDEDIR}>
     )
 
-<<<<<<< HEAD
-list(APPEND NMOS_CPP_TARGETS nmos_is13_schemas)
-add_library(nmos-cpp::nmos_is13_schemas ALIAS nmos_is13_schemas)
-=======
 list(APPEND NMOS_CPP_TARGETS nmos_is10_schemas)
 add_library(nmos-cpp::nmos_is10_schemas ALIAS nmos_is10_schemas)
 
@@ -885,7 +833,77 @@
 
 list(APPEND NMOS_CPP_TARGETS nmos_is12_schemas)
 add_library(nmos-cpp::nmos_is12_schemas ALIAS nmos_is12_schemas)
->>>>>>> 12501c37
+
+# nmos_is13_schemas library
+
+set(NMOS_IS13_SCHEMAS_HEADERS
+    nmos/is13_schemas/is13_schemas.h
+    )
+
+set(NMOS_IS13_V1_0_TAG v1.0-dev)
+
+set(NMOS_IS13_V1_0_SCHEMAS_JSON
+    third_party/is-13/${NMOS_IS13_V1_0_TAG}/APIs/schemas/annotationapi-base.json
+    third_party/is-13/${NMOS_IS13_V1_0_TAG}/APIs/schemas/annotationapi-node-base.json
+    third_party/is-13/${NMOS_IS13_V1_0_TAG}/APIs/schemas/error.json
+    third_party/is-13/${NMOS_IS13_V1_0_TAG}/APIs/schemas/resource_core.json
+    third_party/is-13/${NMOS_IS13_V1_0_TAG}/APIs/schemas/resource_core_patch.json
+    third_party/is-13/${NMOS_IS13_V1_0_TAG}/APIs/schemas/resource-list.json
+    )
+
+set(NMOS_IS13_SCHEMAS_JSON_MATCH "third_party/is-13/([^/]+)/APIs/schemas/([^;]+)\\.json")
+set(NMOS_IS13_SCHEMAS_SOURCE_REPLACE "${CMAKE_CURRENT_BINARY_DIR_REPLACE}/nmos/is13_schemas/\\1/\\2.cpp")
+string(REGEX REPLACE "${NMOS_IS13_SCHEMAS_JSON_MATCH}(;|$)" "${NMOS_IS13_SCHEMAS_SOURCE_REPLACE}\\3" NMOS_IS13_V1_0_SCHEMAS_SOURCES "${NMOS_IS13_V1_0_SCHEMAS_JSON}")
+
+foreach(JSON ${NMOS_IS13_V1_0_SCHEMAS_JSON})
+    string(REGEX REPLACE "${NMOS_IS13_SCHEMAS_JSON_MATCH}" "${NMOS_IS13_SCHEMAS_SOURCE_REPLACE}" SOURCE "${JSON}")
+    string(REGEX REPLACE "${NMOS_IS13_SCHEMAS_JSON_MATCH}" "\\1" NS "${JSON}")
+    string(REGEX REPLACE "${NMOS_IS13_SCHEMAS_JSON_MATCH}" "\\2" VAR "${JSON}")
+    string(MAKE_C_IDENTIFIER "${NS}" NS)
+    string(MAKE_C_IDENTIFIER "${VAR}" VAR)
+
+    file(WRITE "${SOURCE}.in" "\
+// Auto-generated from: ${JSON}\n\
+\n\
+namespace nmos\n\
+{\n\
+    namespace is13_schemas\n\
+    {\n\
+        namespace ${NS}\n\
+        {\n\
+            const char* ${VAR} = R\"-auto-generated-(")
+
+    file(READ "${JSON}" RAW)
+    file(APPEND "${SOURCE}.in" "${RAW}")
+
+    file(APPEND "${SOURCE}.in" ")-auto-generated-\";\n\
+        }\n\
+    }\n\
+}\n")
+
+    configure_file("${SOURCE}.in" "${SOURCE}" COPYONLY)
+endforeach()
+
+add_library(
+    nmos_is13_schemas STATIC
+    ${NMOS_IS13_SCHEMAS_HEADERS}
+    ${NMOS_IS13_V1_0_SCHEMAS_SOURCES}
+    )
+
+source_group("nmos\\is13_schemas\\Header Files" FILES ${NMOS_IS13_SCHEMAS_HEADERS})
+source_group("nmos\\is13_schemas\\${NMOS_IS13_V1_0_TAG}\\Source Files" FILES ${NMOS_IS13_V1_0_SCHEMAS_SOURCES})
+
+target_link_libraries(
+    nmos_is13_schemas PRIVATE
+    nmos-cpp::compile-settings
+    )
+target_include_directories(nmos_is13_schemas PUBLIC
+    $<BUILD_INTERFACE:${CMAKE_CURRENT_SOURCE_DIR}>
+    $<INSTALL_INTERFACE:${NMOS_CPP_INSTALL_INCLUDEDIR}>
+    )
+
+list(APPEND NMOS_CPP_TARGETS nmos_is13_schemas)
+add_library(nmos-cpp::nmos_is13_schemas ALIAS nmos_is13_schemas)
 
 # nmos-cpp library
 
@@ -1101,13 +1119,10 @@
     nmos/is07_versions.h
     nmos/is08_versions.h
     nmos/is09_versions.h
-<<<<<<< HEAD
-    nmos/is13_versions.h
-=======
     nmos/is10_versions.h
     nmos/is12_versions.h
+    nmos/is13_versions.h
     nmos/issuers.h
->>>>>>> 12501c37
     nmos/json_fields.h
     nmos/json_schema.h
     nmos/jwks_uri_api.h
@@ -1255,12 +1270,9 @@
     nmos-cpp::nmos_is05_schemas
     nmos-cpp::nmos_is08_schemas
     nmos-cpp::nmos_is09_schemas
-<<<<<<< HEAD
-    nmos-cpp::nmos_is13_schemas
-=======
     nmos-cpp::nmos_is10_schemas
     nmos-cpp::nmos_is12_schemas
->>>>>>> 12501c37
+    nmos-cpp::nmos_is13_schemas
     nmos-cpp::mdns
     nmos-cpp::slog
     nmos-cpp::OpenSSL
