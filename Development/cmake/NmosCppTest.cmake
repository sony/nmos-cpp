# nmos-cpp-test executable

set(NMOS_CPP_TEST_SOURCES
    nmos-cpp-test/main.cpp
    )
set(NMOS_CPP_TEST_HEADERS
    )

set(NMOS_CPP_TEST_BST_TEST_SOURCES
    )
set(NMOS_CPP_TEST_BST_TEST_HEADERS
    bst/test/test.h
    )

set(NMOS_CPP_TEST_CPPREST_TEST_SOURCES
    cpprest/test/api_router_test.cpp
    cpprest/test/basic_utils_test.cpp
    cpprest/test/http_utils_test.cpp
    cpprest/test/json_utils_test.cpp
    cpprest/test/json_visit_test.cpp
    cpprest/test/regex_utils_test.cpp
    cpprest/test/ws_listener_test.cpp
    )
set(NMOS_CPP_TEST_CPPREST_TEST_HEADERS
    )

if(NMOS_CPP_BUILD_LLDP)
    set(NMOS_CPP_TEST_LLDP_TEST_SOURCES
        lldp/test/lldp_test.cpp
        )
    set(NMOS_CPP_TEST_LLDP_TEST_HEADERS
        )
endif()

set(NMOS_CPP_TEST_MDNS_TEST_SOURCES
    mdns/test/core_test.cpp
    mdns/test/mdns_test.cpp
    )
set(NMOS_CPP_TEST_MDNS_TEST_HEADERS
    )

set(NMOS_CPP_TEST_NMOS_TEST_SOURCES
    nmos/test/api_utils_test.cpp
    nmos/test/capabilities_test.cpp
    nmos/test/channels_test.cpp
<<<<<<< HEAD
    nmos/test/configuration_methods_test.cpp
    nmos/test/configuration_resources_test.cpp
    nmos/test/configuration_utils_test.cpp
=======
    nmos/test/condition_variable_test.cpp
>>>>>>> 80c608f7
    nmos/test/control_protocol_test.cpp
    nmos/test/control_protocol_utils_test.cpp
    nmos/test/did_sdid_test.cpp
    nmos/test/event_type_test.cpp
    nmos/test/json_validator_test.cpp
    nmos/test/jwt_generator_test.cpp
    nmos/test/jwt_validation_test.cpp
    nmos/test/paging_utils_test.cpp
    nmos/test/query_api_test.cpp
    nmos/test/sdp_test_utils.cpp
    nmos/test/sdp_utils_test.cpp
    nmos/test/slog_test.cpp
    nmos/test/system_resources_test.cpp
    nmos/test/video_jxsv_test.cpp
    )
set(NMOS_CPP_TEST_NMOS_TEST_HEADERS
    nmos/test/sdp_test_utils.h
    )

set(NMOS_CPP_TEST_PPLX_TEST_SOURCES
    pplx/test/pplx_utils_test.cpp
    )
set(NMOS_CPP_TEST_PPLX_TEST_HEADERS
    )

set(NMOS_CPP_TEST_RQL_TEST_SOURCES
    rql/test/rql_test.cpp
    )
set(NMOS_CPP_TEST_RQL_TEST_HEADERS
    )

set(NMOS_CPP_TEST_SDP_TEST_SOURCES
    sdp/test/sdp_test.cpp
    )
set(NMOS_CPP_TEST_SDP_TEST_HEADERS
    )

add_executable(
    nmos-cpp-test
    ${NMOS_CPP_TEST_SOURCES}
    ${NMOS_CPP_TEST_HEADERS}
    ${NMOS_CPP_TEST_BST_TEST_SOURCES}
    ${NMOS_CPP_TEST_BST_TEST_HEADERS}
    ${NMOS_CPP_TEST_CPPREST_TEST_SOURCES}
    ${NMOS_CPP_TEST_CPPREST_TEST_HEADERS}
    ${NMOS_CPP_TEST_LLDP_TEST_SOURCES}
    ${NMOS_CPP_TEST_LLDP_TEST_HEADERS}
    ${NMOS_CPP_TEST_MDNS_TEST_SOURCES}
    ${NMOS_CPP_TEST_MDNS_TEST_HEADERS}
    ${NMOS_CPP_TEST_NMOS_TEST_SOURCES}
    ${NMOS_CPP_TEST_NMOS_TEST_HEADERS}
    ${NMOS_CPP_TEST_PPLX_TEST_SOURCES}
    ${NMOS_CPP_TEST_PPLX_TEST_HEADERS}
    ${NMOS_CPP_TEST_RQL_TEST_SOURCES}
    ${NMOS_CPP_TEST_RQL_TEST_HEADERS}
    ${NMOS_CPP_TEST_SDP_TEST_SOURCES}
    ${NMOS_CPP_TEST_SDP_TEST_HEADERS}
    )

source_group("Source Files" FILES ${NMOS_CPP_TEST_SOURCES})
source_group("bst\\test\\Source Files" FILES ${NMOS_CPP_TEST_BST_TEST_SOURCES})
source_group("cpprest\\test\\Source Files" FILES ${NMOS_CPP_TEST_CPPREST_TEST_SOURCES})
source_group("lldp\\test\\Source Files" FILES ${NMOS_CPP_TEST_LLDP_TEST_SOURCES})
source_group("mdns\\test\\Source Files" FILES ${NMOS_CPP_TEST_MDNS_TEST_SOURCES})
source_group("nmos\\test\\Source Files" FILES ${NMOS_CPP_TEST_NMOS_TEST_SOURCES})
source_group("pplx\\test\\Source Files" FILES ${NMOS_CPP_TEST_PPLX_TEST_SOURCES})
source_group("rql\\test\\Source Files" FILES ${NMOS_CPP_TEST_RQL_TEST_SOURCES})
source_group("sdp\\test\\Source Files" FILES ${NMOS_CPP_TEST_SDP_TEST_SOURCES})

source_group("Header Files" FILES ${NMOS_CPP_TEST_HEADERS})
source_group("bst\\test\\Header Files" FILES ${NMOS_CPP_TEST_BST_TEST_HEADERS})
source_group("cpprest\\test\\Header Files" FILES ${NMOS_CPP_TEST_CPPREST_TEST_HEADERS})
source_group("lldp\\test\\Header Files" FILES ${NMOS_CPP_TEST_LLDP_TEST_HEADERS})
source_group("mdns\\test\\Header Files" FILES ${NMOS_CPP_TEST_MDNS_TEST_HEADERS})
source_group("nmos\\test\\Header Files" FILES ${NMOS_CPP_TEST_NMOS_TEST_HEADERS})
source_group("pplx\\test\\Header Files" FILES ${NMOS_CPP_TEST_PPLX_TEST_HEADERS})
source_group("rql\\test\\Header Files" FILES ${NMOS_CPP_TEST_RQL_TEST_HEADERS})
source_group("sdp\\test\\Header Files" FILES ${NMOS_CPP_TEST_SDP_TEST_HEADERS})

target_link_libraries(
    nmos-cpp-test
    nmos-cpp::compile-settings
    nmos-cpp::nmos-cpp
    nmos-cpp::mdns
    nmos-cpp::cpprestsdk
    nmos-cpp::Boost
    nmos-cpp::jwt-cpp
    )
if(NMOS_CPP_BUILD_LLDP)
    target_link_libraries(
        nmos-cpp-test
        nmos-cpp::lldp
        )
endif()
# root directory to find e.g. bst/test/test.h
# third_party to find e.g. catch/catch.hpp
target_include_directories(nmos-cpp-test PRIVATE
    ${CMAKE_CURRENT_SOURCE_DIR}
    ${CMAKE_CURRENT_SOURCE_DIR}/third_party
    )

include(Catch)

catch_discover_tests(nmos-cpp-test EXTRA_ARGS -r compact)<|MERGE_RESOLUTION|>--- conflicted
+++ resolved
@@ -43,13 +43,11 @@
     nmos/test/api_utils_test.cpp
     nmos/test/capabilities_test.cpp
     nmos/test/channels_test.cpp
-<<<<<<< HEAD
+    nmos/test/condition_variable_test.cpp
     nmos/test/configuration_methods_test.cpp
     nmos/test/configuration_resources_test.cpp
     nmos/test/configuration_utils_test.cpp
-=======
-    nmos/test/condition_variable_test.cpp
->>>>>>> 80c608f7
+    nmos/test/control_protocol_methods_test.cpp
     nmos/test/control_protocol_test.cpp
     nmos/test/control_protocol_utils_test.cpp
     nmos/test/did_sdid_test.cpp
