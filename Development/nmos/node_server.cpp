#include "nmos/node_server.h"

#include "cpprest/ws_utils.h"
#include "nmos/api_utils.h"
#include "nmos/channelmapping_activation.h"
#include "nmos/control_protocol_ws_api.h"
#include "nmos/events_api.h"
#include "nmos/events_ws_api.h"
#include "nmos/is04_versions.h"
#include "nmos/logging_api.h"
#include "nmos/manifest_api.h"
#include "nmos/model.h"
#include "nmos/node_api.h"
#include "nmos/node_behaviour.h"
#include "nmos/annotation_api.h"
#include "nmos/server.h"
#include "nmos/server_utils.h"
#include "nmos/settings_api.h"
#include "nmos/slog.h"

namespace nmos
{
    namespace experimental
    {
        // Construct a server instance for an NMOS Node, implementing the IS-04 Node API, IS-05 Connection API, IS-07 Events API, the IS-10 Authorization API
        // and the experimental Logging API and Settings API, according to the specified data models and callbacks
        nmos::server make_node_server(nmos::node_model& node_model, nmos::experimental::node_implementation node_implementation, nmos::experimental::log_model& log_model, slog::base_gate& gate)
        {
            // Log the API addresses we'll be using

            slog::log<slog::severities::info>(gate, SLOG_FLF) << "Configuring nmos-cpp node with its primary Node API at: "
                << web::uri_builder()
                .set_scheme(nmos::http_scheme(node_model.settings))
                .set_host(nmos::get_host(node_model.settings))
                .set_port(nmos::fields::node_port(node_model.settings))
                .set_path(U("/x-nmos/node/") + nmos::make_api_version(*nmos::is04_versions::from_settings(node_model.settings).rbegin()))
                .to_string();

            nmos::server node_server{ node_model };

            // Set up the APIs, assigning them to the configured ports

            const auto server_secure = nmos::experimental::fields::server_secure(node_model.settings);

            const auto hsts = nmos::experimental::get_hsts(node_model.settings);

            const auto server_address = nmos::experimental::fields::server_address(node_model.settings);

            // Configure the Settings API

            const host_port settings_address(nmos::experimental::fields::settings_address(node_model.settings), nmos::experimental::fields::settings_port(node_model.settings));
            node_server.api_routers[settings_address].mount({}, nmos::experimental::make_settings_api(node_model, log_model, gate));

            // Configure the Logging API

            const host_port logging_address(nmos::experimental::fields::logging_address(node_model.settings), nmos::experimental::fields::logging_port(node_model.settings));
            node_server.api_routers[logging_address].mount({}, nmos::experimental::make_logging_api(log_model, gate));

            // Configure the Node API

<<<<<<< HEAD
            nmos::node_api_target_handler target_handler = nmos::make_node_api_target_handler(node_model, node_implementation.load_ca_certificates, node_implementation.parse_transport_file, node_implementation.validate_staged);
            node_server.api_routers[{ {}, nmos::fields::node_port(node_model.settings) }].mount({}, nmos::make_node_api(node_model, target_handler, gate));
            node_server.api_routers[{ {}, nmos::fields::annotation_port(node_model.settings) }].mount({}, nmos::make_annotation_api(node_model, node_implementation.merge_annotation_patch, gate));
=======
            nmos::node_api_target_handler target_handler = nmos::make_node_api_target_handler(node_model, node_implementation.load_ca_certificates, node_implementation.parse_transport_file, node_implementation.validate_staged, node_implementation.get_authorization_bearer_token);
            auto validate_authorization = node_implementation.validate_authorization;
            node_server.api_routers[{ {}, nmos::fields::node_port(node_model.settings) }].mount({}, nmos::make_node_api(node_model, target_handler, validate_authorization ? validate_authorization(nmos::experimental::scopes::node) : nullptr, gate));
>>>>>>> 12501c37
            node_server.api_routers[{ {}, nmos::experimental::fields::manifest_port(node_model.settings) }].mount({}, nmos::experimental::make_manifest_api(node_model, gate));

            // Configure the Connection API

            node_server.api_routers[{ {}, nmos::fields::connection_port(node_model.settings) }].mount({}, nmos::make_connection_api(node_model, node_implementation.parse_transport_file, node_implementation.validate_staged, validate_authorization ? validate_authorization(nmos::experimental::scopes::connection) : nullptr, gate));

            // Configure the Events API

            node_server.api_routers[{ {}, nmos::fields::events_port(node_model.settings) }].mount({}, nmos::make_events_api(node_model, validate_authorization ? validate_authorization(nmos::experimental::scopes::events) : nullptr, gate));

            // Configure the Channel Mapping API

            node_server.api_routers[{ {}, nmos::fields::channelmapping_port(node_model.settings) }].mount({}, nmos::make_channelmapping_api(node_model, node_implementation.validate_map, validate_authorization ? validate_authorization(nmos::experimental::scopes::channelmapping) : nullptr, gate));

            const auto& events_ws_port = nmos::fields::events_ws_port(node_model.settings);
            auto& events_ws_api = node_server.ws_handlers[{ {}, nmos::fields::events_ws_port(node_model.settings) }];
            events_ws_api.first = nmos::make_events_ws_api(node_model, events_ws_api.second, node_implementation.ws_validate_authorization, gate);

            // can't share a port between the events ws and the control protocol ws
            const auto& control_protocol_enabled = (0 <= nmos::fields::control_protocol_ws_port(node_model.settings));
            const auto& control_protocol_ws_port = nmos::fields::control_protocol_ws_port(node_model.settings);
            if (control_protocol_enabled)
            {
                if (control_protocol_ws_port == events_ws_port) throw std::runtime_error("Same port used for events and control protocol websockets are not supported");
                auto& control_protocol_ws_api = node_server.ws_handlers[{ {}, control_protocol_ws_port }];
                control_protocol_ws_api.first = nmos::make_control_protocol_ws_api(node_model, control_protocol_ws_api.second, node_implementation.ws_validate_authorization, node_implementation.get_control_protocol_class_descriptor, node_implementation.get_control_protocol_datatype_descriptor, node_implementation.get_control_protocol_method_descriptor, node_implementation.control_protocol_property_changed, gate);
            }

            // Set up the listeners for each HTTP API port

            auto http_config = nmos::make_http_listener_config(node_model.settings, node_implementation.load_server_certificates, node_implementation.load_dh_param, node_implementation.get_ocsp_response, gate);

            for (auto& api_router : node_server.api_routers)
            {
                // if IP address isn't specified for this router, use default server address or wildcard address
                const auto& host = !api_router.first.first.empty() ? api_router.first.first : !server_address.empty() ? server_address : web::http::experimental::listener::host_wildcard;
                // map the configured client port to the server port on which to listen
                // hmm, this should probably also take account of the address
                node_server.http_listeners.push_back(nmos::make_api_listener(server_secure, host, nmos::experimental::server_port(api_router.first.second, node_model.settings), api_router.second, http_config, hsts, gate));
            }

            // Set up the handlers for each WebSocket API port

            auto websocket_config = nmos::make_websocket_listener_config(node_model.settings, node_implementation.load_server_certificates, node_implementation.load_dh_param, node_implementation.get_ocsp_response, gate);
            websocket_config.set_log_callback(nmos::make_slog_logging_callback(gate));

            size_t event_ws_pos{ 0 };
            bool found_event_ws{ false };
            size_t control_protocol_ws_pos{ 0 };
            bool found_control_protocol_ws{ false };
            for (auto& ws_handler : node_server.ws_handlers)
            {
                // if IP address isn't specified for this router, use default server address or wildcard address
                const auto& host = !ws_handler.first.first.empty() ? ws_handler.first.first : !server_address.empty() ? server_address : web::websockets::experimental::listener::host_wildcard;
                // map the configured client port to the server port on which to listen
                // hmm, this should probably also take account of the address
                node_server.ws_listeners.push_back(nmos::make_ws_api_listener(server_secure, host, nmos::experimental::server_port(ws_handler.first.second, node_model.settings), ws_handler.second.first, websocket_config, gate));

                if (!found_event_ws)
                {
                    if (ws_handler.first.second == events_ws_port) { found_event_ws = true; }
                    else { ++event_ws_pos; }
                }

                if (control_protocol_enabled && !found_control_protocol_ws)
                {
                    if (ws_handler.first.second == control_protocol_ws_port) { found_control_protocol_ws = true; }
                    else { ++control_protocol_ws_pos; }
                }
            }

            auto& events_ws_listener = node_server.ws_listeners.at(event_ws_pos);

            // Set up node operation (including the DNS-SD advertisements)

            auto load_ca_certificates = node_implementation.load_ca_certificates;
            auto registration_changed = node_implementation.registration_changed;
            auto resolve_auto = node_implementation.resolve_auto;
            auto set_transportfile = node_implementation.set_transportfile;
            auto connection_activated = node_implementation.connection_activated;
            auto channelmapping_activated = node_implementation.channelmapping_activated;
            auto get_authorization_bearer_token = node_implementation.get_authorization_bearer_token;
            node_server.thread_functions.assign({
                [&, load_ca_certificates, registration_changed, get_authorization_bearer_token] { nmos::node_behaviour_thread(node_model, load_ca_certificates, registration_changed, get_authorization_bearer_token, gate); },
                [&] { nmos::send_events_ws_messages_thread(events_ws_listener, node_model, events_ws_api.second, gate); },
                [&] { nmos::erase_expired_events_resources_thread(node_model, gate); },
                [&, resolve_auto, set_transportfile, connection_activated] { nmos::connection_activation_thread(node_model, resolve_auto, set_transportfile, connection_activated, gate); },
                [&, channelmapping_activated] { nmos::channelmapping_activation_thread(node_model, channelmapping_activated, gate); }
            });

            auto system_changed = node_implementation.system_changed;
            if (system_changed)
            {
                node_server.thread_functions.push_back([&, load_ca_certificates, system_changed] { nmos::node_system_behaviour_thread(node_model, load_ca_certificates, system_changed, gate); });
            }

            if (control_protocol_enabled)
            {
                auto& control_protocol_ws_listener = node_server.ws_listeners.at(control_protocol_ws_pos);
                auto& control_protocol_ws_api = node_server.ws_handlers.at({ {}, control_protocol_ws_port });
                node_server.thread_functions.push_back([&] { nmos::send_control_protocol_ws_messages_thread(control_protocol_ws_listener, node_model, control_protocol_ws_api.second, gate); });
            }

            return node_server;
        }

        // deprecated
        nmos::server make_node_server(nmos::node_model& node_model, nmos::transport_file_parser parse_transport_file, nmos::details::connection_resource_patch_validator validate_merged, nmos::connection_resource_auto_resolver resolve_auto, nmos::connection_sender_transportfile_setter set_transportfile, nmos::connection_activation_handler connection_activated, nmos::experimental::log_model& log_model, slog::base_gate& gate)
        {
            return make_node_server(node_model, node_implementation().on_parse_transport_file(std::move(parse_transport_file)).on_validate_merged(std::move(validate_merged)).on_resolve_auto(std::move(resolve_auto)).on_set_transportfile(std::move(set_transportfile)).on_connection_activated(std::move(connection_activated)), log_model, gate);
        }
        // deprecated
        nmos::server make_node_server(nmos::node_model& node_model, nmos::transport_file_parser parse_transport_file, nmos::connection_resource_auto_resolver resolve_auto, nmos::connection_sender_transportfile_setter set_transportfile, nmos::connection_activation_handler connection_activated, nmos::experimental::log_model& log_model, slog::base_gate& gate)
        {
            return make_node_server(node_model, node_implementation().on_parse_transport_file(std::move(parse_transport_file)).on_resolve_auto(std::move(resolve_auto)).on_set_transportfile(std::move(set_transportfile)).on_connection_activated(std::move(connection_activated)), log_model, gate);
        }
        // deprecated
        nmos::server make_node_server(nmos::node_model& node_model, nmos::connection_resource_auto_resolver resolve_auto, nmos::connection_sender_transportfile_setter set_transportfile, nmos::connection_activation_handler connection_activated, nmos::experimental::log_model& log_model, slog::base_gate& gate)
        {
            return make_node_server(node_model, node_implementation().on_resolve_auto(std::move(resolve_auto)).on_set_transportfile(std::move(set_transportfile)).on_connection_activated(std::move(connection_activated)), log_model, gate);
        }
    }
}<|MERGE_RESOLUTION|>--- conflicted
+++ resolved
@@ -1,6 +1,7 @@
 #include "nmos/node_server.h"
 
 #include "cpprest/ws_utils.h"
+#include "nmos/annotation_api.h"
 #include "nmos/api_utils.h"
 #include "nmos/channelmapping_activation.h"
 #include "nmos/control_protocol_ws_api.h"
@@ -12,7 +13,6 @@
 #include "nmos/model.h"
 #include "nmos/node_api.h"
 #include "nmos/node_behaviour.h"
-#include "nmos/annotation_api.h"
 #include "nmos/server.h"
 #include "nmos/server_utils.h"
 #include "nmos/settings_api.h"
@@ -58,15 +58,10 @@
 
             // Configure the Node API
 
-<<<<<<< HEAD
-            nmos::node_api_target_handler target_handler = nmos::make_node_api_target_handler(node_model, node_implementation.load_ca_certificates, node_implementation.parse_transport_file, node_implementation.validate_staged);
-            node_server.api_routers[{ {}, nmos::fields::node_port(node_model.settings) }].mount({}, nmos::make_node_api(node_model, target_handler, gate));
-            node_server.api_routers[{ {}, nmos::fields::annotation_port(node_model.settings) }].mount({}, nmos::make_annotation_api(node_model, node_implementation.merge_annotation_patch, gate));
-=======
             nmos::node_api_target_handler target_handler = nmos::make_node_api_target_handler(node_model, node_implementation.load_ca_certificates, node_implementation.parse_transport_file, node_implementation.validate_staged, node_implementation.get_authorization_bearer_token);
             auto validate_authorization = node_implementation.validate_authorization;
             node_server.api_routers[{ {}, nmos::fields::node_port(node_model.settings) }].mount({}, nmos::make_node_api(node_model, target_handler, validate_authorization ? validate_authorization(nmos::experimental::scopes::node) : nullptr, gate));
->>>>>>> 12501c37
+            node_server.api_routers[{ {}, nmos::fields::annotation_port(node_model.settings) }].mount({}, nmos::make_annotation_api(node_model, node_implementation.merge_annotation_patch, gate));
             node_server.api_routers[{ {}, nmos::experimental::fields::manifest_port(node_model.settings) }].mount({}, nmos::experimental::make_manifest_api(node_model, gate));
 
             // Configure the Connection API
