#include "nmos/node_server.h"

#include "cpprest/ws_utils.h"
#include "nmos/api_utils.h"
#include "nmos/channelmapping_activation.h"
#include "nmos/control_protocol_ws_api.h"
#include "nmos/events_api.h"
#include "nmos/events_ws_api.h"
#include "nmos/is04_versions.h"
#include "nmos/logging_api.h"
#include "nmos/manifest_api.h"
#include "nmos/model.h"
#include "nmos/node_api.h"
#include "nmos/node_behaviour.h"
#include "nmos/server.h"
#include "nmos/server_utils.h"
#include "nmos/settings_api.h"
#include "nmos/slog.h"

namespace nmos
{
    namespace experimental
    {
<<<<<<< HEAD
        // Construct a server instance for an NMOS Node, implementing the IS-04 Node API, IS-05 Connection API, IS-07 Events API, IS-10 Authorization API, IS-12 control protocol ws API
        // and the experimental Logging API and Settings API, according to the specified data models and callbacks
=======
        // Construct a server instance for an NMOS Node, implementing the IS-04 Node API, IS-05 Connection API, IS-07 Events API, IS-08 Audio Channel Mapping API, IS-10 Authorization API,
        // IS-12 Control & Monitoring Protocol Websocket API and the experimental Logging API and Settings API, according to the specified data models and callbacks
>>>>>>> 300e5e2e
        nmos::server make_node_server(nmos::node_model& node_model, nmos::experimental::node_implementation node_implementation, nmos::experimental::log_model& log_model, slog::base_gate& gate)
        {
            // Log the API addresses we'll be using

            slog::log<slog::severities::info>(gate, SLOG_FLF) << "Configuring nmos-cpp node with its primary Node API at: "
                << web::uri_builder()
                .set_scheme(nmos::http_scheme(node_model.settings))
                .set_host(nmos::get_host(node_model.settings))
                .set_port(nmos::fields::node_port(node_model.settings))
                .set_path(U("/x-nmos/node/") + nmos::make_api_version(*nmos::is04_versions::from_settings(node_model.settings).rbegin()))
                .to_string();

            nmos::server node_server{ node_model };

            // Set up the APIs, assigning them to the configured ports

            const auto server_secure = nmos::experimental::fields::server_secure(node_model.settings);

            const auto hsts = nmos::experimental::get_hsts(node_model.settings);

            const auto server_address = nmos::experimental::fields::server_address(node_model.settings);

            // Configure the Settings API

            const host_port settings_address(nmos::experimental::fields::settings_address(node_model.settings), nmos::experimental::fields::settings_port(node_model.settings));
            node_server.api_routers[settings_address].mount({}, nmos::experimental::make_settings_api(node_model, log_model, gate));

            // Configure the Logging API

            const host_port logging_address(nmos::experimental::fields::logging_address(node_model.settings), nmos::experimental::fields::logging_port(node_model.settings));
            node_server.api_routers[logging_address].mount({}, nmos::experimental::make_logging_api(log_model, gate));

            // Configure the Node API

            nmos::node_api_target_handler target_handler = nmos::make_node_api_target_handler(node_model, node_implementation.load_ca_certificates, node_implementation.parse_transport_file, node_implementation.validate_staged, node_implementation.get_authorization_bearer_token);
            auto validate_authorization = node_implementation.validate_authorization;
            node_server.api_routers[{ {}, nmos::fields::node_port(node_model.settings) }].mount({}, nmos::make_node_api(node_model, target_handler, validate_authorization ? validate_authorization(nmos::experimental::scopes::node) : nullptr, gate));
            node_server.api_routers[{ {}, nmos::experimental::fields::manifest_port(node_model.settings) }].mount({}, nmos::experimental::make_manifest_api(node_model, gate));

            // Configure the Connection API

            node_server.api_routers[{ {}, nmos::fields::connection_port(node_model.settings) }].mount({}, nmos::make_connection_api(node_model, node_implementation.parse_transport_file, node_implementation.validate_staged, validate_authorization ? validate_authorization(nmos::experimental::scopes::connection) : nullptr, gate));

            // Configure the Events API

            node_server.api_routers[{ {}, nmos::fields::events_port(node_model.settings) }].mount({}, nmos::make_events_api(node_model, validate_authorization ? validate_authorization(nmos::experimental::scopes::events) : nullptr, gate));

            // Configure the Channel Mapping API

            node_server.api_routers[{ {}, nmos::fields::channelmapping_port(node_model.settings) }].mount({}, nmos::make_channelmapping_api(node_model, node_implementation.validate_map, validate_authorization ? validate_authorization(nmos::experimental::scopes::channelmapping) : nullptr, gate));

            const auto& events_ws_port = nmos::fields::events_ws_port(node_model.settings);
            auto& events_ws_api = node_server.ws_handlers[{ {}, nmos::fields::events_ws_port(node_model.settings) }];
            events_ws_api.first = nmos::make_events_ws_api(node_model, events_ws_api.second, node_implementation.ws_validate_authorization, gate);

            // can't share a port between the events ws and the control protocol ws
            const auto& control_protocol_enabled = (0 <= nmos::fields::control_protocol_ws_port(node_model.settings));
            const auto& control_protocol_ws_port = nmos::fields::control_protocol_ws_port(node_model.settings);
            if (control_protocol_enabled)
            {
                if (control_protocol_ws_port == events_ws_port) throw std::runtime_error("Same port used for events and control protocol websockets are not supported");
                auto& control_protocol_ws_api = node_server.ws_handlers[{ {}, control_protocol_ws_port }];
                control_protocol_ws_api.first = nmos::make_control_protocol_ws_api(node_model, control_protocol_ws_api.second, node_implementation.ws_validate_authorization, node_implementation.get_control_protocol_class_descriptor, node_implementation.get_control_protocol_datatype_descriptor, node_implementation.get_control_protocol_method_descriptor, node_implementation.control_protocol_property_changed, gate);
            }

            // Set up the listeners for each HTTP API port

            auto http_config = nmos::make_http_listener_config(node_model.settings, node_implementation.load_server_certificates, node_implementation.load_dh_param, node_implementation.get_ocsp_response, gate);

            for (auto& api_router : node_server.api_routers)
            {
                // if IP address isn't specified for this router, use default server address or wildcard address
                const auto& host = !api_router.first.first.empty() ? api_router.first.first : !server_address.empty() ? server_address : web::http::experimental::listener::host_wildcard;
                // map the configured client port to the server port on which to listen
                // hmm, this should probably also take account of the address
                node_server.http_listeners.push_back(nmos::make_api_listener(server_secure, host, nmos::experimental::server_port(api_router.first.second, node_model.settings), api_router.second, http_config, hsts, gate));
            }

            // Set up the handlers for each WebSocket API port

            auto websocket_config = nmos::make_websocket_listener_config(node_model.settings, node_implementation.load_server_certificates, node_implementation.load_dh_param, node_implementation.get_ocsp_response, gate);
            websocket_config.set_log_callback(nmos::make_slog_logging_callback(gate));

            size_t event_ws_pos{ 0 };
            bool found_event_ws{ false };
            size_t control_protocol_ws_pos{ 0 };
            bool found_control_protocol_ws{ false };
            for (auto& ws_handler : node_server.ws_handlers)
            {
                // if IP address isn't specified for this router, use default server address or wildcard address
                const auto& host = !ws_handler.first.first.empty() ? ws_handler.first.first : !server_address.empty() ? server_address : web::websockets::experimental::listener::host_wildcard;
                // map the configured client port to the server port on which to listen
                // hmm, this should probably also take account of the address
                node_server.ws_listeners.push_back(nmos::make_ws_api_listener(server_secure, host, nmos::experimental::server_port(ws_handler.first.second, node_model.settings), ws_handler.second.first, websocket_config, gate));

                if (!found_event_ws)
                {
                    if (ws_handler.first.second == events_ws_port) { found_event_ws = true; }
                    else { ++event_ws_pos; }
                }

                if (control_protocol_enabled && !found_control_protocol_ws)
                {
                    if (ws_handler.first.second == control_protocol_ws_port) { found_control_protocol_ws = true; }
                    else { ++control_protocol_ws_pos; }
                }
            }

            auto& events_ws_listener = node_server.ws_listeners.at(event_ws_pos);

            // Set up node operation (including the DNS-SD advertisements)

            auto load_ca_certificates = node_implementation.load_ca_certificates;
            auto registration_changed = node_implementation.registration_changed;
            auto resolve_auto = node_implementation.resolve_auto;
            auto set_transportfile = node_implementation.set_transportfile;
            auto connection_activated = node_implementation.connection_activated;
            auto monitor_connection_activated = node_implementation.monitor_connection_activated;
            auto channelmapping_activated = node_implementation.channelmapping_activated;
            auto get_authorization_bearer_token = node_implementation.get_authorization_bearer_token;
            node_server.thread_functions.assign({
                [&, load_ca_certificates, registration_changed, get_authorization_bearer_token] { nmos::node_behaviour_thread(node_model, load_ca_certificates, registration_changed, get_authorization_bearer_token, gate); },
                [&] { nmos::send_events_ws_messages_thread(events_ws_listener, node_model, events_ws_api.second, gate); },
                [&] { nmos::erase_expired_events_resources_thread(node_model, gate); },
                [&, resolve_auto, set_transportfile, connection_activated, monitor_connection_activated] { nmos::connection_activation_thread(node_model, resolve_auto, set_transportfile, connection_activated, monitor_connection_activated, gate); },
                [&, channelmapping_activated] { nmos::channelmapping_activation_thread(node_model, channelmapping_activated, gate); }
            });

            auto system_changed = node_implementation.system_changed;
            if (system_changed)
            {
                node_server.thread_functions.push_back([&, load_ca_certificates, system_changed] { nmos::node_system_behaviour_thread(node_model, load_ca_certificates, system_changed, gate); });
            }

            if (control_protocol_enabled)
            {
                auto& control_protocol_ws_listener = node_server.ws_listeners.at(control_protocol_ws_pos);
                auto& control_protocol_ws_api = node_server.ws_handlers.at({ {}, control_protocol_ws_port });
                node_server.thread_functions.push_back([&] { nmos::send_control_protocol_ws_messages_thread(control_protocol_ws_listener, node_model, control_protocol_ws_api.second, gate); });
            }

            return node_server;
        }

        // deprecated
        nmos::server make_node_server(nmos::node_model& node_model, nmos::transport_file_parser parse_transport_file, nmos::details::connection_resource_patch_validator validate_merged, nmos::connection_resource_auto_resolver resolve_auto, nmos::connection_sender_transportfile_setter set_transportfile, nmos::connection_activation_handler connection_activated, nmos::experimental::log_model& log_model, slog::base_gate& gate)
        {
            return make_node_server(node_model, node_implementation().on_parse_transport_file(std::move(parse_transport_file)).on_validate_merged(std::move(validate_merged)).on_resolve_auto(std::move(resolve_auto)).on_set_transportfile(std::move(set_transportfile)).on_connection_activated(std::move(connection_activated)), log_model, gate);
        }
        // deprecated
        nmos::server make_node_server(nmos::node_model& node_model, nmos::transport_file_parser parse_transport_file, nmos::connection_resource_auto_resolver resolve_auto, nmos::connection_sender_transportfile_setter set_transportfile, nmos::connection_activation_handler connection_activated, nmos::experimental::log_model& log_model, slog::base_gate& gate)
        {
            return make_node_server(node_model, node_implementation().on_parse_transport_file(std::move(parse_transport_file)).on_resolve_auto(std::move(resolve_auto)).on_set_transportfile(std::move(set_transportfile)).on_connection_activated(std::move(connection_activated)), log_model, gate);
        }
        // deprecated
        nmos::server make_node_server(nmos::node_model& node_model, nmos::connection_resource_auto_resolver resolve_auto, nmos::connection_sender_transportfile_setter set_transportfile, nmos::connection_activation_handler connection_activated, nmos::experimental::log_model& log_model, slog::base_gate& gate)
        {
            return make_node_server(node_model, node_implementation().on_resolve_auto(std::move(resolve_auto)).on_set_transportfile(std::move(set_transportfile)).on_connection_activated(std::move(connection_activated)), log_model, gate);
        }
    }
}<|MERGE_RESOLUTION|>--- conflicted
+++ resolved
@@ -21,13 +21,8 @@
 {
     namespace experimental
     {
-<<<<<<< HEAD
-        // Construct a server instance for an NMOS Node, implementing the IS-04 Node API, IS-05 Connection API, IS-07 Events API, IS-10 Authorization API, IS-12 control protocol ws API
-        // and the experimental Logging API and Settings API, according to the specified data models and callbacks
-=======
         // Construct a server instance for an NMOS Node, implementing the IS-04 Node API, IS-05 Connection API, IS-07 Events API, IS-08 Audio Channel Mapping API, IS-10 Authorization API,
         // IS-12 Control & Monitoring Protocol Websocket API and the experimental Logging API and Settings API, according to the specified data models and callbacks
->>>>>>> 300e5e2e
         nmos::server make_node_server(nmos::node_model& node_model, nmos::experimental::node_implementation node_implementation, nmos::experimental::log_model& log_model, slog::base_gate& gate)
         {
             // Log the API addresses we'll be using
