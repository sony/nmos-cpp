--- conflicted
+++ resolved
@@ -168,12 +168,7 @@
             { U("nc_manager"), nmos::types::nc_manager },
             { U("nc_device_manager"), nmos::types::nc_device_manager },
             { U("nc_class_manager"), nmos::types::nc_class_manager },
-<<<<<<< HEAD
-            { U("nc_status_monitor"), nmos::types::nc_status_monitor },
-            { U("nc_receiver_monitor"), nmos::types::nc_receiver_monitor },
-=======
             { U("nc_status_monitor"), nmos::types::nc_status_monitor }, // this is commonly used for nc_receiver_monitor and nc_sender_monitor
->>>>>>> 11db167d
             { U("nc_ident_beacon"), nmos::types::nc_ident_beacon }
         };
         return types_from_resourceType.at(resourceType);
@@ -199,12 +194,7 @@
             { nmos::types::nc_manager, U("nc_manager") },
             { nmos::types::nc_device_manager, U("nc_device_manager") },
             { nmos::types::nc_class_manager, U("nc_class_manager") },
-<<<<<<< HEAD
-            { nmos::types::nc_status_monitor, U("nc_status_monitor") },
-            { nmos::types::nc_receiver_monitor, U("nc_receiver_monitor") },
-=======
             { nmos::types::nc_status_monitor, U("nc_status_monitor") }, // this is commonly used for nc_receiver_monitor and nc_sender_monitor
->>>>>>> 11db167d
             { nmos::types::nc_ident_beacon, U("nc_ident_beacon") }
         };
         return resourceTypes_from_type.at(type);
