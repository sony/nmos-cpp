#include "nmos/mdns.h"

#include <boost/algorithm/string/erase.hpp>
#include <boost/algorithm/string/join.hpp>
#include <boost/algorithm/string/predicate.hpp>
#include <boost/algorithm/string/replace.hpp>
#include <boost/algorithm/string/split.hpp>
#include <boost/range/adaptor/filtered.hpp>
#include <boost/range/adaptor/transformed.hpp>
#include "cpprest/basic_utils.h"
#include "cpprest/host_utils.h"
#include "cpprest/uri_builder.h"
#include "mdns/service_advertiser.h"
#include "mdns/service_discovery.h"
#include "nmos/is09_versions.h"
#include "nmos/is10_versions.h"
#include "nmos/random.h"

namespace nmos
{
    // "APIs MUST produce an mDNS advertisement [...] accompanied by DNS TXT records"
    // See https://specs.amwa.tv/is-04/releases/v1.2.0/APIs/RegistrationAPI.html#dns_sd_advertisement
    // and https://specs.amwa.tv/is-04/releases/v1.2.0/APIs/QueryAPI.html#dns_sd_advertisement
    // and https://specs.amwa.tv/is-04/releases/v1.2.0/APIs/NodeAPI.html#dns_sd_advertisement

    // For now, the TXT record keys and the functions to make/parse the values are kept as implementation details

    namespace txt_record_keys
    {
        const std::string api_proto{ "api_proto" };
        const std::string api_ver{ "api_ver" };
        const std::string api_auth{ "api_auth" };
        const std::string pri{ "pri" };
        const std::string ver_slf{ "ver_slf" };
        const std::string ver_src{ "ver_src" };
        const std::string ver_flw{ "ver_flw" };
        const std::string ver_dvc{ "ver_dvc" };
        const std::string ver_snd{ "ver_snd" };
        const std::string ver_rcv{ "ver_rcv" };

        const std::string api_selector{ "api_selector" };
    }

    // returns true if the specified service protocol is secure
    bool is_service_protocol_secure(const service_protocol& api_proto)
    {
        return service_protocols::https == api_proto || service_protocols::secure_mqtt == api_proto;
    }

    // returns e.g. "http" or "https" depending on settings
    service_protocol get_service_protocol(const nmos::service_type& service, const nmos::settings& settings)
    {
        if (nmos::service_types::mqtt == service) {
            return nmos::experimental::fields::client_secure(settings)
                ? service_protocols::secure_mqtt
                : service_protocols::mqtt;
        }
        return nmos::experimental::fields::client_secure(settings)
            ? service_protocols::https
            : service_protocols::http;
    }

    namespace details
    {
        inline std::string make_api_proto_value(const service_protocol& api_proto = service_protocols::http)
        {
            return api_proto;
        }

        inline service_protocol parse_api_proto_value(const std::string& api_proto)
        {
            return api_proto;
        }
    }

    // find and parse the 'api_proto' TXT record (or return the default)
    service_protocol parse_api_proto_record(const mdns::structured_txt_records& records)
    {
        // hmm, default not appropriate for nmos::service_types::mqtt
        return mdns::parse_txt_record(records, txt_record_keys::api_proto, details::parse_api_proto_value, service_protocols::http);
    }

    namespace details
    {
        inline std::string make_api_ver_value(const std::set<api_version>& api_ver = is04_versions::all)
        {
            return boost::algorithm::join(api_ver | boost::adaptors::transformed(make_api_version) | boost::adaptors::transformed(utility::us2s), ",");
        }

        inline std::set<api_version> parse_api_ver_value(const std::string& api_ver)
        {
            // "The value of this TXT record is a comma separated list of API versions supported by the server. For example: 'v1.0,v1.1,v2.0'.
            // There should be no whitespace between commas, and versions should be listed in ascending order."
            // See https://specs.amwa.tv/is-04/releases/v1.2.0/APIs/RegistrationAPI.html#dns_sd_advertisement
            std::vector<std::string> api_vers;
            boost::algorithm::split(api_vers, api_ver, [](char c){ return ',' == c; });
            // Since ascending order is recommended, not required, convert straight to an ordered set without checking that.
            return boost::copy_range<std::set<api_version>>(api_vers | boost::adaptors::transformed(utility::s2us) | boost::adaptors::transformed(parse_api_version));
        }
    }

    // find and parse the 'api_ver' TXT record (or return the default)
    std::set<api_version> parse_api_ver_record(const mdns::structured_txt_records& records)
    {
        // hm, logically speaking default only appropriate for IS-04
        return mdns::parse_txt_record(records, txt_record_keys::api_ver, details::parse_api_ver_value, is04_versions::unspecified);
    }

    bool get_service_authorization(const nmos::service_type& service, const nmos::settings& settings)
    {
        // IS-09 System API does not use authorization
        // See https://github.com/AMWA-TV/is-09/issues/21
        // IS-10 Authorization API does not use authorization
        if (nmos::service_types::system == service || nmos::service_types::authorization == service) return false;

        return nmos::experimental::fields::client_authorization(settings) | nmos::experimental::fields::server_authorization(settings);
    }

    bool is_api_authorization_protected(const nmos::service_type& service, const nmos::settings& settings)
    {
        // IS-09 System API does not use authorization
        // See https://github.com/AMWA-TV/is-09/issues/21
        if (nmos::service_types::system == service) return false;

<<<<<<< HEAD
        return nmos::experimental::fields::server_authorization(settings);
=======
        const auto client_authorization = false;
        return client_authorization;
>>>>>>> b5c8d2ee
    }

    namespace details
    {
        inline std::string make_api_auth_value(bool authorization = false)
        {
            return authorization ? "true" : "false";
        }

        inline bool parse_api_auth_value(const std::string& api_auth)
        {
            return "true" == api_auth;
        }
    }

    // find and parse the 'api_auth' TXT record (or return the default)
    bool parse_api_auth_record(const mdns::structured_txt_records& records)
    {
        return mdns::parse_txt_record(records, txt_record_keys::api_auth, details::parse_api_auth_value, false);
    }

    namespace details
    {
        template <typename T>
        inline std::string ostringstreamed(const T& value)
        {
            std::ostringstream os; os << value; return os.str();
        }

        template <typename T>
        inline T istringstreamed(const std::string& value, const T& default_value = {})
        {
            T result{ default_value }; std::istringstream is(value); is >> result; return result;
        }

        inline std::string make_pri_value(service_priority pri = service_priorities::highest_development_priority)
        {
            return ostringstreamed(pri);
        }

        inline service_priority parse_pri_value(const std::string& pri)
        {
            return istringstreamed(pri, service_priorities::no_priority);
        }

        inline std::string make_ver_value(api_resource_version ver)
        {
            return ostringstreamed<int>(ver);
        }

        inline api_resource_version parse_ver_value(const std::string& ver)
        {
            return (api_resource_version)istringstreamed<int>(ver, 0);
        }
    }

    // find and parse the 'pri' TXT record
    service_priority parse_pri_record(const mdns::structured_txt_records& records)
    {
        return mdns::parse_txt_record(records, txt_record_keys::pri, details::parse_pri_value, service_priorities::no_priority);
    }

    namespace details
    {
        inline std::string make_api_selector_value(utility::string_t api_selector = {})
        {
            return utility::us2s(api_selector);
        }

        inline utility::string_t parse_api_selector_value(const std::string& api_selector)
        {
            return utility::s2us(api_selector);
        }
    }

    // find and parse the 'api_selector' TXT record (or return the default)
    utility::string_t parse_api_selector_record(const mdns::structured_txt_records& records)
    {
        return mdns::parse_txt_record(records, txt_record_keys::api_selector, details::parse_api_selector_value, utility::string_t{});
    }

    // make the required TXT records from the specified values (or sensible default values)
    mdns::structured_txt_records make_txt_records(const nmos::service_type& service, service_priority pri, const std::set<api_version>& api_ver, const service_protocol& api_proto, bool api_auth, const utility::string_t& selector)
    {
        if (service == nmos::service_types::node)
        {
            // see https://specs.amwa.tv/is-04/releases/v1.3.1/docs/3.2._Discovery_-_Peer_to_Peer_Operation.html#dns-sd-txt-records
            // IS-04 Node API is not distributed so does not use 'pri' TXT record
            return
            {
                { txt_record_keys::api_proto, details::make_api_proto_value(api_proto) },
                { txt_record_keys::api_ver, details::make_api_ver_value(api_ver) },
                { txt_record_keys::api_auth, details::make_api_auth_value(api_auth) }
            };
        }
        else if (service == nmos::service_types::query || service == nmos::service_types::registration)
        {
            // see https://specs.amwa.tv/is-04/releases/v1.3.1/docs/3.1._Discovery_-_Registered_Operation.html#dns-sd-txt-records-1
            // and https://specs.amwa.tv/is-04/releases/v1.3.1/docs/3.1._Discovery_-_Registered_Operation.html#dns-sd-txt-records
            return
            {
                { txt_record_keys::api_proto, details::make_api_proto_value(api_proto) },
                { txt_record_keys::api_ver, details::make_api_ver_value(api_ver) },
                { txt_record_keys::api_auth, details::make_api_auth_value(api_auth) },
                { txt_record_keys::pri, details::make_pri_value(pri) }
            };
        }
        else if (service == nmos::service_types::system)
        {
            // see https://specs.amwa.tv/is-09/releases/v1.0.0/docs/3.1._Discovery_-_Operation.html#dns-sd-txt-records
            // IS-09 System API does not use authorization
            return
            {
                { txt_record_keys::api_proto, details::make_api_proto_value(api_proto) },
                { txt_record_keys::api_ver, details::make_api_ver_value(api_ver) },
                { txt_record_keys::pri, details::make_pri_value(pri) }
            };
        }
        else if (service == nmos::service_types::authorization)
        {
            // see https://specs.amwa.tv/is-10/releases/v1.0.0/docs/3.0._Discovery.html#dns-sd-txt-records
            return
            {
                { txt_record_keys::api_proto, details::make_api_proto_value(api_proto) },
                { txt_record_keys::api_ver, details::make_api_ver_value(api_ver) },
                { txt_record_keys::pri, details::make_pri_value(pri) },
                { txt_record_keys::api_selector, details::make_api_selector_value(selector) }
            };
        }
        else if (service == nmos::service_types::mqtt)
        {
            // see https://specs.amwa.tv/is-07/releases/v1.0.1/docs/5.1._Transport_-_MQTT.html#7-broker-discovery
            // the 'pri' TXT record could make sense for the MQTT Broker but that wasn't adopted for IS-07 v1.0
            return
            {
                { txt_record_keys::api_proto, details::make_api_proto_value(api_proto) },
                { txt_record_keys::api_auth, details::make_api_auth_value(api_auth) }
            };
        }
        return {};
    }

    // find and parse the Node 'ver_' TXT records
    api_resource_versions parse_ver_records(const mdns::structured_txt_records& records)
    {
        const api_resource_version no_ver{ 0 };
        api_resource_versions ver;
        ver.self = mdns::parse_txt_record(records, txt_record_keys::ver_slf, details::parse_ver_value, no_ver);
        ver.sources = mdns::parse_txt_record(records, txt_record_keys::ver_src, details::parse_ver_value, no_ver);
        ver.flows = mdns::parse_txt_record(records, txt_record_keys::ver_flw, details::parse_ver_value, no_ver);
        ver.devices = mdns::parse_txt_record(records, txt_record_keys::ver_dvc, details::parse_ver_value, no_ver);
        ver.senders = mdns::parse_txt_record(records, txt_record_keys::ver_snd, details::parse_ver_value, no_ver);
        ver.receivers = mdns::parse_txt_record(records, txt_record_keys::ver_rcv, details::parse_ver_value, no_ver);
        return ver;
    }

    // make the Node 'ver_' TXT records from the specified values
    mdns::structured_txt_records make_ver_records(const api_resource_versions& ver)
    {
        return
        {
            { txt_record_keys::ver_slf, details::make_ver_value(ver.self) },
            { txt_record_keys::ver_src, details::make_ver_value(ver.sources) },
            { txt_record_keys::ver_flw, details::make_ver_value(ver.flows) },
            { txt_record_keys::ver_dvc, details::make_ver_value(ver.devices) },
            { txt_record_keys::ver_snd, details::make_ver_value(ver.senders) },
            { txt_record_keys::ver_rcv, details::make_ver_value(ver.receivers) }
        };
    }

    namespace service_types
    {
        // see nmos::service_types::registration, nmos::experimental::register_service, etc.
        const service_type register_{ "_nmos-register._tcp" };
    }

    namespace experimental
    {
        namespace details
        {
            inline int service_port(const nmos::service_type& service, const nmos::settings& settings)
            {
                if (nmos::service_types::node == service) return nmos::fields::node_port(settings);
                if (nmos::service_types::query == service) return nmos::fields::query_port(settings);
                if (nmos::service_types::registration == service) return nmos::fields::registration_port(settings);
                if (nmos::service_types::register_ == service) return nmos::fields::registration_port(settings);
                if (nmos::service_types::system == service) return nmos::fields::system_port(settings);
                if (nmos::service_types::authorization == service) return nmos::experimental::fields::authorization_port(settings);
                return 0;
            }

            inline std::string service_api(const nmos::service_type& service)
            {
                if (nmos::service_types::node == service) return "node";
                if (nmos::service_types::query == service) return "query";
                if (nmos::service_types::registration == service) return "registration";
                if (nmos::service_types::register_ == service) return "registration";
                if (nmos::service_types::system == service) return "system";
                if (nmos::service_types::authorization == service) return "auth";
                return{};
            }

            inline std::string service_base_name(const nmos::service_type& service, const nmos::settings& settings)
            {
                return utility::us2s(nmos::fields::service_name_prefix(settings)) + "_" + service_api(service);
            }

            inline std::set<nmos::api_version> service_versions(const nmos::service_type& service, const nmos::settings& settings)
            {
                // the System API is defined by IS-09 (having been originally specified in JT-NM TR-1001-1:2018 Annex A)
                if (nmos::service_types::system == service) return nmos::is09_versions::from_settings(settings);
                // the Authorization API is defined by IS-10
                if (nmos::service_types::authorization == service) return nmos::is10_versions::from_settings(settings);
                // all the other APIs are defined by IS-04, and should advertise consistent versions
                return nmos::is04_versions::from_settings(settings);
            }
        }

        std::string service_name(const nmos::service_type& service, const nmos::settings& settings)
        {
            // this just serves as an example of a possible service naming strategy
            // replacing '.' with '-', since although '.' is legal in service names, some DNS-SD implementations just don't like it
            return boost::algorithm::replace_all_copy(details::service_base_name(service, settings) + "_" + utility::us2s(nmos::get_host(settings)) + ":" + utility::us2s(utility::ostringstreamed(details::service_port(service, settings))), ".", "-");
        }

        // helper function for registering addresses when the host name is explicitly configured
        void register_addresses(mdns::service_advertiser& advertiser, const std::string& host_name, const std::string& domain, const nmos::settings& settings)
        {
            // if a host_name has been explicitly specified, attempt to register it in the specified domain
            if (!host_name.empty())
            {
                const auto interfaces = web::hosts::experimental::host_interfaces();

                const auto at_least_one_host_address = web::json::value_of({ web::json::value::string(nmos::fields::host_address(settings)) });
                const auto& host_addresses = settings.has_field(nmos::fields::host_addresses) ? nmos::fields::host_addresses(settings) : at_least_one_host_address.as_array();
                for (const auto& host_address : host_addresses)
                {
                    // find the appropriate interface on which to register this address
                    const auto interface = std::find_if(interfaces.begin(), interfaces.end(), [&host_address](const web::hosts::experimental::host_interface& interface)
                    {
                        return interface.addresses.end() != std::find(interface.addresses.begin(), interface.addresses.end(), host_address.as_string());
                    });
                    const auto index = interfaces.end() != interface ? interface->index : 0;

                    advertiser.register_address(host_name, utility::us2s(host_address.as_string()), domain, index).wait();
                }
            }
        }

        // helper function for registering the specified service (API)
        void register_service(mdns::service_advertiser& advertiser, const nmos::service_type& service, const std::string& host_name, const std::string& domain, const nmos::settings& settings)
        {
            const auto instance_name = service_name(service, settings);
            const auto instance_port_or_disabled = details::service_port(service, settings);
            if (0 > instance_port_or_disabled) return;
            const auto instance_port = (uint16_t)instance_port_or_disabled;
            const auto api_ver = details::service_versions(service, settings);
            const auto records = nmos::make_txt_records(service, nmos::fields::pri(settings), api_ver, nmos::get_service_protocol(service, settings), nmos::is_api_authorization_protected(service, settings));
            const auto txt_records = mdns::make_txt_records(records);

            // advertise "_nmos-register._tcp" for v1.3 (and as an experimental extension, for lower versions)
            // don't advertise "_nmos-registration._tcp" if only v1.3
            // see https://specs.amwa.tv/is-04/releases/v1.3.0/docs/3.1._Discovery_-_Registered_Operation.html#dns-sd-advertisement
            if (nmos::service_types::registration == service)
            {
                if (*api_ver.begin() < nmos::is04_versions::v1_3)
                {
                    advertiser.register_service(instance_name, service, instance_port, domain, host_name, txt_records).wait();
                }
                advertiser.register_service(instance_name, nmos::service_types::register_, instance_port, domain, host_name, txt_records).wait();
            }
            // don't advertise "_nmos-node._tcp" if only v1.3
            // see https://specs.amwa.tv/is-04/releases/v1.3.0/docs/3.2._Discovery_-_Peer_to_Peer_Operation.html#dns-sd-advertisement
            else if (nmos::service_types::node == service)
            {
                if (*api_ver.begin() < nmos::is04_versions::v1_3)
                {
                    advertiser.register_service(instance_name, service, instance_port, domain, host_name, txt_records).wait();
                }
            }
            else
            {
                advertiser.register_service(instance_name, service, instance_port, domain, host_name, txt_records).wait();
            }
        }

        inline std::string ierase_tail_copy(const std::string& input, const std::string& tail)
        {
            return boost::algorithm::iends_with(input, tail)
                ? boost::algorithm::erase_tail_copy(input, (int)tail.size())
                : input;
        }

        inline bool is_local_domain(const std::string& domain)
        {
            return ierase_tail_copy(ierase_tail_copy(domain, "."), "local").empty();
        }

        // helper function for registering addresses when the host name is explicitly configured
        void register_addresses(mdns::service_advertiser& advertiser, const nmos::settings& settings)
        {
            const auto domain = utility::us2s(nmos::get_domain(settings));
            // nmos::settings has the fully-qualified host name, but mdns::service_advertiser needs the host name and domain separately
            const auto full_name = utility::us2s(nmos::get_host_name(settings));
            const auto host_name = ierase_tail_copy(full_name, "." + domain);

            if (!is_local_domain(domain))
            {
                // also advertise via mDNS
                register_addresses(advertiser, host_name, {}, settings);
            }
            register_addresses(advertiser, host_name, domain, settings);
        }

        // helper function for registering the specified service (API)
        void register_service(mdns::service_advertiser& advertiser, const nmos::service_type& service, const nmos::settings& settings)
        {
            const auto domain = utility::us2s(nmos::get_domain(settings));
            // nmos::settings has the fully-qualified host name, but mdns::service_advertiser needs the host name and domain separately
            const auto full_name = utility::us2s(nmos::get_host_name(settings));
            const auto host_name = ierase_tail_copy(full_name, "." + domain);

            if (!is_local_domain(domain))
            {
                // also advertise via mDNS
                register_service(advertiser, service, host_name, {}, settings);
            }
            register_service(advertiser, service, host_name, domain, settings);
        }

        // helper function for updating the specified service (API) TXT records
        void update_service(mdns::service_advertiser& advertiser, const nmos::service_type& service, const std::string& domain, const nmos::settings& settings, mdns::structured_txt_records add_records)
        {
            const auto instance_name = service_name(service, settings);
            const auto api_ver = details::service_versions(service, settings);
            auto records = nmos::make_txt_records(service, nmos::fields::pri(settings), api_ver, nmos::get_service_protocol(service, settings), nmos::is_api_authorization_protected(service, settings));
            records.insert(records.end(), std::make_move_iterator(add_records.begin()), std::make_move_iterator(add_records.end()));
            const auto txt_records = mdns::make_txt_records(records);

            if (nmos::service_types::registration == service)
            {
                if (*api_ver.begin() < nmos::is04_versions::v1_3)
                {
                    advertiser.update_record(instance_name, service, domain, txt_records).wait();
                }
                advertiser.update_record(instance_name, nmos::service_types::register_, domain, txt_records).wait();
            }
            else if (nmos::service_types::node == service)
            {
                if (*api_ver.begin() < nmos::is04_versions::v1_3)
                {
                    advertiser.update_record(instance_name, service, domain, txt_records).wait();
                }
            }
            else
            {
                advertiser.update_record(instance_name, service, domain, txt_records).wait();
            }
        }

        // helper function for updating the specified service (API) TXT records
        void update_service(mdns::service_advertiser& advertiser, const nmos::service_type& service, const nmos::settings& settings, mdns::structured_txt_records add_records)
        {
            const auto domain = utility::us2s(nmos::get_domain(settings));
            if (!is_local_domain(domain))
            {
                // also advertise via mDNS
                update_service(advertiser, service, {}, settings, add_records);
            }
            update_service(advertiser, service, domain, settings, std::move(add_records));
        }

        enum discovery_mode
        {
            discovery_mode_default = 0,
            discovery_mode_name = 1,
            discovery_mode_addresses = 2
        };

        namespace details
        {
            typedef std::vector<resolved_service> resolved_services;

            std::vector<utility::string_t> get_resolved_hosts(const mdns::resolve_result& resolved, const nmos::service_protocol& resolved_proto, discovery_mode mode)
            {
                std::vector<utility::string_t> results;

                // by default, use the host name if secure communications are in use
                if (mode == discovery_mode_name || (mode == discovery_mode_default && is_service_protocol_secure(resolved_proto)))
                {
                    auto host_name = utility::s2us(resolved.host_name);
                    // remove a trailing '.' to turn an FQDN into a DNS name, for SSL certificate matching
                    // hmm, this might be more appropriately done by tweaking the Host header in the client request?
                    if (!host_name.empty() && U('.') == host_name.back()) host_name.pop_back();

                    results.push_back(host_name);
                }

                if (mode == discovery_mode_addresses || (mode == discovery_mode_default && !is_service_protocol_secure(resolved_proto)))
                {
                    for (const auto& ip_address : resolved.ip_addresses)
                    {
                        results.push_back(utility::s2us(ip_address));
                    }
                }

                return results;
            }

            pplx::task<bool> resolve_service(std::shared_ptr<resolved_services> results, mdns::service_discovery& discovery, discovery_mode discovery_mode, const nmos::service_type& service, const std::string& browse_domain, const std::set<nmos::api_version>& api_ver, const std::pair<nmos::service_priority, nmos::service_priority>& priorities, const std::set<nmos::service_protocol>& api_proto, const std::set<bool>& api_auth, const std::chrono::steady_clock::time_point& timeout, const pplx::cancellation_token& token)
            {
                return discovery.browse([=, &discovery](const mdns::browse_result& resolving)
                {
                    const bool cancel = pplx::canceled == discovery.resolve([=](const mdns::resolve_result& resolved)
                    {
                        // "The Node [filters] out any APIs which do not support its required API version, protocol and authorization mode (TXT api_ver, api_proto and api_auth)."
                        // See https://specs.amwa.tv/is-04/releases/v1.3.0/docs/3.1._Discovery_-_Registered_Operation.html#client-interaction-procedure

                        // note, since we specified the interface_id, we expect only one result...

                        // parse into structured TXT records
                        auto records = mdns::parse_txt_records(resolved.txt_records);

                        // 'pri' must not be omitted for Registration API, Query API and Authorization API (see nmos::make_txt_records)
                        auto resolved_pri = nmos::parse_pri_record(records);
                        if (service != nmos::service_types::node)
                        {
                            // ignore results with unsuitable priorities (too high or too low) to avoid development and live systems colliding
                            // only services between priorities.first and priorities.second (inclusive) should be returned
                            if (resolved_pri < priorities.first) return true;
                            if (priorities.second < resolved_pri) return true;
                        }

                        // check advertisement has a matching 'api_proto' value
                        auto resolved_proto = nmos::parse_api_proto_record(records);
                        if (api_proto.end() == api_proto.find(resolved_proto)) return true;

                        // check advertisement has a matching 'api_auth' value
                        auto resolved_auth = nmos::parse_api_auth_record(records);
                        if (api_auth.end() == api_auth.find(resolved_auth)) return true;

                        // check the advertisement includes a version we support
                        auto resolved_vers = nmos::parse_api_ver_record(records);
                        auto resolved_ver = std::find_first_of(resolved_vers.rbegin(), resolved_vers.rend(), api_ver.rbegin(), api_ver.rend());
                        if (resolved_vers.rend() == resolved_ver) return true;

                        // hmm, may be in the furture check for the matching 'api_selector' value
                        auto resolved_selector = nmos::parse_api_selector_record(records);

                        auto resolved_uri = web::uri_builder();
                        if (service == nmos::service_types::authorization)
                        {
                            resolved_uri
                                .set_scheme(utility::s2us(resolved_proto))
                                .set_port(resolved.port)
                                .set_path(U("/.well-known/oauth-authorization-server")).append_path(!resolved_selector.empty() ? U("/") + resolved_selector : U(""));
                        }
                        else
                        {
                            resolved_uri
                                .set_scheme(utility::s2us(resolved_proto))
                                .set_port(resolved.port)
                                .set_path(U("/x-nmos/") + utility::s2us(details::service_api(service)));
                        }

                        auto resolved_hosts = get_resolved_hosts(resolved, resolved_proto, discovery_mode);

                        for (const auto& host : resolved_hosts)
                        {
                            results->push_back({ { *resolved_ver, resolved_pri }, resolved_uri
                                .set_host(host)
                                .to_uri()
                            });
                        }

                        return true;
                    }, resolving.name, resolving.type, resolving.domain, resolving.interface_id, timeout - std::chrono::steady_clock::now(), token).wait();
                    return cancel || !results->empty();
                }, service, browse_domain, 0, timeout - std::chrono::steady_clock::now(), token);
            }

            // "Given multiple returned Registration APIs, the Node orders these based on their advertised priority (TXT pri)"
            bool less_api_ver_pri(const api_ver_pri& lhs, const api_ver_pri& rhs)
            {
                // the higher version is preferred; for the same version, the 'higher' priority is preferred
                return lhs.first > rhs.first || (lhs.first == rhs.first && lhs.second < rhs.second);
            }

            std::pair<nmos::service_priority, nmos::service_priority> service_priorities(const nmos::service_type& service, const nmos::settings& settings)
            {
                if (nmos::service_types::authorization == service) return { nmos::fields::authorization_highest_pri(settings), nmos::fields::authorization_lowest_pri(settings) };
                return { nmos::fields::highest_pri(settings), nmos::fields::lowest_pri(settings) };
            }
        }

        pplx::task<std::list<resolved_service>> resolve_service_(mdns::service_discovery& discovery, discovery_mode mode, const nmos::service_type& service, const std::string& browse_domain, const std::set<nmos::api_version>& api_ver, const std::pair<nmos::service_priority, nmos::service_priority>& priorities, const std::set<nmos::service_protocol>& api_proto, const std::set<bool>& api_auth, bool randomize, const std::chrono::steady_clock::duration& timeout, const pplx::cancellation_token& token)
        {
            const auto absolute_timeout = std::chrono::steady_clock::now() + timeout;

            std::shared_ptr<details::resolved_services> results(new details::resolved_services);
            pplx::task<bool> resolve_task;

            // also browse for "_nmos-register._tcp" for v1.3
            if (nmos::service_types::registration == service)
            {
                // hmm, this technique is depressingly verbose
                if (*api_ver.begin() < nmos::is04_versions::v1_3)
                {
                    // pplx::cancellation_token_source::create_linked_source is rubbish
                    // it should take its argument by const& but doesn't
                    // and it doesn't ever deregister the callback it uses
                    // see https://github.com/Microsoft/cpprestsdk/issues/589
                    pplx::cancellation_token_source linked_source;
                    pplx::cancellation_token_registration linked_registration;
                    if (token.is_cancelable()) linked_registration = token.register_callback([linked_source] { linked_source.cancel(); });
                    auto linked_token = linked_source.get_token();

                    const std::vector<std::shared_ptr<details::resolved_services>> both_results{
                        std::shared_ptr<details::resolved_services>(new details::resolved_services),
                        std::shared_ptr<details::resolved_services>(new details::resolved_services)
                    };

                    const std::vector<pplx::task<bool>> both_tasks{
                        details::resolve_service(both_results[0], discovery, mode, nmos::service_types::register_, browse_domain, api_ver, priorities, api_proto, api_auth, absolute_timeout, linked_token),
                        details::resolve_service(both_results[1], discovery, mode, service, browse_domain, api_ver, priorities, api_proto, api_auth, absolute_timeout, linked_token)
                    };

                    // when either task is completed, cancel and wait for the other to be completed
                    // and then merge the two sets of results
                    resolve_task = pplx::ranges::when_any(both_tasks).then([both_results, linked_source, both_tasks](std::pair<bool, size_t> first_result)
                    {
                        if (!both_results[first_result.second]->empty()) linked_source.cancel();

                        return both_tasks[0 == first_result.second ? 1 : 0];
                    }).then([results, both_results](pplx::task<bool> finally)
                    {
                        finally.wait();

                        results->insert(results->end(), std::make_move_iterator(both_results[0]->begin()), std::make_move_iterator(both_results[0]->end()));
                        results->insert(results->end(), std::make_move_iterator(both_results[1]->begin()), std::make_move_iterator(both_results[1]->end()));
                        return !results->empty();
                    }, token);

                    // pplx::cancellation_token_source::create_linked_source is rubbish
                    // see above
                    if (token.is_cancelable()) resolve_task.then([token, linked_registration](pplx::task<bool>)
                    {
                        token.deregister_callback(linked_registration);
                    });
                }
                else
                {
                    resolve_task = details::resolve_service(results, discovery, mode, nmos::service_types::register_, browse_domain, api_ver, priorities, api_proto, api_auth, absolute_timeout, token);
                }
            }
            else
            {
                resolve_task = details::resolve_service(results, discovery, mode, service, browse_domain, api_ver, priorities, api_proto, api_auth, absolute_timeout, token);
            }

            return resolve_task.then([results, randomize](bool)
            {
                // since each advertisement may be discovered via multiple interfaces and, in the case of the Registration API, via two service types
                // remove duplicate uris, after sorting to ensure the highest advertised priority is kept for each
                std::stable_sort(results->begin(), results->end(), [](const resolved_service& lhs, const resolved_service& rhs)
                {
                    return lhs.second < rhs.second || (lhs.second == rhs.second && details::less_api_ver_pri(lhs.first, rhs.first));
                });
                results->erase(std::unique(results->begin(), results->end(), [](const resolved_service& lhs, const resolved_service& rhs)
                {
                    return lhs.second == rhs.second;
                }), results->end());

                if (randomize)
                {
                    // "The Node selects a Registration API to use based on the priority, and a random selection if multiple Registration APIs
                    // with the same priority are identified."
                    // Therefore shuffle the results before inserting any into the resulting priority queue...
                    nmos::details::seed_generator seeder;
                    std::shuffle(results->begin(), results->end(), std::default_random_engine(seeder));
                }

                // "Given multiple returned Registration APIs, the Node orders these based on their advertised priority (TXT pri)"
                std::stable_sort(results->begin(), results->end(), [](const resolved_service& lhs, const resolved_service& rhs)
                {
                    // hmm, for the moment, the scheme is *not* considered; one might want to prefer 'https' over 'http'?
                    return details::less_api_ver_pri(lhs.first, rhs.first);
                });

                // return the randomized services
                std::list<resolved_service> resolved_services;
                for (const auto& result : *results)
                {
                    resolved_services.push_back(result);
                }
                return resolved_services;
            });
        }

        pplx::task<std::list<web::uri>> resolve_service(mdns::service_discovery& discovery, discovery_mode mode, const nmos::service_type& service, const std::string& browse_domain, const std::set<nmos::api_version>& api_ver, const std::pair<nmos::service_priority, nmos::service_priority>& priorities, const std::set<nmos::service_protocol>& api_proto, const std::set<bool>& api_auth, bool randomize, const std::chrono::steady_clock::duration& timeout, const pplx::cancellation_token& token)
        {
            return resolve_service_(discovery, mode, service, browse_domain, api_ver, priorities, api_proto, api_auth, randomize, timeout, token).then([](std::list<resolved_service> resolved_services)
            {
                // add the version to each uri
                return boost::copy_range<std::list<web::uri>>(resolved_services | boost::adaptors::transformed([](const resolved_service& s)
                {
                    return web::uri_builder(s.second).append_path(U("/") + make_api_version(s.first.first)).to_uri();
                }));
            });
        }

        // helper function for resolving instances of the specified service (API)
        // with the highest version, highest priority instances at the front, and (by default) services with the same priority ordered randomly
        pplx::task<std::list<web::uri>> resolve_service(mdns::service_discovery& discovery, const nmos::service_type& service, const std::string& browse_domain, const std::set<nmos::api_version>& api_ver, const std::pair<nmos::service_priority, nmos::service_priority>& priorities, const std::set<nmos::service_protocol>& api_proto, const std::set<bool>& api_auth, bool randomize, const std::chrono::steady_clock::duration& timeout, const pplx::cancellation_token& token)
        {
            return resolve_service(discovery, discovery_mode_default, service, browse_domain, api_ver, priorities, api_proto, api_auth, randomize, timeout, token);
        }

        // helper function for resolving instances of the specified service (API) based on the specified settings
        // with the highest version, highest priority instances at the front, and services with the same priority ordered randomly
        pplx::task<std::list<web::uri>> resolve_service(mdns::service_discovery& discovery, const nmos::service_type& service, const nmos::settings& settings, const pplx::cancellation_token& token)
        {
            const auto mode = discovery_mode(nmos::experimental::fields::discovery_mode(settings));
            const auto browse_domain = utility::us2s(nmos::get_domain(settings));
            const auto versions = details::service_versions(service, settings);
            const auto priorities = details::service_priorities(service, settings);
            const auto protocols = std::set<nmos::service_protocol>{ nmos::get_service_protocol(service, settings) };
            const auto authorization = std::set<bool>{ nmos::get_service_authorization(service, settings) };

            // use a short timeout that's long enough to ensure the daemon's cache is exhausted
            // when no cancellation token is specified
            const auto timeout = token.is_cancelable() ? nmos::fields::discovery_backoff_max(settings) : 1;

            return resolve_service(discovery, mode, service, browse_domain, versions, priorities, protocols, authorization, true, std::chrono::seconds(timeout), token);
        }

        // helper function for resolving instances of the specified service (API)
        // with the highest version, highest priority instances at the front, and (by default) services with the same priority ordered randomly
        pplx::task<std::list<resolved_service>> resolve_service_(mdns::service_discovery& discovery, const nmos::service_type& service, const std::string& browse_domain, const std::set<nmos::api_version>& api_ver, const std::pair<nmos::service_priority, nmos::service_priority>& priorities, const std::set<nmos::service_protocol>& api_proto, const std::set<bool>& api_auth, bool randomize, const std::chrono::steady_clock::duration& timeout, const pplx::cancellation_token& token)
        {
            return resolve_service_(discovery, discovery_mode_default, service, browse_domain, api_ver, priorities, api_proto, api_auth, randomize, timeout, token);
        }

        // helper function for resolving instances of the specified service (API) based on the specified settings
        // with the highest version, highest priority instances at the front, and services with the same priority ordered randomly
        pplx::task<std::list<resolved_service>> resolve_service_(mdns::service_discovery& discovery, const nmos::service_type& service, const nmos::settings& settings, const pplx::cancellation_token& token)
        {
            const auto mode = discovery_mode(nmos::experimental::fields::discovery_mode(settings));
            const auto browse_domain = utility::us2s(nmos::get_domain(settings));
            const auto versions = details::service_versions(service, settings);
            const auto priorities = details::service_priorities(service, settings);
            const auto protocols = std::set<nmos::service_protocol>{ nmos::get_service_protocol(service, settings) };
            const auto authorization = std::set<bool>{ nmos::get_service_authorization(service, settings) };

            // use a short timeout that's long enough to ensure the daemon's cache is exhausted
            // when no cancellation token is specified
            const auto timeout = token.is_cancelable() ? nmos::fields::discovery_backoff_max(settings) : 1;

            return resolve_service_(discovery, mode, service, browse_domain, versions, priorities, protocols, authorization, true, std::chrono::seconds(timeout), token);
        }
    }
}<|MERGE_RESOLUTION|>--- conflicted
+++ resolved
@@ -122,12 +122,7 @@
         // See https://github.com/AMWA-TV/is-09/issues/21
         if (nmos::service_types::system == service) return false;
 
-<<<<<<< HEAD
         return nmos::experimental::fields::server_authorization(settings);
-=======
-        const auto client_authorization = false;
-        return client_authorization;
->>>>>>> b5c8d2ee
     }
 
     namespace details
