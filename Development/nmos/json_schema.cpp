#include "nmos/json_schema.h"

#include "cpprest/basic_utils.h"
#include "nmos/is04_versions.h"
#include "nmos/is04_schemas/is04_schemas.h"
#include "nmos/is05_versions.h"
#include "nmos/is05_schemas/is05_schemas.h"
#include "nmos/is08_versions.h"
#include "nmos/is08_schemas/is08_schemas.h"
#include "nmos/is09_versions.h"
#include "nmos/is09_schemas/is09_schemas.h"
<<<<<<< HEAD
#include "nmos/is13_versions.h"
#include "nmos/is13_schemas/is13_schemas.h"
=======
#include "nmos/is10_schemas/is10_schemas.h"
#include "nmos/is12_versions.h"
#include "nmos/is12_schemas/is12_schemas.h"
>>>>>>> 12501c37
#include "nmos/type.h"

namespace nmos
{
    namespace is04_schemas
    {
        web::uri make_schema_uri(const utility::string_t& tag, const utility::string_t& ref = {})
        {
            return{ _XPLATSTR("https://github.com/AMWA-TV/is-04/raw/") + tag + _XPLATSTR("/APIs/schemas/") + ref };
        }

        // See https://github.com/AMWA-TV/is-04/blob/v1.3.x/APIs/schemas/
        namespace v1_3
        {
            using namespace nmos::is04_schemas::v1_3_x;
            const utility::string_t tag(_XPLATSTR("v1.3.x"));

            const web::uri registrationapi_resource_post_request_uri = make_schema_uri(tag, _XPLATSTR("registrationapi-resource-post-request.json"));
            const web::uri queryapi_subscriptions_post_request_uri = make_schema_uri(tag, _XPLATSTR("queryapi-subscriptions-post-request.json"));
            const web::uri nodeapi_receiver_target_put_request_uri = make_schema_uri(tag, _XPLATSTR("nodeapi-receiver-target.json"));
        }

        // See https://github.com/AMWA-TV/is-04/blob/v1.2.x/APIs/schemas/
        namespace v1_2
        {
            using namespace nmos::is04_schemas::v1_2_x;
            const utility::string_t tag(_XPLATSTR("v1.2.x"));

            const web::uri registrationapi_resource_post_request_uri = make_schema_uri(tag, _XPLATSTR("registrationapi-resource-post-request.json"));
            const web::uri queryapi_subscriptions_post_request_uri = make_schema_uri(tag, _XPLATSTR("queryapi-subscriptions-post-request.json"));
            const web::uri nodeapi_receiver_target_put_request_uri = make_schema_uri(tag, _XPLATSTR("nodeapi-receiver-target.json"));
        }

        // See https://github.com/AMWA-TV/is-04/blob/v1.1.x/APIs/schemas/
        namespace v1_1
        {
            using namespace nmos::is04_schemas::v1_1_x;
            const utility::string_t tag(_XPLATSTR("v1.1.x"));

            const web::uri registrationapi_resource_post_request_uri = make_schema_uri(tag, _XPLATSTR("registrationapi-resource-post-request.json"));
            const web::uri queryapi_subscriptions_post_request_uri = make_schema_uri(tag, _XPLATSTR("queryapi-subscriptions-post-request.json"));
            const web::uri nodeapi_receiver_target_put_request_uri = make_schema_uri(tag, _XPLATSTR("nodeapi-receiver-target.json"));
        }

        // See https://github.com/AMWA-TV/is-04/blob/v1.0.x/APIs/schemas/
        namespace v1_0
        {
            using namespace nmos::is04_schemas::v1_0_x;
            const utility::string_t tag(_XPLATSTR("v1.0.x"));

            const web::uri registrationapi_resource_post_request_uri = make_schema_uri(tag, _XPLATSTR("registrationapi-v1.0-resource-post-request.json"));
            const web::uri queryapi_subscriptions_post_request_uri = make_schema_uri(tag, _XPLATSTR("queryapi-v1.0-subscriptions-post-request.json"));
            const web::uri nodeapi_receiver_target_put_request_uri = make_schema_uri(tag, _XPLATSTR("nodeapi-receiver-target.json"));
        }
    }

    namespace is05_schemas
    {
        web::uri make_schema_uri(const utility::string_t& tag, const utility::string_t& ref = {})
        {
            return{ _XPLATSTR("https://github.com/AMWA-TV/is-05/raw/") + tag + _XPLATSTR("/APIs/schemas/") + ref };
        }

        // See https://github.com/AMWA-TV/is-05/blob/v1.1.x/APIs/schemas/
        namespace v1_1
        {
            using namespace nmos::is05_schemas::v1_1_x;
            const utility::string_t tag(_XPLATSTR("v1.1.x"));

            const web::uri connectionapi_sender_staged_patch_request_uri = make_schema_uri(tag, _XPLATSTR("sender-stage-schema.json"));
            const web::uri connectionapi_receiver_staged_patch_request_uri = make_schema_uri(tag, _XPLATSTR("receiver-stage-schema.json"));
        }

        // See https://github.com/AMWA-TV/is-05/blob/v1.0.x/APIs/schemas/
        namespace v1_0
        {
            using namespace nmos::is05_schemas::v1_0_x;
            const utility::string_t tag(_XPLATSTR("v1.0.x"));

            const web::uri connectionapi_sender_staged_patch_request_uri = make_schema_uri(tag, _XPLATSTR("v1.0-sender-stage-schema.json"));
            const web::uri connectionapi_receiver_staged_patch_request_uri = make_schema_uri(tag, _XPLATSTR("v1.0-receiver-stage-schema.json"));
        }
    }

    namespace is08_schemas
    {
        web::uri make_schema_uri(const utility::string_t& tag, const utility::string_t& ref = {})
        {
            return{ _XPLATSTR("https://github.com/AMWA-TV/is-08/raw/") + tag + _XPLATSTR("/APIs/schemas/") + ref };
        }

        // See https://github.com/AMWA-TV/is-08/blob/v1.0.x/APIs/schemas/
        namespace v1_0
        {
            using namespace nmos::is08_schemas::v1_0_x;
            const utility::string_t tag(_XPLATSTR("v1.0.x"));

            const web::uri map_activations_post_request_uri = make_schema_uri(tag, _XPLATSTR("map-activations-post-request-schema.json"));
        }
    }

    namespace is09_schemas
    {
        web::uri make_schema_uri(const utility::string_t& tag, const utility::string_t& ref = {})
        {
            return{ _XPLATSTR("https://github.com/AMWA-TV/is-09/raw/") + tag + _XPLATSTR("/APIs/schemas/") + ref };
        }

        // See https://github.com/AMWA-TV/is-09/blob/v1.0.x/APIs/schemas/
        namespace v1_0
        {
            using namespace nmos::is09_schemas::v1_0_x;
            const utility::string_t tag(_XPLATSTR("v1.0.x"));

            const web::uri systemapi_global_schema_uri = make_schema_uri(tag, _XPLATSTR("global.json"));
        }
    }

<<<<<<< HEAD
    namespace is13_schemas
    {
        web::uri make_schema_uri(const utility::string_t& tag, const utility::string_t& ref = {})
        {
            return{ _XPLATSTR("https://github.com/AMWA-TV/is-13/raw/") + tag + _XPLATSTR("/APIs/schemas/") + ref };
        }

        // See https://github.com/AMWA-TV/is-13/blob/v1.0-dev/APIs/schemas/
        namespace v1_0
        {
            using namespace nmos::is13_schemas::v1_0_dev;
            const utility::string_t tag(_XPLATSTR("v1.0-dev"));

            const web::uri annotationapi_resource_core_patch_request_uri = make_schema_uri(tag, _XPLATSTR("resource_core_patch.json"));
=======
    namespace is10_schemas
    {
        web::uri make_schema_uri(const utility::string_t& tag, const utility::string_t& ref = {})
        {
            return{ _XPLATSTR("https://github.com/AMWA-TV/nmos-authorization/raw/") + tag + _XPLATSTR("/APIs/schemas/") + ref };
        }

        namespace v1_0
        {
            using namespace nmos::is10_schemas::v1_0_x;
            const utility::string_t tag(_XPLATSTR("v1.0.x"));

            const web::uri authapi_auth_metadata_schema_uri = make_schema_uri(tag, _XPLATSTR("auth_metadata.json"));
            const web::uri authapi_jwks_response_schema_uri = make_schema_uri(tag, _XPLATSTR("jwks_response.json"));
            const web::uri authapi_register_client_error_response_uri = make_schema_uri(tag, _XPLATSTR("register_client_error_response.json"));
            const web::uri authapi_register_client_response_uri = make_schema_uri(tag, _XPLATSTR("register_client_response.json"));
            const web::uri authapi_token_error_response_uri = make_schema_uri(tag, _XPLATSTR("token_error_response.json"));
            const web::uri authapi_token_response_schema_uri = make_schema_uri(tag, _XPLATSTR("token_response.json"));
            const web::uri authapi_token_schema_schema_uri = make_schema_uri(tag, _XPLATSTR("token_schema.json"));
        }
    }

    namespace is12_schemas
    {
        web::uri make_schema_uri(const utility::string_t& tag, const utility::string_t& ref = {})
        {
            return{ _XPLATSTR("https://github.com/AMWA-TV/is-12/raw/") + tag + _XPLATSTR("/APIs/schemas/") + ref };
        }

        // See https://github.com/AMWA-TV/is-12/tree/v1.0-dev/APIs/schemas/
        namespace v1_0
        {
            using namespace nmos::is12_schemas::v1_0_x;
            const utility::string_t tag(_XPLATSTR("v1.0.x"));

            const web::uri controlprotocolapi_base_message_schema_uri = make_schema_uri(tag, _XPLATSTR("base-message.json"));
            const web::uri controlprotocolapi_command_message_schema_uri = make_schema_uri(tag, _XPLATSTR("command-message.json"));
            const web::uri controlprotocolapi_subscription_message_schema_uri = make_schema_uri(tag, _XPLATSTR("subscription-message.json"));
>>>>>>> 12501c37
        }
    }
}

namespace nmos
{
    namespace details
    {
        static web::json::value make_schema(const char* schema)
        {
            return web::json::value::parse(utility::s2us(schema));
        }

        static std::map<web::uri, web::json::value> make_is04_schemas()
        {
            using namespace nmos::is04_schemas;

            return
            {
                // v1.3
                { make_schema_uri(v1_3::tag, _XPLATSTR("registrationapi-resource-post-request.json")), make_schema(v1_3::registrationapi_resource_post_request) },
                { make_schema_uri(v1_3::tag, _XPLATSTR("clock_internal.json")), make_schema(v1_3::clock_internal) },
                { make_schema_uri(v1_3::tag, _XPLATSTR("clock_ptp.json")), make_schema(v1_3::clock_ptp) },
                { make_schema_uri(v1_3::tag, _XPLATSTR("resource_core.json")), make_schema(v1_3::resource_core) },
                { make_schema_uri(v1_3::tag, _XPLATSTR("device.json")), make_schema(v1_3::device) },
                { make_schema_uri(v1_3::tag, _XPLATSTR("flow.json")), make_schema(v1_3::flow) },
                { make_schema_uri(v1_3::tag, _XPLATSTR("flow_video_raw.json")), make_schema(v1_3::flow_video_raw) },
                { make_schema_uri(v1_3::tag, _XPLATSTR("flow_video_coded.json")), make_schema(v1_3::flow_video_coded) },
                { make_schema_uri(v1_3::tag, _XPLATSTR("flow_audio_raw.json")), make_schema(v1_3::flow_audio_raw) },
                { make_schema_uri(v1_3::tag, _XPLATSTR("flow_audio_coded.json")), make_schema(v1_3::flow_audio_coded) },
                { make_schema_uri(v1_3::tag, _XPLATSTR("flow_data.json")), make_schema(v1_3::flow_data) },
                { make_schema_uri(v1_3::tag, _XPLATSTR("flow_json_data.json")), make_schema(v1_3::flow_json_data) },
                { make_schema_uri(v1_3::tag, _XPLATSTR("flow_sdianc_data.json")), make_schema(v1_3::flow_sdianc_data) },
                { make_schema_uri(v1_3::tag, _XPLATSTR("flow_mux.json")), make_schema(v1_3::flow_mux) },
                { make_schema_uri(v1_3::tag, _XPLATSTR("flow_audio.json")), make_schema(v1_3::flow_audio) },
                { make_schema_uri(v1_3::tag, _XPLATSTR("flow_core.json")), make_schema(v1_3::flow_core) },
                { make_schema_uri(v1_3::tag, _XPLATSTR("flow_video.json")), make_schema(v1_3::flow_video) },
                { make_schema_uri(v1_3::tag, _XPLATSTR("node.json")), make_schema(v1_3::node) },
                { make_schema_uri(v1_3::tag, _XPLATSTR("receiver.json")), make_schema(v1_3::receiver) },
                { make_schema_uri(v1_3::tag, _XPLATSTR("receiver_video.json")), make_schema(v1_3::receiver_video) },
                { make_schema_uri(v1_3::tag, _XPLATSTR("receiver_audio.json")), make_schema(v1_3::receiver_audio) },
                { make_schema_uri(v1_3::tag, _XPLATSTR("receiver_data.json")), make_schema(v1_3::receiver_data) },
                { make_schema_uri(v1_3::tag, _XPLATSTR("receiver_mux.json")), make_schema(v1_3::receiver_mux) },
                { make_schema_uri(v1_3::tag, _XPLATSTR("receiver_core.json")), make_schema(v1_3::receiver_core) },
                { make_schema_uri(v1_3::tag, _XPLATSTR("sender.json")), make_schema(v1_3::sender) },
                { make_schema_uri(v1_3::tag, _XPLATSTR("source.json")), make_schema(v1_3::source) },
                { make_schema_uri(v1_3::tag, _XPLATSTR("source_generic.json")), make_schema(v1_3::source_generic) },
                { make_schema_uri(v1_3::tag, _XPLATSTR("source_audio.json")), make_schema(v1_3::source_audio) },
                { make_schema_uri(v1_3::tag, _XPLATSTR("source_core.json")), make_schema(v1_3::source_core) },
                { make_schema_uri(v1_3::tag, _XPLATSTR("source_data.json")), make_schema(v1_3::source_data) },
                { make_schema_uri(v1_3::tag, _XPLATSTR("queryapi-subscriptions-post-request.json")), make_schema(v1_3::queryapi_subscriptions_post_request) },
                { make_schema_uri(v1_3::tag, _XPLATSTR("nodeapi-receiver-target.json")), make_schema(v1_3::nodeapi_receiver_target) },
                // v1.2
                { make_schema_uri(v1_2::tag, _XPLATSTR("registrationapi-resource-post-request.json")), make_schema(v1_2::registrationapi_resource_post_request) },
                { make_schema_uri(v1_2::tag, _XPLATSTR("clock_internal.json")), make_schema(v1_2::clock_internal) },
                { make_schema_uri(v1_2::tag, _XPLATSTR("clock_ptp.json")), make_schema(v1_2::clock_ptp) },
                { make_schema_uri(v1_2::tag, _XPLATSTR("resource_core.json")), make_schema(v1_2::resource_core) },
                { make_schema_uri(v1_2::tag, _XPLATSTR("device.json")), make_schema(v1_2::device) },
                { make_schema_uri(v1_2::tag, _XPLATSTR("flow.json")), make_schema(v1_2::flow) },
                { make_schema_uri(v1_2::tag, _XPLATSTR("flow_video_raw.json")), make_schema(v1_2::flow_video_raw) },
                { make_schema_uri(v1_2::tag, _XPLATSTR("flow_video_coded.json")), make_schema(v1_2::flow_video_coded) },
                { make_schema_uri(v1_2::tag, _XPLATSTR("flow_audio_raw.json")), make_schema(v1_2::flow_audio_raw) },
                { make_schema_uri(v1_2::tag, _XPLATSTR("flow_audio_coded.json")), make_schema(v1_2::flow_audio_coded) },
                { make_schema_uri(v1_2::tag, _XPLATSTR("flow_data.json")), make_schema(v1_2::flow_data) },
                { make_schema_uri(v1_2::tag, _XPLATSTR("flow_sdianc_data.json")), make_schema(v1_2::flow_sdianc_data) },
                { make_schema_uri(v1_2::tag, _XPLATSTR("flow_mux.json")), make_schema(v1_2::flow_mux) },
                { make_schema_uri(v1_2::tag, _XPLATSTR("flow_audio.json")), make_schema(v1_2::flow_audio) },
                { make_schema_uri(v1_2::tag, _XPLATSTR("flow_core.json")), make_schema(v1_2::flow_core) },
                { make_schema_uri(v1_2::tag, _XPLATSTR("flow_video.json")), make_schema(v1_2::flow_video) },
                { make_schema_uri(v1_2::tag, _XPLATSTR("node.json")), make_schema(v1_2::node) },
                { make_schema_uri(v1_2::tag, _XPLATSTR("receiver.json")), make_schema(v1_2::receiver) },
                { make_schema_uri(v1_2::tag, _XPLATSTR("receiver_video.json")), make_schema(v1_2::receiver_video) },
                { make_schema_uri(v1_2::tag, _XPLATSTR("receiver_audio.json")), make_schema(v1_2::receiver_audio) },
                { make_schema_uri(v1_2::tag, _XPLATSTR("receiver_data.json")), make_schema(v1_2::receiver_data) },
                { make_schema_uri(v1_2::tag, _XPLATSTR("receiver_mux.json")), make_schema(v1_2::receiver_mux) },
                { make_schema_uri(v1_2::tag, _XPLATSTR("receiver_core.json")), make_schema(v1_2::receiver_core) },
                { make_schema_uri(v1_2::tag, _XPLATSTR("sender.json")), make_schema(v1_2::sender) },
                { make_schema_uri(v1_2::tag, _XPLATSTR("source.json")), make_schema(v1_2::source) },
                { make_schema_uri(v1_2::tag, _XPLATSTR("source_generic.json")), make_schema(v1_2::source_generic) },
                { make_schema_uri(v1_2::tag, _XPLATSTR("source_audio.json")), make_schema(v1_2::source_audio) },
                { make_schema_uri(v1_2::tag, _XPLATSTR("source_core.json")), make_schema(v1_2::source_core) },
                { make_schema_uri(v1_2::tag, _XPLATSTR("queryapi-subscriptions-post-request.json")), make_schema(v1_2::queryapi_subscriptions_post_request) },
                { make_schema_uri(v1_2::tag, _XPLATSTR("nodeapi-receiver-target.json")), make_schema(v1_2::nodeapi_receiver_target) },
                // v1.1
                { make_schema_uri(v1_1::tag, _XPLATSTR("registrationapi-resource-post-request.json")), make_schema(v1_1::registrationapi_resource_post_request) },
                { make_schema_uri(v1_1::tag, _XPLATSTR("clock_internal.json")), make_schema(v1_1::clock_internal) },
                { make_schema_uri(v1_1::tag, _XPLATSTR("clock_ptp.json")), make_schema(v1_1::clock_ptp) },
                { make_schema_uri(v1_1::tag, _XPLATSTR("resource_core.json")), make_schema(v1_1::resource_core) },
                { make_schema_uri(v1_1::tag, _XPLATSTR("device.json")), make_schema(v1_1::device) },
                { make_schema_uri(v1_1::tag, _XPLATSTR("flow.json")), make_schema(v1_1::flow) },
                { make_schema_uri(v1_1::tag, _XPLATSTR("flow_video_raw.json")), make_schema(v1_1::flow_video_raw) },
                { make_schema_uri(v1_1::tag, _XPLATSTR("flow_video_coded.json")), make_schema(v1_1::flow_video_coded) },
                { make_schema_uri(v1_1::tag, _XPLATSTR("flow_audio_raw.json")), make_schema(v1_1::flow_audio_raw) },
                { make_schema_uri(v1_1::tag, _XPLATSTR("flow_audio_coded.json")), make_schema(v1_1::flow_audio_coded) },
                { make_schema_uri(v1_1::tag, _XPLATSTR("flow_data.json")), make_schema(v1_1::flow_data) },
                { make_schema_uri(v1_1::tag, _XPLATSTR("flow_sdianc_data.json")), make_schema(v1_1::flow_sdianc_data) },
                { make_schema_uri(v1_1::tag, _XPLATSTR("flow_mux.json")), make_schema(v1_1::flow_mux) },
                { make_schema_uri(v1_1::tag, _XPLATSTR("flow_audio.json")), make_schema(v1_1::flow_audio) },
                { make_schema_uri(v1_1::tag, _XPLATSTR("flow_core.json")), make_schema(v1_1::flow_core) },
                { make_schema_uri(v1_1::tag, _XPLATSTR("flow_video.json")), make_schema(v1_1::flow_video) },
                { make_schema_uri(v1_1::tag, _XPLATSTR("node.json")), make_schema(v1_1::node) },
                { make_schema_uri(v1_1::tag, _XPLATSTR("receiver.json")), make_schema(v1_1::receiver) },
                { make_schema_uri(v1_1::tag, _XPLATSTR("receiver_video.json")), make_schema(v1_1::receiver_video) },
                { make_schema_uri(v1_1::tag, _XPLATSTR("receiver_audio.json")), make_schema(v1_1::receiver_audio) },
                { make_schema_uri(v1_1::tag, _XPLATSTR("receiver_data.json")), make_schema(v1_1::receiver_data) },
                { make_schema_uri(v1_1::tag, _XPLATSTR("receiver_mux.json")), make_schema(v1_1::receiver_mux) },
                { make_schema_uri(v1_1::tag, _XPLATSTR("receiver_core.json")), make_schema(v1_1::receiver_core) },
                { make_schema_uri(v1_1::tag, _XPLATSTR("sender.json")), make_schema(v1_1::sender) },
                { make_schema_uri(v1_1::tag, _XPLATSTR("source.json")), make_schema(v1_1::source) },
                { make_schema_uri(v1_1::tag, _XPLATSTR("source_generic.json")), make_schema(v1_1::source_generic) },
                { make_schema_uri(v1_1::tag, _XPLATSTR("source_audio.json")), make_schema(v1_1::source_audio) },
                { make_schema_uri(v1_1::tag, _XPLATSTR("source_core.json")), make_schema(v1_1::source_core) },
                { make_schema_uri(v1_1::tag, _XPLATSTR("queryapi-subscriptions-post-request.json")), make_schema(v1_1::queryapi_subscriptions_post_request) },
                { make_schema_uri(v1_1::tag, _XPLATSTR("nodeapi-receiver-target.json")), make_schema(v1_1::nodeapi_receiver_target) },
                // v1.0
                { make_schema_uri(v1_0::tag, _XPLATSTR("registrationapi-v1.0-resource-post-request.json")), make_schema(v1_0::registrationapi_v1_0_resource_post_request) },
                { make_schema_uri(v1_0::tag, _XPLATSTR("device.json")), make_schema(v1_0::device) },
                { make_schema_uri(v1_0::tag, _XPLATSTR("flow.json")), make_schema(v1_0::flow) },
                { make_schema_uri(v1_0::tag, _XPLATSTR("node.json")), make_schema(v1_0::node) },
                { make_schema_uri(v1_0::tag, _XPLATSTR("receiver.json")), make_schema(v1_0::receiver) },
                { make_schema_uri(v1_0::tag, _XPLATSTR("sender.json")), make_schema(v1_0::sender) },
                { make_schema_uri(v1_0::tag, _XPLATSTR("source.json")), make_schema(v1_0::source) },
                { make_schema_uri(v1_0::tag, _XPLATSTR("queryapi-v1.0-subscriptions-post-request.json")), make_schema(v1_0::queryapi_v1_0_subscriptions_post_request) },
                { make_schema_uri(v1_0::tag, _XPLATSTR("nodeapi-receiver-target.json")), make_schema(v1_0::nodeapi_receiver_target) },
            };
        }

        static std::map<web::uri, web::json::value> make_is05_schemas()
        {
            using namespace nmos::is05_schemas;

            return
            {
                // v1.1
                { make_schema_uri(v1_1::tag, _XPLATSTR("sender-stage-schema.json")), make_schema(v1_1::sender_stage_schema) },
                { make_schema_uri(v1_1::tag, _XPLATSTR("receiver-stage-schema.json")), make_schema(v1_1::receiver_stage_schema) },
                { make_schema_uri(v1_1::tag, _XPLATSTR("receiver-transport-file.json")), make_schema(v1_1::receiver_transport_file) },
                { make_schema_uri(v1_1::tag, _XPLATSTR("activation-schema.json")), make_schema(v1_1::activation_schema) },
                { make_schema_uri(v1_1::tag, _XPLATSTR("sender_transport_params.json")), make_schema(v1_1::sender_transport_params) },
                { make_schema_uri(v1_1::tag, _XPLATSTR("sender_transport_params_rtp.json")), make_schema(v1_1::sender_transport_params_rtp) },
                { make_schema_uri(v1_1::tag, _XPLATSTR("sender_transport_params_dash.json")), make_schema(v1_1::sender_transport_params_dash) },
                { make_schema_uri(v1_1::tag, _XPLATSTR("sender_transport_params_websocket.json")), make_schema(v1_1::sender_transport_params_websocket) },
                { make_schema_uri(v1_1::tag, _XPLATSTR("sender_transport_params_mqtt.json")), make_schema(v1_1::sender_transport_params_mqtt) },
                { make_schema_uri(v1_1::tag, _XPLATSTR("sender_transport_params_ext.json")), make_schema(v1_1::sender_transport_params_ext) },
                { make_schema_uri(v1_1::tag, _XPLATSTR("receiver_transport_params.json")), make_schema(v1_1::receiver_transport_params) },
                { make_schema_uri(v1_1::tag, _XPLATSTR("receiver_transport_params_rtp.json")), make_schema(v1_1::receiver_transport_params_rtp) },
                { make_schema_uri(v1_1::tag, _XPLATSTR("receiver_transport_params_dash.json")), make_schema(v1_1::receiver_transport_params_dash) },
                { make_schema_uri(v1_1::tag, _XPLATSTR("receiver_transport_params_websocket.json")), make_schema(v1_1::receiver_transport_params_websocket) },
                { make_schema_uri(v1_1::tag, _XPLATSTR("receiver_transport_params_mqtt.json")), make_schema(v1_1::receiver_transport_params_mqtt) },
                { make_schema_uri(v1_1::tag, _XPLATSTR("receiver_transport_params_ext.json")), make_schema(v1_1::receiver_transport_params_ext) },
                // v1.0
                { make_schema_uri(v1_0::tag, _XPLATSTR("v1.0-sender-stage-schema.json")), make_schema(v1_0::v1_0_sender_stage_schema) },
                { make_schema_uri(v1_0::tag, _XPLATSTR("v1.0-receiver-stage-schema.json")), make_schema(v1_0::v1_0_receiver_stage_schema) },
                { make_schema_uri(v1_0::tag, _XPLATSTR("v1.0-activation-schema.json")), make_schema(v1_0::v1_0_activation_schema) },
                { make_schema_uri(v1_0::tag, _XPLATSTR("v1.0_sender_transport_params_rtp.json")), make_schema(v1_0::v1_0_sender_transport_params_rtp) },
                { make_schema_uri(v1_0::tag, _XPLATSTR("v1.0_sender_transport_params_dash.json")), make_schema(v1_0::v1_0_sender_transport_params_dash) },
                { make_schema_uri(v1_0::tag, _XPLATSTR("v1.0_receiver_transport_params_rtp.json")), make_schema(v1_0::v1_0_receiver_transport_params_rtp) },
                { make_schema_uri(v1_0::tag, _XPLATSTR("v1.0_receiver_transport_params_dash.json")), make_schema(v1_0::v1_0_receiver_transport_params_dash) }
            };
        }

        static std::map<web::uri, web::json::value> make_is08_schemas()
        {
            using namespace nmos::is08_schemas;

            return
            {
                // v1.0
                { make_schema_uri(v1_0::tag, _XPLATSTR("activation-schema.json")), make_schema(v1_0::activation_schema) },
                { make_schema_uri(v1_0::tag, _XPLATSTR("map-activations-post-request-schema.json")), make_schema(v1_0::map_activations_post_request_schema) },
                { make_schema_uri(v1_0::tag, _XPLATSTR("map-entries-schema.json")), make_schema(v1_0::map_entries_schema) },
            };
        }

        static std::map<web::uri, web::json::value> make_is09_schemas()
        {
            using namespace nmos::is09_schemas;

            return
            {
                // v1.0
                { make_schema_uri(v1_0::tag, _XPLATSTR("global.json")), make_schema(v1_0::global) },
                { make_schema_uri(v1_0::tag, _XPLATSTR("resource_core.json")), make_schema(v1_0::resource_core) }
            };
        }

<<<<<<< HEAD
        static std::map<web::uri, web::json::value> make_is13_schemas()
        {
            using namespace nmos::is13_schemas;
=======
        static std::map<web::uri, web::json::value> make_is10_schemas()
        {
            using namespace nmos::is10_schemas;
>>>>>>> 12501c37

            return
            {
                // v1.0
<<<<<<< HEAD
                { make_schema_uri(v1_0::tag, _XPLATSTR("resource_core_patch.json")), make_schema(v1_0::resource_core_patch) }
=======
                { make_schema_uri(v1_0::tag, _XPLATSTR("auth_metadata.json")), make_schema(v1_0::auth_metadata) },
                { make_schema_uri(v1_0::tag, _XPLATSTR("jwks_response.json")), make_schema(v1_0::jwks_response) },
                { make_schema_uri(v1_0::tag, _XPLATSTR("jwks_schema.json")), make_schema(v1_0::jwks_schema) },
                { make_schema_uri(v1_0::tag, _XPLATSTR("register_client_error_response.json")), make_schema(v1_0::register_client_error_response) },
                { make_schema_uri(v1_0::tag, _XPLATSTR("register_client_response.json")), make_schema(v1_0::register_client_response) },
                { make_schema_uri(v1_0::tag, _XPLATSTR("token_error_response.json")), make_schema(v1_0::token_error_response) },
                { make_schema_uri(v1_0::tag, _XPLATSTR("token_response.json")), make_schema(v1_0::token_response) },
                { make_schema_uri(v1_0::tag, _XPLATSTR("token_schema.json")), make_schema(v1_0::token_schema) }
            };
        }

        static std::map<web::uri, web::json::value> make_is12_schemas()
        {
            using namespace nmos::is12_schemas;

            return
            {
                // v1.0
                { make_schema_uri(v1_0::tag, _XPLATSTR("base-message.json")), make_schema(v1_0::base_message) },
                { make_schema_uri(v1_0::tag, _XPLATSTR("command-message.json")), make_schema(v1_0::command_message) },
                { make_schema_uri(v1_0::tag, _XPLATSTR("command-response-message.json")), make_schema(v1_0::command_response_message) },
                { make_schema_uri(v1_0::tag, _XPLATSTR("error-message.json")), make_schema(v1_0::error_message) },
                { make_schema_uri(v1_0::tag, _XPLATSTR("event-data.json")), make_schema(v1_0::event_data) },
                { make_schema_uri(v1_0::tag, _XPLATSTR("notification-message.json")), make_schema(v1_0::notification_message) },
                { make_schema_uri(v1_0::tag, _XPLATSTR("property-changed-event-data.json")), make_schema(v1_0::property_changed_event_data) },
                { make_schema_uri(v1_0::tag, _XPLATSTR("subscription-message.json")), make_schema(v1_0::subscription_message) },
                { make_schema_uri(v1_0::tag, _XPLATSTR("subscription-response-message.json")), make_schema(v1_0::subscription_response_message) }
>>>>>>> 12501c37
            };
        }

        inline void merge(std::map<web::uri, web::json::value>& to, std::map<web::uri, web::json::value>&& from)
        {
            to.insert(from.begin(), from.end()); // std::map::merge in C++17
        }

        std::map<web::uri, web::json::value> make_schemas()
        {
            auto result = make_is04_schemas();
            merge(result, make_is05_schemas());
            merge(result, make_is08_schemas());
            merge(result, make_is09_schemas());
<<<<<<< HEAD
            merge(result, make_is13_schemas());
=======
            merge(result, make_is10_schemas());
            merge(result, make_is12_schemas());
>>>>>>> 12501c37
            return result;
        }

        static std::map<web::uri, web::json::value> schemas = make_schemas();
    }

    namespace experimental
    {
        web::uri make_systemapi_global_schema_uri(const nmos::api_version& version)
        {
            return is09_schemas::v1_0::systemapi_global_schema_uri;
        }

        web::uri make_registrationapi_resource_post_request_schema_uri(const nmos::api_version& version)
        {
            if (is04_versions::v1_3 <= version) return is04_schemas::v1_3::registrationapi_resource_post_request_uri;
            if (is04_versions::v1_2 <= version) return is04_schemas::v1_2::registrationapi_resource_post_request_uri;
            if (is04_versions::v1_1 <= version) return is04_schemas::v1_1::registrationapi_resource_post_request_uri;
            return is04_schemas::v1_0::registrationapi_resource_post_request_uri;
        }

        web::uri make_queryapi_subscriptions_post_request_schema_uri(const nmos::api_version& version)
        {
            if (is04_versions::v1_3 <= version) return is04_schemas::v1_3::queryapi_subscriptions_post_request_uri;
            if (is04_versions::v1_2 <= version) return is04_schemas::v1_2::queryapi_subscriptions_post_request_uri;
            if (is04_versions::v1_1 <= version) return is04_schemas::v1_1::queryapi_subscriptions_post_request_uri;
            return is04_schemas::v1_0::queryapi_subscriptions_post_request_uri;
        }

        web::uri make_nodeapi_receiver_target_put_request_schema_uri(const nmos::api_version& version)
        {
            if (is04_versions::v1_3 <= version) return is04_schemas::v1_3::nodeapi_receiver_target_put_request_uri;
            if (is04_versions::v1_2 <= version) return is04_schemas::v1_2::nodeapi_receiver_target_put_request_uri;
            if (is04_versions::v1_1 <= version) return is04_schemas::v1_1::nodeapi_receiver_target_put_request_uri;
            return is04_schemas::v1_0::nodeapi_receiver_target_put_request_uri;
        }

        web::uri make_connectionapi_staged_patch_request_schema_uri(const nmos::api_version& version, const nmos::type& type)
        {
            return nmos::types::sender == type
                ? make_connectionapi_sender_staged_patch_request_schema_uri(version)
                : make_connectionapi_receiver_staged_patch_request_schema_uri(version);
        }

        web::uri make_connectionapi_sender_staged_patch_request_schema_uri(const nmos::api_version& version)
        {
            if (is05_versions::v1_1 <= version) return is05_schemas::v1_1::connectionapi_sender_staged_patch_request_uri;
            return is05_schemas::v1_0::connectionapi_sender_staged_patch_request_uri;
        }

        web::uri make_connectionapi_receiver_staged_patch_request_schema_uri(const nmos::api_version& version)
        {
            if (is05_versions::v1_1 <= version) return is05_schemas::v1_1::connectionapi_receiver_staged_patch_request_uri;
            return is05_schemas::v1_0::connectionapi_receiver_staged_patch_request_uri;
        }

        web::uri make_channelmappingapi_map_activations_post_request_schema_uri(const nmos::api_version& version)
        {
            return is08_schemas::v1_0::map_activations_post_request_uri;
        }

<<<<<<< HEAD
        web::uri make_annotationapi_resource_core_patch_request_schema_uri(const nmos::api_version& version)
        {
            return is13_schemas::v1_0::annotationapi_resource_core_patch_request_uri;
=======
        web::uri make_authapi_auth_metadata_schema_uri(const nmos::api_version& version)
        {
            return is10_schemas::v1_0::authapi_auth_metadata_schema_uri;
        }

        web::uri make_authapi_jwks_response_schema_uri(const nmos::api_version& version)
        {
            return is10_schemas::v1_0::authapi_jwks_response_schema_uri;
        }

        web::uri make_authapi_register_client_response_uri(const nmos::api_version& version)
        {
            return is10_schemas::v1_0::authapi_register_client_response_uri;
        }

        web::uri make_authapi_token_error_response_uri(const nmos::api_version& version)
        {
            return is10_schemas::v1_0::authapi_token_error_response_uri;
        }

        web::uri make_authapi_token_schema_schema_uri(const nmos::api_version& version)
        {
            return is10_schemas::v1_0::authapi_token_schema_schema_uri;
        }

        web::uri make_authapi_token_response_schema_uri(const nmos::api_version& version)
        {
            return is10_schemas::v1_0::authapi_token_response_schema_uri;
        }

        web::uri make_controlprotocolapi_base_message_schema_uri(const nmos::api_version& version)
        {
            return is12_schemas::v1_0::controlprotocolapi_base_message_schema_uri;
        }

        web::uri make_controlprotocolapi_command_message_schema_uri(const nmos::api_version& version)
        {
            return is12_schemas::v1_0::controlprotocolapi_command_message_schema_uri;
        }

        web::uri make_controlprotocolapi_subscription_message_schema_uri(const nmos::api_version& version)
        {
            return is12_schemas::v1_0::controlprotocolapi_subscription_message_schema_uri;
>>>>>>> 12501c37
        }

        // load the json schema for the specified base URI
        web::json::value load_json_schema(const web::uri& id)
        {
            auto found = nmos::details::schemas.find(id);

            if (nmos::details::schemas.end() == found)
            {
                throw web::json::json_exception((_XPLATSTR("schema not found for ") + id.to_string()).c_str());
            }

            return found->second;
        }
    }
}<|MERGE_RESOLUTION|>--- conflicted
+++ resolved
@@ -9,14 +9,11 @@
 #include "nmos/is08_schemas/is08_schemas.h"
 #include "nmos/is09_versions.h"
 #include "nmos/is09_schemas/is09_schemas.h"
-<<<<<<< HEAD
-#include "nmos/is13_versions.h"
-#include "nmos/is13_schemas/is13_schemas.h"
-=======
 #include "nmos/is10_schemas/is10_schemas.h"
 #include "nmos/is12_versions.h"
 #include "nmos/is12_schemas/is12_schemas.h"
->>>>>>> 12501c37
+#include "nmos/is13_versions.h"
+#include "nmos/is13_schemas/is13_schemas.h"
 #include "nmos/type.h"
 
 namespace nmos
@@ -135,22 +132,6 @@
         }
     }
 
-<<<<<<< HEAD
-    namespace is13_schemas
-    {
-        web::uri make_schema_uri(const utility::string_t& tag, const utility::string_t& ref = {})
-        {
-            return{ _XPLATSTR("https://github.com/AMWA-TV/is-13/raw/") + tag + _XPLATSTR("/APIs/schemas/") + ref };
-        }
-
-        // See https://github.com/AMWA-TV/is-13/blob/v1.0-dev/APIs/schemas/
-        namespace v1_0
-        {
-            using namespace nmos::is13_schemas::v1_0_dev;
-            const utility::string_t tag(_XPLATSTR("v1.0-dev"));
-
-            const web::uri annotationapi_resource_core_patch_request_uri = make_schema_uri(tag, _XPLATSTR("resource_core_patch.json"));
-=======
     namespace is10_schemas
     {
         web::uri make_schema_uri(const utility::string_t& tag, const utility::string_t& ref = {})
@@ -189,7 +170,23 @@
             const web::uri controlprotocolapi_base_message_schema_uri = make_schema_uri(tag, _XPLATSTR("base-message.json"));
             const web::uri controlprotocolapi_command_message_schema_uri = make_schema_uri(tag, _XPLATSTR("command-message.json"));
             const web::uri controlprotocolapi_subscription_message_schema_uri = make_schema_uri(tag, _XPLATSTR("subscription-message.json"));
->>>>>>> 12501c37
+        }
+    }
+
+    namespace is13_schemas
+    {
+        web::uri make_schema_uri(const utility::string_t& tag, const utility::string_t& ref = {})
+        {
+            return{ _XPLATSTR("https://github.com/AMWA-TV/is-13/raw/") + tag + _XPLATSTR("/APIs/schemas/") + ref };
+        }
+
+        // See https://github.com/AMWA-TV/is-13/blob/v1.0-dev/APIs/schemas/
+        namespace v1_0
+        {
+            using namespace nmos::is13_schemas::v1_0_dev;
+            const utility::string_t tag(_XPLATSTR("v1.0-dev"));
+
+            const web::uri annotationapi_resource_core_patch_request_uri = make_schema_uri(tag, _XPLATSTR("resource_core_patch.json"));
         }
     }
 }
@@ -376,22 +373,13 @@
             };
         }
 
-<<<<<<< HEAD
-        static std::map<web::uri, web::json::value> make_is13_schemas()
-        {
-            using namespace nmos::is13_schemas;
-=======
         static std::map<web::uri, web::json::value> make_is10_schemas()
         {
             using namespace nmos::is10_schemas;
->>>>>>> 12501c37
-
-            return
-            {
-                // v1.0
-<<<<<<< HEAD
-                { make_schema_uri(v1_0::tag, _XPLATSTR("resource_core_patch.json")), make_schema(v1_0::resource_core_patch) }
-=======
+
+            return
+            {
+                // v1.0
                 { make_schema_uri(v1_0::tag, _XPLATSTR("auth_metadata.json")), make_schema(v1_0::auth_metadata) },
                 { make_schema_uri(v1_0::tag, _XPLATSTR("jwks_response.json")), make_schema(v1_0::jwks_response) },
                 { make_schema_uri(v1_0::tag, _XPLATSTR("jwks_schema.json")), make_schema(v1_0::jwks_schema) },
@@ -419,7 +407,17 @@
                 { make_schema_uri(v1_0::tag, _XPLATSTR("property-changed-event-data.json")), make_schema(v1_0::property_changed_event_data) },
                 { make_schema_uri(v1_0::tag, _XPLATSTR("subscription-message.json")), make_schema(v1_0::subscription_message) },
                 { make_schema_uri(v1_0::tag, _XPLATSTR("subscription-response-message.json")), make_schema(v1_0::subscription_response_message) }
->>>>>>> 12501c37
+            };
+        }
+
+        static std::map<web::uri, web::json::value> make_is13_schemas()
+        {
+            using namespace nmos::is13_schemas;
+
+            return
+            {
+                // v1.0
+                { make_schema_uri(v1_0::tag, _XPLATSTR("resource_core_patch.json")), make_schema(v1_0::resource_core_patch) }
             };
         }
 
@@ -434,12 +432,9 @@
             merge(result, make_is05_schemas());
             merge(result, make_is08_schemas());
             merge(result, make_is09_schemas());
-<<<<<<< HEAD
-            merge(result, make_is13_schemas());
-=======
             merge(result, make_is10_schemas());
             merge(result, make_is12_schemas());
->>>>>>> 12501c37
+            merge(result, make_is13_schemas());
             return result;
         }
 
@@ -501,55 +496,54 @@
             return is08_schemas::v1_0::map_activations_post_request_uri;
         }
 
-<<<<<<< HEAD
+        web::uri make_authapi_auth_metadata_schema_uri(const nmos::api_version& version)
+        {
+            return is10_schemas::v1_0::authapi_auth_metadata_schema_uri;
+        }
+
+        web::uri make_authapi_jwks_response_schema_uri(const nmos::api_version& version)
+        {
+            return is10_schemas::v1_0::authapi_jwks_response_schema_uri;
+        }
+
+        web::uri make_authapi_register_client_response_uri(const nmos::api_version& version)
+        {
+            return is10_schemas::v1_0::authapi_register_client_response_uri;
+        }
+
+        web::uri make_authapi_token_error_response_uri(const nmos::api_version& version)
+        {
+            return is10_schemas::v1_0::authapi_token_error_response_uri;
+        }
+
+        web::uri make_authapi_token_schema_schema_uri(const nmos::api_version& version)
+        {
+            return is10_schemas::v1_0::authapi_token_schema_schema_uri;
+        }
+
+        web::uri make_authapi_token_response_schema_uri(const nmos::api_version& version)
+        {
+            return is10_schemas::v1_0::authapi_token_response_schema_uri;
+        }
+
+        web::uri make_controlprotocolapi_base_message_schema_uri(const nmos::api_version& version)
+        {
+            return is12_schemas::v1_0::controlprotocolapi_base_message_schema_uri;
+        }
+
+        web::uri make_controlprotocolapi_command_message_schema_uri(const nmos::api_version& version)
+        {
+            return is12_schemas::v1_0::controlprotocolapi_command_message_schema_uri;
+        }
+
+        web::uri make_controlprotocolapi_subscription_message_schema_uri(const nmos::api_version& version)
+        {
+            return is12_schemas::v1_0::controlprotocolapi_subscription_message_schema_uri;
+        }
+
         web::uri make_annotationapi_resource_core_patch_request_schema_uri(const nmos::api_version& version)
         {
             return is13_schemas::v1_0::annotationapi_resource_core_patch_request_uri;
-=======
-        web::uri make_authapi_auth_metadata_schema_uri(const nmos::api_version& version)
-        {
-            return is10_schemas::v1_0::authapi_auth_metadata_schema_uri;
-        }
-
-        web::uri make_authapi_jwks_response_schema_uri(const nmos::api_version& version)
-        {
-            return is10_schemas::v1_0::authapi_jwks_response_schema_uri;
-        }
-
-        web::uri make_authapi_register_client_response_uri(const nmos::api_version& version)
-        {
-            return is10_schemas::v1_0::authapi_register_client_response_uri;
-        }
-
-        web::uri make_authapi_token_error_response_uri(const nmos::api_version& version)
-        {
-            return is10_schemas::v1_0::authapi_token_error_response_uri;
-        }
-
-        web::uri make_authapi_token_schema_schema_uri(const nmos::api_version& version)
-        {
-            return is10_schemas::v1_0::authapi_token_schema_schema_uri;
-        }
-
-        web::uri make_authapi_token_response_schema_uri(const nmos::api_version& version)
-        {
-            return is10_schemas::v1_0::authapi_token_response_schema_uri;
-        }
-
-        web::uri make_controlprotocolapi_base_message_schema_uri(const nmos::api_version& version)
-        {
-            return is12_schemas::v1_0::controlprotocolapi_base_message_schema_uri;
-        }
-
-        web::uri make_controlprotocolapi_command_message_schema_uri(const nmos::api_version& version)
-        {
-            return is12_schemas::v1_0::controlprotocolapi_command_message_schema_uri;
-        }
-
-        web::uri make_controlprotocolapi_subscription_message_schema_uri(const nmos::api_version& version)
-        {
-            return is12_schemas::v1_0::controlprotocolapi_subscription_message_schema_uri;
->>>>>>> 12501c37
         }
 
         // load the json schema for the specified base URI
