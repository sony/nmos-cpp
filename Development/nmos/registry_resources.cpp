--- conflicted
+++ resolved
@@ -23,29 +23,19 @@
             // This is the experimental REST API for mDNS Service Discovery
 
             auto mdns_uri = web::uri_builder()
-<<<<<<< HEAD
                 .set_scheme(nmos::http_scheme(settings))
-=======
-                .set_scheme(U("http"))
->>>>>>> f0c54772
                 .set_port(nmos::experimental::fields::mdns_port(settings))
                 .set_path(U("/x-dns-sd/v1.0"));
             auto type = U("urn:x-dns-sd/v1.0");
 
-<<<<<<< HEAD
             if (nmos::experimental::fields::client_secure(settings))
             {
-                const auto hostname = !nmos::fields::host_name(settings).empty() ? nmos::fields::host_name(settings) : web::http::experimental::host_name();
-
                 web::json::push_back(data[U("services")], value_of({
-                    { U("href"), mdns_uri.set_host(hostname).to_uri().to_string() },
+                    { U("href"), mdns_uri.set_host(nmos::get_host(settings)).to_uri().to_string() },
                     { U("type"), type }
                 }));
             }
             else for (const auto& host_address : host_addresses)
-=======
-            for (const auto& host_address : host_addresses)
->>>>>>> f0c54772
             {
                 web::json::push_back(data[U("services")], value_of({
                     { U("href"), mdns_uri.set_host(host_address.as_string()).to_uri().to_string() },
