#ifndef NMOS_CONTROL_PROTOCOL_TYPEDEFS_H
#define NMOS_CONTROL_PROTOCOL_TYPEDEFS_H

#include "cpprest/basic_utils.h"
#include "cpprest/json_utils.h"
#include "nmos/control_protocol_nmos_channel_mapping_resource_type.h"
#include "nmos/control_protocol_nmos_resource_type.h"

namespace nmos
{
    // See https://specs.amwa.tv/is-12/branches/v1.0.x/docs/Protocol_messaging.html
    namespace ncp_message_type
    {
        enum type
        {
            command = 0,
            command_response = 1,
            notification = 2,
            subscription = 3,
            subscription_response = 4,
            error = 5
        };
    }

    // Method invokation status
    // See https://specs.amwa.tv/ms-05-02/branches/v1.0.x/docs/Framework.html#ncmethodstatus
    namespace nc_method_status
    {
        enum status
        {
            ok = 200,                       // Method call was successful
            property_deprecated = 298,      // Method call was successful but targeted property is deprecated
            method_deprecated = 299,        // Method call was successful but method is deprecated
            bad_command_format = 400,       // Badly-formed command
            unauthorized = 401,              // Client is not authorized
            bad_oid = 404,                  // Command addresses a nonexistent object
            read_only = 405,                // Attempt to change read-only state
            invalid_request = 406,          // Method call is invalid in current operating context
            conflict = 409,                 // There is a conflict with the current state of the device
            buffer_overflow = 413,          // Something was too big
            index_out_of_bounds = 414,      // Index is outside the available range
            parameter_error = 417,          // Method parameter does not meet expectations
            locked = 423,                   // Addressed object is locked
            device_error = 500,             // Internal device error
            method_not_implemented = 501,   // Addressed method is not implemented by the addressed object
            property_not_implemented = 502, // Addressed property is not implemented by the addressed object
            not_ready = 503,                // The device is not ready to handle any commands
            timeout = 504,                  // Method call did not finish within the allotted time
        };
    }

    // See https://specs.amwa.tv/ms-05-02/branches/v1.0.x/docs/Framework.html#ncmethodresult
    struct nc_method_result
    {
        nc_method_status::status status;
    };

    // Datatype type
    // See https://specs.amwa.tv/ms-05-02/branches/v1.0.x/docs/Framework.html#ncdatatypetype
    namespace nc_datatype_type
    {
        enum type
        {
            Primitive = 0,
            Typedef = 1,
            Struct = 2,
            Enum = 3
        };
    }

    // Device generic operational state
    // See https://specs.amwa.tv/ms-05-02/branches/v1.0.x/docs/Framework.html#ncdevicegenericstate
    namespace nc_device_generic_state
    {
        enum state
        {
            unknown = 0,            // Unknown
            normal_operation = 1,   // Normal operation
            initializing = 2,       // Device is initializing
            updating = 3,           // Device is performing a software or firmware update
            licensing_error = 4,    // Device is experiencing a licensing error
            internal_error = 5      // Device is experiencing an internal error
        };
    }

    // Reset cause enum
    // See https://specs.amwa.tv/ms-05-02/branches/v1.0.x/docs/Framework.html#ncresetcause
    namespace nc_reset_cause
    {
        enum cause
        {
            unknown = 0,            // Unknown
            power_on = 1,           // Power on
            internal_error = 2,     // Internal error
            upgrade = 3,            // Upgrade
            controller_request = 4, // Controller request
            manual_reset = 5        // Manual request from the front panel
        };
    }

    // NcConnectionStatus
    // See https://specs.amwa.tv/nmos-control-feature-sets/branches/main/monitoring/#ncconnectionstatus
    namespace nc_connection_status
    {
        enum status
        {
            inactive = 0,           // Inactive
            healthy = 1,            // Active and healthy
            partially_healthy = 2,  // Active and partially healthy
            unhealthy = 3           // Active and unhealthy
        };
    }

    // NcEssenceStatus
    // See https://specs.amwa.tv/nmos-control-feature-sets/branches/main/monitoring/#ncessencestatus
    namespace nc_essence_status
    {
        enum status
        {
            inactive = 0,           // Inactive
            healthy = 1,            // Active and healthy
            partially_healthy = 2,  // Active and partially healthy
            unhealthy = 3           // Active and unhealthy
        };
    }

    // NcLinkStatus
    // See https://specs.amwa.tv/nmos-control-feature-sets/branches/main/monitoring/#nclinkstatus
    namespace nc_link_status
    {
        enum status
        {
            all_up = 1,    // All the associated network interfaces are up
            some_down = 2, // Some of the associated network interfaces are down
            all_down = 3   // All the associated network interfaces are down
        };
    }

    // NcOverallStatus
    // See https://specs.amwa.tv/nmos-control-feature-sets/branches/main/monitoring/#ncoverallstatus
    namespace nc_overall_status
    {
        enum status
        {
            inactive = 0,           // Inactive
            healthy = 1,            // The overall status is healthy
            partially_healthy = 2,  // The overall status is partially healthy
            unhealthy = 3           // The overall status is unhealthy
        };
    }

    // NcSynchronizationStatus
    // See https://specs.amwa.tv/nmos-control-feature-sets/branches/main/monitoring/#ncsynchronizationstatus
    namespace nc_synchronization_status
    {
        enum status
        {
            not_used = 0,           // Feature not in use
            healthy = 1,            // Locked to a synchronization source
            partially_healthy = 2,  // Partially locked to a synchronization source
            unhealthy = 3           // Not locked to a synchronization source
        };
    }

    // NcStreamStatus
    // See https://specs.amwa.tv/nmos-control-feature-sets/branches/main/monitoring/#ncstreamstatus
    namespace nc_stream_status
    {
        enum status
        {
            inactive = 0,           // Inactive
            healthy = 1,            // Active and healthy
            partially_healthy = 2,  // Active and partially healthy
            unhealthy = 3           // Active and unhealthy
        };
    }

    // NcTransmissionStatus
    // See https://specs.amwa.tv/nmos-control-feature-sets/branches/main/monitoring/#nctransmissionstatus
    namespace nc_transmission_status
    {
        enum status
        {
            inactive = 0,           // Inactive
            healthy = 1,            // Active and healthy
            partially_healthy = 2,  // Active and partially healthy
            unhealthy = 3           // Active and unhealthy
        };
    }

    // NcRestoreMode
    // See https://specs.amwa.tv/nmos-control-feature-sets/branches/main/device-configuration/#ncrestoremode
    namespace nc_restore_mode
    {
        enum restore_mode
        {
            modify = 0, // Restore mode is Modify
            rebuild = 1 // Restore mode is Rebuild
        };
    }

    // NcRestoreValidationStatus
    // See https://specs.amwa.tv/nmos-control-feature-sets/branches/main/device-configuration/#ncrestorevalidationstatus
    namespace nc_restore_validation_status
    {
        enum status
        {
            ok = 200,                 // Restore was successful
            failed = 400,             // Restore failed because relevant backup data set provided is invalid
            not_found = 404,          // Restore failed because the role path is not found in the device model or the device cannot create the role path from the data set
            device_error = 500        // Restore failed due to an internal device error preventing the restore from happening
        };
    }

    // NcPropertyRestoreNoticeType
    // See https://specs.amwa.tv/nmos-control-feature-sets/branches/main/device-configuration/#ncpropertyrestorenoticetype
    namespace nc_property_restore_notice_type
    {
        enum type
        {
            warning = 300,  // Warning property restore notice
            error = 400     // Error property restore notice
        };
    }

    // NcElementId
    // See https://specs.amwa.tv/ms-05-02/branches/v1.0.x/docs/Framework.html#ncelementid
    struct nc_element_id
    {
        uint16_t level;
        uint16_t index;

        nc_element_id(uint16_t level, uint16_t index)
            : level(level)
            , index(index)
        {}

        auto tied() const -> decltype(std::tie(level, index)) { return std::tie(level, index); }
        friend bool operator==(const nc_element_id& lhs, const nc_element_id& rhs) { return lhs.tied() == rhs.tied(); }
        friend bool operator!=(const nc_element_id& lhs, const nc_element_id& rhs) { return !(lhs == rhs); }
        friend bool operator<(const nc_element_id& lhs, const nc_element_id& rhs) { return lhs.tied() < rhs.tied(); }
    };

    // NcEventId
    // See https://specs.amwa.tv/ms-05-02/branches/v1.0.x/docs/Framework.html#nceventid
    typedef nc_element_id nc_event_id;
    // NcEventIds for NcObject
    // See https://specs.amwa.tv/ms-05-02/branches/v1.0.x/docs/Framework.html#ncobject
    const nc_event_id nc_object_property_changed_event_id(1, 1);

    // NcMethodId
    // See https://specs.amwa.tv/ms-05-02/branches/v1.0.x/docs/Framework.html#ncmethodid
    typedef nc_element_id nc_method_id;
    // NcMethodIds for NcObject
    // See https://specs.amwa.tv/ms-05-02/branches/v1.0.x/docs/Framework.html#ncobject
    const nc_method_id nc_object_get_method_id(1, 1);
    const nc_method_id nc_object_set_method_id(1, 2);
    const nc_method_id nc_object_get_sequence_item_method_id(1, 3);
    const nc_method_id nc_object_set_sequence_item_method_id(1, 4);
    const nc_method_id nc_object_add_sequence_item_method_id(1, 5);
    const nc_method_id nc_object_remove_sequence_item_method_id(1, 6);
    const nc_method_id nc_object_get_sequence_length_method_id(1, 7);
    // NcMethodIds for NcBlock
    // See https://specs.amwa.tv/ms-05-02/branches/v1.0.x/docs/Framework.html#ncblock
    const nc_method_id nc_block_get_member_descriptors_method_id(2, 1);
    const nc_method_id nc_block_find_members_by_path_method_id(2, 2);
    const nc_method_id nc_block_find_members_by_role_method_id(2, 3);
    const nc_method_id nc_block_find_members_by_class_id_method_id(2, 4);
    // NcMethodIds for NcClassManager
    // See https://specs.amwa.tv/ms-05-02/branches/v1.0.x/docs/Framework.html#ncclassmanager
    const nc_method_id nc_class_manager_get_control_class_method_id(3, 1);
    const nc_method_id nc_class_manager_get_datatype_method_id(3, 2);
<<<<<<< HEAD
    // NcMethodsIds for NcBulkPropertiesManager
    // See https://specs.amwa.tv/nmos-control-feature-sets/branches/main/device-configuration/#ncbulkpropertiesholder
    const nc_method_id nc_bulk_properties_manager_get_properties_by_path_method_id(3, 1);
    const nc_method_id nc_bulk_properties_manager_validate_set_properties_by_path_method_id(3, 2);
    const nc_method_id nc_bulk_properties_manager_set_properties_by_path_method_id(3, 3);
=======
    // NcMethodIds for NcReceiverMonitor
    // See https://specs.amwa.tv/nmos-control-feature-sets/branches/main/monitoring/#ncreceivermonitor
    const nc_method_id nc_receiver_monitor_get_lost_packet_counters_method_id(4, 1);
    const nc_method_id nc_receiver_monitor_get_late_packet_counters_method_id(4, 2);
    const nc_method_id nc_receiver_monitor_reset_monitor_method_id(4, 3);
    // NcMethodIds for NcSenderMonitor
    // See https://specs.amwa.tv/nmos-control-feature-sets/branches/main/monitoring/#ncsendermonitor
    const nc_method_id nc_sender_monitor_get_transmission_error_counters_method_id(4, 1);
    const nc_method_id nc_sender_monitor_reset_monitor_method_id(4, 2);
>>>>>>> 11db167d

    // NcPropertyId
    // See https://specs.amwa.tv/ms-05-02/branches/v1.0.x/docs/Framework.html#ncpropertyid
    typedef nc_element_id nc_property_id;
    // NcPropertyIds for NcObject
    // See https://specs.amwa.tv/ms-05-02/branches/v1.0.x/docs/Framework.html#ncobject
    const nc_property_id nc_object_class_id_property_id(1, 1);
    const nc_property_id nc_object_oid_property_id(1, 2);
    const nc_property_id nc_object_constant_oid_property_id(1, 3);
    const nc_property_id nc_object_owner_property_id(1, 4);
    const nc_property_id nc_object_role_property_id(1, 5);
    const nc_property_id nc_object_user_label_property_id(1, 6);
    const nc_property_id nc_object_touchpoints_property_id(1, 7);
    const nc_property_id nc_object_runtime_property_constraints_property_id(1, 8);
    // NcPropertyIds for NcBlock
    // See https://specs.amwa.tv/ms-05-02/branches/v1.0.x/docs/Framework.html#ncblock
    const nc_property_id nc_block_enabled_property_id(2, 1);
    const nc_property_id nc_block_members_property_id(2, 2);
    // NcPropertyIds for NcWorker
    // See https://specs.amwa.tv/ms-05-02/branches/v1.0.x/docs/Framework.html#ncworker
    const nc_property_id nc_worker_enabled_property_id(2, 1);
    // NcPropertyIds for NcDeviceManager
    // See https://specs.amwa.tv/ms-05-02/branches/v1.0.x/docs/Framework.html#ncdevicemanager
    const nc_property_id nc_device_manager_nc_version_property_id(3, 1);
    const nc_property_id nc_device_manager_manufacturer_property_id(3, 2);
    const nc_property_id nc_device_manager_product_property_id(3, 3);
    const nc_property_id nc_device_manager_serial_number_property_id(3, 4);
    const nc_property_id nc_device_manager_user_inventory_code_property_id(3, 5);
    const nc_property_id nc_device_manager_device_name_property_id(3, 6);
    const nc_property_id nc_device_manager_device_role_property_id(3, 7);
    const nc_property_id nc_device_manager_operational_state_property_id(3, 8);
    const nc_property_id nc_device_manager_reset_cause_property_id(3, 9);
    const nc_property_id nc_device_manager_message_property_id(3, 10);
    // NcPropertyIds for NcClassManager
    // See https://specs.amwa.tv/ms-05-02/branches/v1.0.x/docs/Framework.html#ncclassmanager
    const nc_property_id nc_class_manager_control_classes_property_id(3, 1);
    const nc_property_id nc_class_manager_datatypes_property_id(3, 2);
    // NcPropertyIds for NcStatusMonitor
    const nc_property_id nc_status_monitor_overall_status_property_id(3, 1);
    const nc_property_id nc_status_monitor_overall_status_message_property_id(3, 2);
    const nc_property_id nc_status_monitor_status_reporting_delay(3, 3);
    // NcPropertyids for NcReceiverMonitor
    // See https://specs.amwa.tv/nmos-control-feature-sets/branches/main/monitoring/#ncreceivermonitor
    const nc_property_id nc_receiver_monitor_link_status_property_id(4, 1);
    const nc_property_id nc_receiver_monitor_link_status_message_property_id(4, 2);
    const nc_property_id nc_receiver_monitor_link_status_transition_counter_property_id(4, 3);
    const nc_property_id nc_receiver_monitor_connection_status_property_id(4, 4);
    const nc_property_id nc_receiver_monitor_connection_status_message_property_id(4, 5);
    const nc_property_id nc_receiver_monitor_connection_status_transition_counter_property_id(4, 6);
    const nc_property_id nc_receiver_monitor_external_synchronization_status_property_id(4, 7);
    const nc_property_id nc_receiver_monitor_external_synchronization_status_message_property_id(4, 8);
    const nc_property_id nc_receiver_monitor_external_synchronization_status_transition_counter_property_id(4, 9);
    const nc_property_id nc_receiver_monitor_synchronization_source_id_property_id(4, 10);
    const nc_property_id nc_receiver_monitor_stream_status_property_id(4, 11);
    const nc_property_id nc_receiver_monitor_stream_status_message_property_id(4, 12);
    const nc_property_id nc_receiver_monitor_stream_status_transition_counter_property_id(4, 13);
    const nc_property_id nc_receiver_monitor_auto_reset_monitor_property_id(4, 14);
    // NcPropertyIds for NcSenderMonitor
    // See https://specs.amwa.tv/nmos-control-feature-sets/branches/main/monitoring/#ncsendermonitor
    const nc_property_id nc_sender_monitor_link_status_property_id(4, 1);
    const nc_property_id nc_sender_monitor_link_status_message_property_id(4, 2);
    const nc_property_id nc_sender_monitor_link_status_transition_counter_property_id(4, 3);
    const nc_property_id nc_sender_monitor_transmission_status_property_id(4, 4);
    const nc_property_id nc_sender_monitor_transmission_status_message_property_id(4, 5);
    const nc_property_id nc_sender_monitor_transmission_status_transition_counter_property_id(4, 6);
    const nc_property_id nc_sender_monitor_external_synchronization_status_property_id(4, 7);
    const nc_property_id nc_sender_monitor_external_synchronization_status_message_property_id(4, 8);
    const nc_property_id nc_sender_monitor_external_synchronization_status_transition_counter_property_id(4, 9);
    const nc_property_id nc_sender_monitor_synchronization_source_id_property_id(4, 10);
    const nc_property_id nc_sender_monitor_essence_status_property_id(4, 11);
    const nc_property_id nc_sender_monitor_essence_status_message_property_id(4, 12);
    const nc_property_id nc_sender_monitor_essence_status_transition_counter_property_id(4, 13);
    const nc_property_id nc_sender_monitor_auto_reset_monitor_property_id(4, 14);
    // NcPropertyids for NcIdentBeacon
    // See https://specs.amwa.tv/nmos-control-feature-sets/branches/main/identification/#ncidentbeacon
    const nc_property_id nc_ident_beacon_active_property_id(3, 1);

    // NcId
    // See https://specs.amwa.tv/ms-05-02/branches/v1.0.x/docs/Framework.html#ncid
    typedef uint32_t nc_id;

    // NcName
    // See https://specs.amwa.tv/ms-05-02/branches/v1.0.x/docs/Framework.html#ncname
    typedef utility::string_t nc_name;

    // NcOid
    // See https://specs.amwa.tv/ms-05-02/branches/v1.0.x/docs/Framework.html#ncoid
    typedef uint32_t nc_oid;

    // NcUri
    // See https://specs.amwa.tv/ms-05-02/branches/v1.0.x/docs/Framework.html#ncuri
    typedef utility::string_t nc_uri;

    // NcUuid
    // See https://specs.amwa.tv/ms-05-02/branches/v1.0.x/docs/Framework.html#ncuuid
    typedef utility::string_t nc_uuid;

    // NcRegex
    // See https://specs.amwa.tv/ms-05-02/branches/v1.0.x/docs/Framework.html#ncregex
    typedef utility::string_t nc_regex;

    // NcOrganizationId
    // See https://specs.amwa.tv/ms-05-02/branches/v1.0.x/docs/Framework.html#ncorganizationid
    typedef int32_t nc_organization_id;

    // NcClassId
    // See https://specs.amwa.tv/ms-05-02/branches/v1.0.x/docs/Framework.html#ncclassid
    typedef std::vector<int32_t> nc_class_id;

    // NcRolePath
    // See https://specs.amwa.tv/ms-05-02/branches/v1.0.x/docs/Framework.html#ncrolepath
    typedef std::vector<utility::string_t> nc_role_path;

    // See https://specs.amwa.tv/ms-05-02/branches/v1.0.x/docs/Framework.html#ncobject
    const nc_class_id nc_object_class_id({ 1 });
    // See https://specs.amwa.tv/ms-05-02/branches/v1.0.x/docs/Framework.html#ncblock
    const nc_class_id nc_block_class_id({ 1, 1 });
    // See https://specs.amwa.tv/ms-05-02/branches/v1.0.x/docs/Framework.html#ncworker
    const nc_class_id nc_worker_class_id({ 1, 2 });
    // See https://specs.amwa.tv/ms-05-02/branches/v1.0.x/docs/Framework.html#ncmanager
    const nc_class_id nc_manager_class_id({ 1, 3 });
    // See https://specs.amwa.tv/ms-05-02/branches/v1.0.x/docs/Framework.html#ncdevicemanager
    const nc_class_id nc_device_manager_class_id({ 1, 3, 1 });
    // See https://specs.amwa.tv/ms-05-02/branches/v1.0.x/docs/Framework.html#ncclassmanager
    const nc_class_id nc_class_manager_class_id({ 1, 3, 2 });
    // See https://specs.amwa.tv/nmos-control-feature-sets/branches/main/identification/#ncidentbeacon
    const nc_class_id nc_ident_beacon_class_id({ 1, 2, 1 });
    // See https://specs.amwa.tv/nmos-control-feature-sets/branches/main/monitoring/#ncstatusmonitor
    const nc_class_id nc_status_monitor_class_id({ 1, 2, 2 });
    // See https://specs.amwa.tv/nmos-control-feature-sets/branches/main/monitoring/#ncreceivermonitor
<<<<<<< HEAD
    const nc_class_id nc_receiver_monitor_class_id({ 1, 2, 3 });
    // See https://specs.amwa.tv/nmos-control-feature-sets/branches/main/monitoring/#ncreceivermonitorprotected
    const nc_class_id nc_receiver_monitor_protected_class_id({ 1, 2, 3, 1 });
    // See https://specs.amwa.tv/nmos-control-feature-sets/branches/main/device-configuration/#ncbulkpropertiesmanager
    const nc_class_id nc_bulk_properties_manager_class_id({ 1, 3, 3 });
=======
    const nc_class_id nc_receiver_monitor_class_id({ 1, 2, 2, 1 });
    // See https://specs.amwa.tv/nmos-control-feature-sets/branches/main/monitoring/#ncsendermonitor
    const nc_class_id nc_sender_monitor_class_id({ 1, 2, 2, 2 });
>>>>>>> 11db167d

    // NcTouchpoint
    // See https://specs.amwa.tv/ms-05-02/branches/v1.0.x/docs/Framework.html#nctouchpoint
    typedef utility::string_t nc_touch_point;

    // NcPropertyChangeType
    // See https://specs.amwa.tv/ms-05-02/branches/v1.0.x/docs/Framework.html#ncpropertychangetype
    namespace nc_property_change_type
    {
        enum type
        {
            value_changed = 0,          // Current value changed
            sequence_item_added = 1,    // Sequence item added
            sequence_item_changed = 2,  // Sequence item changed
            sequence_item_removed = 3   // Sequence item removed
        };
    }

    // NcPropertyChangedEventData
    // See https://specs.amwa.tv/ms-05-02/branches/v1.0.x/docs/Framework.html#ncpropertychangedeventdata
    struct nc_property_changed_event_data
    {
        nc_property_id property_id;
        nc_property_change_type::type change_type;
        web::json::value value;
        web::json::value sequence_item_index; // nc_id, can be null

        nc_property_changed_event_data(nc_property_id property_id, nc_property_change_type::type change_type, web::json::value value, nc_id sequence_item_index)
            : property_id(std::move(property_id))
            , change_type(change_type)
            , value(std::move(value))
            , sequence_item_index(sequence_item_index)
        {}

        nc_property_changed_event_data(nc_property_id property_id, nc_property_change_type::type change_type, web::json::value value)
            : property_id(std::move(property_id))
            , change_type(change_type)
            , value(std::move(value))
            , sequence_item_index(web::json::value::null())
        {}

        nc_property_changed_event_data(nc_property_id property_id, nc_property_change_type::type change_type, nc_id sequence_item_index)
            : property_id(std::move(property_id))
            , change_type(change_type)
            , value(web::json::value::null())
            , sequence_item_index(sequence_item_index)
        {}

        auto tied() const -> decltype(std::tie(property_id, change_type, value, sequence_item_index)) { return std::tie(property_id, change_type, value, sequence_item_index); }
        friend bool operator==(const nc_property_changed_event_data& lhs, const nc_property_changed_event_data& rhs) { return lhs.tied() == rhs.tied(); }
        friend bool operator!=(const nc_property_changed_event_data& lhs, const nc_property_changed_event_data& rhs) { return !(lhs == rhs); }
        friend bool operator<(const nc_property_changed_event_data& lhs, const nc_property_changed_event_data& rhs) { return lhs.tied() < rhs.tied(); }
    };

    // NcTouchpointResource
    // See https://specs.amwa.tv/ms-05-02/branches/v1.0.x/docs/Framework.html#nctouchpointresource
    struct nc_touchpoint_resource
    {
        utility::string_t resource_type;

        nc_touchpoint_resource(const utility::string_t& resource_type)
            : resource_type(resource_type)
        {}

        auto tied() const -> decltype(std::tie(resource_type)) { return std::tie(resource_type); }
        friend bool operator==(const nc_touchpoint_resource& lhs, const nc_touchpoint_resource& rhs) { return lhs.tied() == rhs.tied(); }
        friend bool operator!=(const nc_touchpoint_resource& lhs, const nc_touchpoint_resource& rhs) { return !(lhs == rhs); }
        friend bool operator<(const nc_touchpoint_resource& lhs, const nc_touchpoint_resource& rhs) { return lhs.tied() < rhs.tied(); }
    };

    // NcTouchpointResourceNmos
    // See https://specs.amwa.tv/ms-05-02/branches/v1.0.x/docs/Framework.html#nctouchpointresourcenmos
    struct nc_touchpoint_resource_nmos : nc_touchpoint_resource
    {
        nc_uuid id;

        nc_touchpoint_resource_nmos(const utility::string_t& resource_type, nc_uuid id)
            : nc_touchpoint_resource(resource_type)
            , id(id)
        {}

        nc_touchpoint_resource_nmos(const ncp_touchpoint_resource_type& resource_type, nc_uuid id)
            : nc_touchpoint_resource(resource_type.name)
            , id(id)
        {}

        auto tied() const -> decltype(std::tie(resource_type, id)) { return std::tie(resource_type, id); }
        friend bool operator==(const nc_touchpoint_resource_nmos& lhs, const nc_touchpoint_resource_nmos& rhs) { return lhs.tied() == rhs.tied(); }
        friend bool operator!=(const nc_touchpoint_resource_nmos& lhs, const nc_touchpoint_resource_nmos& rhs) { return !(lhs == rhs); }
        friend bool operator<(const nc_touchpoint_resource_nmos& lhs, const nc_touchpoint_resource_nmos& rhs) { return lhs.tied() < rhs.tied(); }
    };

    // NcTouchpointResourceNmosChannelMapping
    // See https://specs.amwa.tv/ms-05-02/branches/v1.0.x/docs/Framework.html#nctouchpointresourcenmoschannelmapping
    struct nc_touchpoint_resource_nmos_channel_mapping : nc_touchpoint_resource_nmos
    {
        //ncp_nmos_channel_mapping_resource_type resource_type;
        nc_uuid io_id;

        nc_touchpoint_resource_nmos_channel_mapping(const ncp_nmos_channel_mapping_resource_type& resource_type, nc_uuid id, const utility::string_t& io_id)
            : nc_touchpoint_resource_nmos(resource_type.name, id)
            , io_id(io_id)
        {}

        auto tied() const -> decltype(std::tie(resource_type, id, io_id)) { return std::tie(resource_type, id, io_id); }
        friend bool operator==(const nc_touchpoint_resource_nmos_channel_mapping& lhs, const nc_touchpoint_resource_nmos_channel_mapping& rhs) { return lhs.tied() == rhs.tied(); }
        friend bool operator!=(const nc_touchpoint_resource_nmos_channel_mapping& lhs, const nc_touchpoint_resource_nmos_channel_mapping& rhs) { return !(lhs == rhs); }
        friend bool operator<(const nc_touchpoint_resource_nmos_channel_mapping& lhs, const nc_touchpoint_resource_nmos_channel_mapping& rhs) { return lhs.tied() < rhs.tied(); }
    };

    // Root block specification
    // See https://specs.amwa.tv/ms-05-02/branches/v1.0.x/docs/Blocks.html
    const nc_oid root_block_oid{ 1 };
    const utility::string_t root_block_role{ U("root") };

    // Device Configuration
    const utility::string_t bulk_properties_manager_role{ root_block_role + U(".BulkPropertiesManager") };
}

#endif<|MERGE_RESOLUTION|>--- conflicted
+++ resolved
@@ -270,13 +270,6 @@
     // See https://specs.amwa.tv/ms-05-02/branches/v1.0.x/docs/Framework.html#ncclassmanager
     const nc_method_id nc_class_manager_get_control_class_method_id(3, 1);
     const nc_method_id nc_class_manager_get_datatype_method_id(3, 2);
-<<<<<<< HEAD
-    // NcMethodsIds for NcBulkPropertiesManager
-    // See https://specs.amwa.tv/nmos-control-feature-sets/branches/main/device-configuration/#ncbulkpropertiesholder
-    const nc_method_id nc_bulk_properties_manager_get_properties_by_path_method_id(3, 1);
-    const nc_method_id nc_bulk_properties_manager_validate_set_properties_by_path_method_id(3, 2);
-    const nc_method_id nc_bulk_properties_manager_set_properties_by_path_method_id(3, 3);
-=======
     // NcMethodIds for NcReceiverMonitor
     // See https://specs.amwa.tv/nmos-control-feature-sets/branches/main/monitoring/#ncreceivermonitor
     const nc_method_id nc_receiver_monitor_get_lost_packet_counters_method_id(4, 1);
@@ -286,7 +279,11 @@
     // See https://specs.amwa.tv/nmos-control-feature-sets/branches/main/monitoring/#ncsendermonitor
     const nc_method_id nc_sender_monitor_get_transmission_error_counters_method_id(4, 1);
     const nc_method_id nc_sender_monitor_reset_monitor_method_id(4, 2);
->>>>>>> 11db167d
+    // NcMethodsIds for NcBulkPropertiesManager
+    // See https://specs.amwa.tv/nmos-control-feature-sets/branches/main/device-configuration/#ncbulkpropertiesholder
+    const nc_method_id nc_bulk_properties_manager_get_properties_by_path_method_id(3, 1);
+    const nc_method_id nc_bulk_properties_manager_validate_set_properties_by_path_method_id(3, 2);
+    const nc_method_id nc_bulk_properties_manager_set_properties_by_path_method_id(3, 3);
 
     // NcPropertyId
     // See https://specs.amwa.tv/ms-05-02/branches/v1.0.x/docs/Framework.html#ncpropertyid
@@ -417,17 +414,11 @@
     // See https://specs.amwa.tv/nmos-control-feature-sets/branches/main/monitoring/#ncstatusmonitor
     const nc_class_id nc_status_monitor_class_id({ 1, 2, 2 });
     // See https://specs.amwa.tv/nmos-control-feature-sets/branches/main/monitoring/#ncreceivermonitor
-<<<<<<< HEAD
-    const nc_class_id nc_receiver_monitor_class_id({ 1, 2, 3 });
-    // See https://specs.amwa.tv/nmos-control-feature-sets/branches/main/monitoring/#ncreceivermonitorprotected
-    const nc_class_id nc_receiver_monitor_protected_class_id({ 1, 2, 3, 1 });
-    // See https://specs.amwa.tv/nmos-control-feature-sets/branches/main/device-configuration/#ncbulkpropertiesmanager
-    const nc_class_id nc_bulk_properties_manager_class_id({ 1, 3, 3 });
-=======
     const nc_class_id nc_receiver_monitor_class_id({ 1, 2, 2, 1 });
     // See https://specs.amwa.tv/nmos-control-feature-sets/branches/main/monitoring/#ncsendermonitor
     const nc_class_id nc_sender_monitor_class_id({ 1, 2, 2, 2 });
->>>>>>> 11db167d
+    // See https://specs.amwa.tv/nmos-control-feature-sets/branches/main/device-configuration/#ncbulkpropertiesmanager
+    const nc_class_id nc_bulk_properties_manager_class_id({ 1, 3, 3 });
 
     // NcTouchpoint
     // See https://specs.amwa.tv/ms-05-02/branches/v1.0.x/docs/Framework.html#nctouchpoint
