--- conflicted
+++ resolved
@@ -110,12 +110,11 @@
             healthy = 1,            // Active and healthy
             partially_healthy = 2,  // Active and partially healthy
             unhealthy = 3           // Active and unhealthy
-<<<<<<< HEAD
         };
     }
 
     // NcEssenceStatus
-    // TODO: link
+    // See https://specs.amwa.tv/nmos-control-feature-sets/branches/main/monitoring/#ncessencestatus
     namespace nc_essence_status
     {
         enum status
@@ -127,8 +126,8 @@
         };
     }
 
-    //NcLinkStatus
-    // TODO: link
+    // NcLinkStatus
+    // See https://specs.amwa.tv/nmos-control-feature-sets/branches/main/monitoring/#nclinkstatus
     namespace nc_link_status
     {
         enum status
@@ -140,7 +139,7 @@
     }
 
     // NcOverallStatus
-    // TODO: link
+    // See https://specs.amwa.tv/nmos-control-feature-sets/branches/main/monitoring/#ncoverallstatus
     namespace nc_overall_status
     {
         enum status
@@ -152,8 +151,8 @@
         };
     }
 
-    //NcSynchronizationStatus
-    // TODO: link
+    // NcSynchronizationStatus
+    // See https://specs.amwa.tv/nmos-control-feature-sets/branches/main/monitoring/#ncsynchronizationstatus
     namespace nc_synchronization_status
     {
         enum status
@@ -165,8 +164,8 @@
         };
     }
 
-    //NcStreamStatus
-    // TODO: add link
+    // NcStreamStatus
+    // See https://specs.amwa.tv/nmos-control-feature-sets/branches/main/monitoring/#ncstreamstatus
     namespace nc_stream_status
     {
         enum status
@@ -178,17 +177,9 @@
         };
     }
 
-    //NcTransmissionStatus
-    // TODO: add link
+    // NcTransmissionStatus
+    // See https://specs.amwa.tv/nmos-control-feature-sets/branches/main/monitoring/#nctransmissionstatus
     namespace nc_transmission_status
-=======
-        };
-    }
-
-    // NcEssenceStatus
-    // See https://specs.amwa.tv/nmos-control-feature-sets/branches/main/monitoring/#ncessencestatus
-    namespace nc_essence_status
->>>>>>> 11db167d
     {
         enum status
         {
@@ -196,73 +187,6 @@
             healthy = 1,            // Active and healthy
             partially_healthy = 2,  // Active and partially healthy
             unhealthy = 3           // Active and unhealthy
-<<<<<<< HEAD
-=======
-        };
-    }
-
-    // NcLinkStatus
-    // See https://specs.amwa.tv/nmos-control-feature-sets/branches/main/monitoring/#nclinkstatus
-    namespace nc_link_status
-    {
-        enum status
-        {
-            all_up = 1,    // All the associated network interfaces are up
-            some_down = 2, // Some of the associated network interfaces are down
-            all_down = 3   // All the associated network interfaces are down
-        };
-    }
-
-    // NcOverallStatus
-    // See https://specs.amwa.tv/nmos-control-feature-sets/branches/main/monitoring/#ncoverallstatus
-    namespace nc_overall_status
-    {
-        enum status
-        {
-            inactive = 0,           // Inactive
-            healthy = 1,            // The overall status is healthy
-            partially_healthy = 2,  // The overall status is partially healthy
-            unhealthy = 3           // The overall status is unhealthy
-        };
-    }
-
-    // NcSynchronizationStatus
-    // See https://specs.amwa.tv/nmos-control-feature-sets/branches/main/monitoring/#ncsynchronizationstatus
-    namespace nc_synchronization_status
-    {
-        enum status
-        {
-            not_used = 0,           // Feature not in use
-            healthy = 1,            // Locked to a synchronization source
-            partially_healthy = 2,  // Partially locked to a synchronization source
-            unhealthy = 3           // Not locked to a synchronization source
-        };
-    }
-
-    // NcStreamStatus
-    // See https://specs.amwa.tv/nmos-control-feature-sets/branches/main/monitoring/#ncstreamstatus
-    namespace nc_stream_status
-    {
-        enum status
-        {
-            inactive = 0,           // Inactive
-            healthy = 1,            // Active and healthy
-            partially_healthy = 2,  // Active and partially healthy
-            unhealthy = 3           // Active and unhealthy
-        };
-    }
-
-    // NcTransmissionStatus
-    // See https://specs.amwa.tv/nmos-control-feature-sets/branches/main/monitoring/#nctransmissionstatus
-    namespace nc_transmission_status
-    {
-        enum status
-        {
-            inactive = 0,           // Inactive
-            healthy = 1,            // Active and healthy
-            partially_healthy = 2,  // Active and partially healthy
-            unhealthy = 3           // Active and unhealthy
->>>>>>> 11db167d
         };
     }
 
@@ -314,20 +238,12 @@
     const nc_method_id nc_class_manager_get_control_class_method_id(3, 1);
     const nc_method_id nc_class_manager_get_datatype_method_id(3, 2);
     // NcMethodIds for NcReceiverMonitor
-<<<<<<< HEAD
-    // TODO: link
-=======
     // See https://specs.amwa.tv/nmos-control-feature-sets/branches/main/monitoring/#ncreceivermonitor
->>>>>>> 11db167d
     const nc_method_id nc_receiver_monitor_get_lost_packet_counters_method_id(4, 1);
     const nc_method_id nc_receiver_monitor_get_late_packet_counters_method_id(4, 2);
     const nc_method_id nc_receiver_monitor_reset_monitor_method_id(4, 3);
     // NcMethodIds for NcSenderMonitor
-<<<<<<< HEAD
-    // TODO: link
-=======
     // See https://specs.amwa.tv/nmos-control-feature-sets/branches/main/monitoring/#ncsendermonitor
->>>>>>> 11db167d
     const nc_method_id nc_sender_monitor_get_transmission_error_counters_method_id(4, 1);
     const nc_method_id nc_sender_monitor_reset_monitor_method_id(4, 2);
 
@@ -371,11 +287,7 @@
     const nc_property_id nc_status_monitor_overall_status_property_id(3, 1);
     const nc_property_id nc_status_monitor_overall_status_message_property_id(3, 2);
     const nc_property_id nc_status_monitor_status_reporting_delay(3, 3);
-<<<<<<< HEAD
-    // NcPropertyIds for NcReceiverMonitor
-=======
     // NcPropertyids for NcReceiverMonitor
->>>>>>> 11db167d
     // See https://specs.amwa.tv/nmos-control-feature-sets/branches/main/monitoring/#ncreceivermonitor
     const nc_property_id nc_receiver_monitor_link_status_property_id(4, 1);
     const nc_property_id nc_receiver_monitor_link_status_message_property_id(4, 2);
@@ -458,11 +370,7 @@
     const nc_class_id nc_class_manager_class_id({ 1, 3, 2 });
     // See https://specs.amwa.tv/nmos-control-feature-sets/branches/main/identification/#ncidentbeacon
     const nc_class_id nc_ident_beacon_class_id({ 1, 2, 1 });
-<<<<<<< HEAD
-    // TODO: link
-=======
     // See https://specs.amwa.tv/nmos-control-feature-sets/branches/main/monitoring/#ncstatusmonitor
->>>>>>> 11db167d
     const nc_class_id nc_status_monitor_class_id({ 1, 2, 2 });
     // See https://specs.amwa.tv/nmos-control-feature-sets/branches/main/monitoring/#ncreceivermonitor
     const nc_class_id nc_receiver_monitor_class_id({ 1, 2, 2, 1 });
