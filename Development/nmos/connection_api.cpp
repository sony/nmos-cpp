--- conflicted
+++ resolved
@@ -203,20 +203,9 @@
                 const string_t resourceType = parameters.at(nmos::patterns::connectorType.name);
                 const string_t resourceId = parameters.at(nmos::patterns::resourceId.name);
 
-<<<<<<< HEAD
-                // Validate request?
-
-                const auto master_enable = nmos::fields::master_enable(body);
-                const auto activation = nmos::fields::activation(body);
-                const auto mode = nmos::activation_mode{ nmos::fields::mode(activation) };
-
-                auto resource = find_resource(resources, { resourceId, nmos::type_from_resourceType(resourceType) });
-                if (resources.end() != resource && nmos::is_permitted_downgrade(*resource, nmos::is04_versions::v1_2))
-=======
                 auto type = nmos::type_from_resourceType(resourceType);
                 auto resource = find_resource(model.staged, { resourceId, type });
                 if (model.staged.end() != resource)
->>>>>>> dac9ebdb
                 {
                     // First, verify that every key is a valid field.
                     for (const auto & pair: body.as_object())
