#include "nmos/connection_api.h"

<<<<<<< HEAD
#include <boost/range/adaptor/transformed.hpp>
=======
>>>>>>> ff29faa6
#include <boost/range/join.hpp>
#include "cpprest/http_utils.h"
#include "cpprest/json_validator.h"
#include "nmos/activation_mode.h"
#include "nmos/api_downgrade.h"
#include "nmos/api_utils.h"
#include "nmos/is04_versions.h"
#include "nmos/is05_versions.h"
#include "nmos/json_schema.h"
#include "nmos/model.h"
#include "nmos/sdp_utils.h"
#include "nmos/slog.h"
#include "nmos/thread_utils.h"
#include "nmos/version.h"
#include "sdp/sdp.h"

namespace nmos
{
    web::http::experimental::listener::api_router make_unmounted_connection_api(nmos::node_model& model, slog::base_gate& gate);

    web::http::experimental::listener::api_router make_connection_api(nmos::node_model& model, slog::base_gate& gate)
    {
        using namespace web::http::experimental::listener::api_router_using_declarations;

        api_router connection_api;

        connection_api.support(U("/?"), methods::GET, [](http_request, http_response res, const string_t&, const route_parameters&)
        {
            set_reply(res, status_codes::OK, nmos::make_sub_routes_body({ U("x-nmos/") }, res));
            return pplx::task_from_result(true);
        });

        connection_api.support(U("/x-nmos/?"), methods::GET, [](http_request, http_response res, const string_t&, const route_parameters&)
        {
            set_reply(res, status_codes::OK, nmos::make_sub_routes_body({ U("connection/") }, res));
            return pplx::task_from_result(true);
        });

        const auto versions = with_read_lock(model.mutex, [&model] { return nmos::is05_versions::from_settings(model.settings); });
        connection_api.support(U("/x-nmos/") + nmos::patterns::connection_api.pattern + U("/?"), methods::GET, [versions](http_request, http_response res, const string_t&, const route_parameters&)
        {
<<<<<<< HEAD
            set_reply(res, status_codes::OK, nmos::make_sub_routes_body({ U("v1.0/"), U("v1.1/") }, res));
=======
            set_reply(res, status_codes::OK, nmos::make_sub_routes_body(nmos::make_api_version_sub_routes(versions), res));
>>>>>>> ff29faa6
            return pplx::task_from_result(true);
        });

        connection_api.mount(U("/x-nmos/") + nmos::patterns::connection_api.pattern + U("/") + nmos::patterns::version.pattern, make_unmounted_connection_api(model, gate));

        return connection_api;
    }

    namespace details
    {
        // Validate against specification schema
        // throws web::json::json_exception on failure, which results in a 400 Bad Request
        void validate_staged_core(const nmos::api_version& version, const nmos::type& type, const web::json::value& staged)
        {
            // hmm, could be based on supported API versions from settings, like other APIs' validators?
            static const web::json::experimental::json_validator validator
            {
                nmos::experimental::load_json_schema,
                boost::copy_range<std::vector<web::uri>>(boost::join(
                    is05_versions::all | boost::adaptors::transformed(boost::bind(experimental::make_connectionapi_staged_patch_request_schema_uri, _1, nmos::types::sender)),
                    is05_versions::all | boost::adaptors::transformed(boost::bind(experimental::make_connectionapi_staged_patch_request_schema_uri, _1, nmos::types::receiver))
                ))
            };

            // Validate JSON syntax according to the schema

<<<<<<< HEAD
            // hmm, need to plumb the version through from the request
            validator.validate(staged, experimental::make_connectionapi_staged_patch_request_schema_uri(is05_versions::v1_0, type));
=======
            validator.validate(staged, experimental::make_connectionapi_staged_patch_request_schema_uri(version, type));
>>>>>>> ff29faa6
        }

        // Extend an existing schema with "auto" as a valid value
        web::json::value make_auto_schema(const web::json::value& schema)
        {
            using web::json::value_of;

            const bool keep_order = true;

            return value_of({
                { U("anyOf"), value_of({
                    value_of({
                        { U("type"), U("string") },
                        { U("pattern"), U("^auto$") }
                    }, keep_order),
                    schema
                }) }
            });
        }

        // Make a json schema from /constraints
        web::json::value make_constraints_schema(const nmos::type& type, const web::json::value& constraints)
        {
            using web::json::value;
            using web::json::value_of;

            const bool keep_order = true;

            auto items = value::array();

            // These are the constraints that support "auto" in /staged; cf. resolve_auto
            // See https://github.com/AMWA-TV/nmos-device-connection-management/blob/v1.0/APIs/schemas/v1.0_sender_transport_params_rtp.json
            // and https://github.com/AMWA-TV/nmos-device-connection-management/blob/v1.0/APIs/schemas/v1.0_receiver_transport_params_rtp.json
            static const std::map<nmos::type, std::set<utility::string_t>> auto_constraints
            {
                {
                    nmos::types::sender,
                    {
                        nmos::fields::source_ip,
                        nmos::fields::destination_ip,
                        nmos::fields::source_port,
                        nmos::fields::destination_port,
                        nmos::fields::fec_destination_ip,
                        nmos::fields::fec1D_destination_port,
                        nmos::fields::fec2D_destination_port,
                        nmos::fields::fec1D_source_port,
                        nmos::fields::fec2D_source_port,
                        nmos::fields::rtcp_destination_ip,
                        nmos::fields::rtcp_destination_port,
                        nmos::fields::rtcp_source_port
                    }
                },
                {
                    nmos::types::receiver,
                    {
                        nmos::fields::interface_ip,
                        nmos::fields::destination_port,
                        nmos::fields::fec_destination_ip,
                        nmos::fields::fec_mode,
                        nmos::fields::fec1D_destination_port,
                        nmos::fields::fec2D_destination_port,
                        nmos::fields::rtcp_destination_ip,
                        nmos::fields::rtcp_destination_port
                    }
                }
            };

            auto& type_auto_constraints = auto_constraints.at(type);

            for (const auto& leg : constraints.as_array())
            {
                auto properties = value::object();

                for (const auto& constraint : leg.as_object())
                {
                    if (type_auto_constraints.end() != type_auto_constraints.find(constraint.first))
                    {
                        properties[constraint.first] = make_auto_schema(constraint.second);
                    }
                    else
                    {
                        properties[constraint.first] = constraint.second;
                    }
                }

                web::json::push_back(items, value_of({
                    { U("type"), U("object") },
                    { U("properties"), properties }
                }, keep_order));
            }
                
            return value_of({
                { U("$schema"), U("http://json-schema.org/draft-04/schema#") },
                { U("type"), U("object") },
                { U("properties"), value_of({
                    { U("transport_params"),  value_of({
                        { U("type"), U("array") },
                        { U("items"), items }
                    }, keep_order) }
                }, keep_order) }
            }, keep_order);
        }

        // Validate staged endpoint against constraints
        void validate_staged_constraints(const nmos::type& type, const web::json::value& constraints, const web::json::value& staged)
        {            
            const auto schema = make_constraints_schema(type, constraints);
            const auto uri = web::uri{U("/constraints")};

            // Validate staged JSON syntax according to the schema

            const web::json::experimental::json_validator validator
            {
                [&](const web::uri& ) { return schema; },
                { uri }
            };

            // Validate JSON syntax according to the schema

            validator.validate(staged, uri);
        }

        enum activation_state { immediate_activation_pending, scheduled_activation_pending, activation_not_pending, staging_only };

        // Discover which kind of activation this is, or whether it is only a request for staging
        activation_state get_activation_state(const web::json::value& activation)
        {
            if (activation.is_null()) return staging_only;

            const auto& mode_or_null = nmos::fields::mode(activation);
            if (mode_or_null.is_null()) return activation_not_pending;

            const auto mode = nmos::activation_mode{ mode_or_null.as_string() };

            if (nmos::activation_modes::activate_scheduled_absolute == mode || nmos::activation_modes::activate_scheduled_relative == mode)
            {
                return scheduled_activation_pending;
            }
            else if (nmos::activation_modes::activate_immediate == mode)
            {
                return immediate_activation_pending;
            }
            else
            {
                throw web::json::json_exception(U("invalid activation mode"));
            }
        }

        // Calculate the absolute TAI from the requested time of a scheduled activation
        nmos::tai get_absolute_requested_time(const web::json::value& activation, const nmos::tai& request_time)
        {
            const auto& mode_or_null = nmos::fields::mode(activation);
            const auto& requested_time_or_null = nmos::fields::requested_time(activation);

            const nmos::activation_mode mode{ mode_or_null.as_string() };

            if (nmos::activation_modes::activate_scheduled_absolute == mode)
            {
                return web::json::as<nmos::tai>(requested_time_or_null);
            }
            else if (nmos::activation_modes::activate_scheduled_relative == mode)
            {
                return tai_from_time_point(time_point_from_tai(request_time) + duration_from_tai(web::json::as<nmos::tai>(requested_time_or_null)));
            }
            else
            {
                throw std::logic_error("cannot get absolute requested time for mode: " + utility::us2s(mode.name));
            }
        }

        // Set the appropriate fields of the response/staged activation from the specified patch
        void merge_activation(web::json::value& activation, const web::json::value& patch_activation, const nmos::tai& request_time)
        {
            using web::json::value;

            switch (details::get_activation_state(patch_activation))
            {
            case details::staging_only:
                // All three merged values should be null (already)

                activation[nmos::fields::mode] = value::null();
                activation[nmos::fields::requested_time] = value::null();

                // "If no activation was requested in the PATCH `activation_time` will be set `null`."
                // See https://github.com/AMWA-TV/nmos-device-connection-management/blob/v1.0/APIs/ConnectionAPI.raml
                activation[nmos::fields::activation_time] = value::null();

                break;
            case details::activation_not_pending:
                // Merged "mode" should be null (already)

                activation[nmos::fields::mode] = value::null();

                // It doesn't make sense for either of the TAI timestamps to be set when the mode is null
                // See https://github.com/AMWA-TV/nmos-device-connection-management/issues/30
                activation[nmos::fields::requested_time] = value::null();
                activation[nmos::fields::activation_time] = value::null();

                break;
            case details::immediate_activation_pending:
                // Merged "mode" should be "activate_immediate", and "requested_time" should be null (already)

                // "For immediate activations, in the response to the PATCH request this field
                // will be set to 'activate_immediate'"
                // See https://github.com/AMWA-TV/nmos-device-connection-management/blob/v1.0/APIs/schemas/v1.0-activation-response-schema.json
                activation[nmos::fields::mode] = value::string(nmos::activation_modes::activate_immediate.name);

                // "For an immediate activation this field will always be null on the staged endpoint,
                // even in the response to the PATCH request."
                // However, here it is set to indicate an in-flight immediate activation
                activation[nmos::fields::requested_time] = value::string(nmos::make_version(request_time));

                // "For immediate activations on the staged endpoint this property will be the time the activation actually
                // occurred in the response to the PATCH request, but null in response to any GET requests thereafter."
                // Therefore, this value will be set later
                activation[nmos::fields::activation_time] = value::null();

                break;
            case details::scheduled_activation_pending:
                // Merged "mode" and "requested_time" should be set (already)

                activation[nmos::fields::mode] = patch_activation.at(nmos::fields::mode);
                activation[nmos::fields::requested_time] = patch_activation.at(nmos::fields::requested_time);

                // "For scheduled activations `activation_time` should be the absolute TAI time the parameters will actually transition."
                // See https://github.com/AMWA-TV/nmos-device-connection-management/blob/v1.0/APIs/ConnectionAPI.raml
                auto absolute_requested_time = get_absolute_requested_time(activation, request_time);
                activation[nmos::fields::activation_time] = value::string(nmos::make_version(absolute_requested_time));

                break;
            }
        }

        // Apparently, the response to errors in the transport file should be 500 Internal Error rather than 400 Bad Request
        // See https://github.com/AMWA-TV/nmos-device-connection-management/issues/40
        inline std::logic_error transport_file_error(const std::string& message)
        {
            return std::logic_error("Transport file error - " + message);
        }

        std::pair<utility::string_t, utility::string_t> get_transport_type_data(const web::json::value& transport_file)
        {
            // "Why would you want to set the transport file without also setting it's type? I mean, IS-05 doesn't
            // strictly prohibit it but I don't imagine you can expect the receiver to do anything useful if you do."
            // See https://github.com/AMWA-TV/nmos-device-connection-management/issues/47
            if (!transport_file.has_field(nmos::fields::data)) throw transport_file_error("data is required");

            auto& transport_data = transport_file.at(nmos::fields::data);
            if (!transport_data.is_null())
            {
                if (!transport_file.has_field(nmos::fields::type)) throw transport_file_error("type is required");

                auto& transport_type = transport_file.at(nmos::fields::type);
                if (transport_type.is_null()) throw transport_file_error("type is required");

                return{ transport_type.as_string(), transport_data.as_string() };
            }
            else
            {
                // Check for unexpected transport file type? In the future, could be a range of supported types...
                // Or only allow the type to be omitted? Or null?
                return{};
            }
        }

        // wait for the staged activation mode of the specified resource to be set to something other than "activate_immediate"
        // or for the resource to have vanished (unexpected!)
        // or for the server to be shut down
        // or for the timeout to expire
        template <class ReadOrWriteLock>
        bool wait_immediate_activation_not_pending(nmos::node_model& model, ReadOrWriteLock& lock, std::pair<nmos::id, nmos::type> id_type)
        {
            return model.wait_for(lock, std::chrono::seconds(nmos::fields::immediate_activation_max(model.settings)), [&]
            {
                if (model.shutdown) return true;

                auto resource = find_resource(model.connection_resources, id_type);
                if (model.connection_resources.end() == resource) return true;

                auto& mode = nmos::fields::mode(nmos::fields::activation(nmos::fields::endpoint_staged(resource->data)));
                return mode.is_null() || mode.as_string() != nmos::activation_modes::activate_immediate.name;
            });
        }

        // wait for the staged activation of the specified resource to have changed
        // or for the resource to have vanished (unexpected!)
        // or for the server to be shut down
        // or for the timeout to expire
        template <class ReadOrWriteLock>
        bool wait_activation_modified(nmos::node_model& model, ReadOrWriteLock& lock, std::pair<nmos::id, nmos::type> id_type, web::json::value initial_activation)
        {
            return model.wait_for(lock, std::chrono::seconds(nmos::fields::immediate_activation_max(model.settings)), [&]
            {
                if (model.shutdown) return true;

                auto resource = find_resource(model.connection_resources, id_type);
                if (model.connection_resources.end() == resource) return true;

                auto& activation = nmos::fields::activation(nmos::fields::endpoint_staged(resource->data));
                return activation != initial_activation;
            });
        }

        void handle_immediate_activation_pending(nmos::node_model& model, nmos::write_lock& lock, const std::pair<nmos::id, nmos::type>& id_type, web::json::value& response_activation, slog::base_gate& gate)
        {
            using web::json::value;

            // lock.owns_lock() must be true initially; waiting releases and reacquires the lock
            if (!wait_activation_modified(model, lock, id_type, response_activation) || model.shutdown)
            {
                throw std::logic_error("timed out waiting for in-flight immediate activation to complete");
            }

            auto& resources = model.connection_resources;

            // after releasing and reacquiring the lock, must find the resource again!
            const auto found = find_resource(resources, id_type);
            if (resources.end() == found)
            {
                // since this has happened while the activation was in flight, the response is 500 Internal Error rather than 404 Not Found
                throw std::logic_error("resource vanished during in-flight immediate activation");
            }
            else
            {
                auto& staged = nmos::fields::endpoint_staged(found->data);
                auto& staged_activation = staged.at(nmos::fields::activation);

                // use requested time to identify it's still the same in-flight immediate activation
                if (staged_activation.at(nmos::fields::requested_time) != response_activation.at(nmos::fields::requested_time))
                {
                    throw std::logic_error("activation modified during in-flight immediate activation");
                }
            }

            modify_resource(resources, id_type.first, [&response_activation](nmos::resource& resource)
            {
                auto& staged = nmos::fields::endpoint_staged(resource.data);
                auto& staged_activation = staged[nmos::fields::activation];

                resource.data[nmos::fields::version] = web::json::value::string(nmos::make_version());

                // "For immediate activations, [the `mode` field] will be null in response to any subsequent GET requests."
                staged_activation[nmos::fields::mode] = value::null();

                // "For an immediate activation this field will always be null on the staged endpoint,
                // even in the response to the PATCH request."
                response_activation[nmos::fields::requested_time] = value::null();
                staged_activation[nmos::fields::requested_time] = value::null();

                // "For immediate activations on the staged endpoint this property will be the time the activation actually
                // occurred in the response to the PATCH request, but null in response to any GET requests thereafter."
                response_activation[nmos::fields::activation_time] = staged_activation[nmos::fields::activation_time];
                staged_activation[nmos::fields::activation_time] = value::null();
            });

            // this is especially important to unblock other patch requests in details::wait_immediate_activation_not_pending
            slog::log<slog::severities::too_much_info>(gate, SLOG_FLF) << "Notifying connection API - immediate activation completed";
            model.notify();
        }

        typedef std::pair<web::http::status_code, web::json::value> connection_resource_patch_response;

        inline connection_resource_patch_response make_connection_resource_patch_error_response(web::http::status_code code, const utility::string_t& error = {}, const utility::string_t& debug = {})
        {
            return{ code, make_error_response_body(code, error, debug) };
        }

        inline connection_resource_patch_response make_connection_resource_patch_error_response(web::http::status_code code, const std::exception& debug)
        {
            return make_connection_resource_patch_error_response(code,{}, utility::s2us(debug.what()));
        }

        // Basic theory of implementation of PATCH /staged
        //
        // 1. Reject any patch, other than cancellation, when a scheduled activation is outstanding.
        // 2. Validate the patch, apply it and notify anyone who cares via model condition variable, e.g. a scheduling thread.
        // 3. Then return the response.
        //
        // That would work, except for those pesky immediate activations...
        //
        // Actual implementation of PATCH /staged
        //
        // Since immediate activations may take some time, we want to release the model lock so we can e.g. accept patch requests
        // on *other* senders or receivers.
        // But if we release the model lock at any point during an in-flight immediate activation, then we also have to handle
        // patch requests on the *same* sender or receiver arriving while this immediate activation is in flight.
        // And (according to the spec, probably) we're supposed to block rather than reject them...
        //
        // Similarly we also have to handle get requests while the immediate activation is in flight. Here there are two choices,
        // we need to either return the previous staged parameters or block until the immediate activation is completed.
        // Might as well do the latter, having necessarily implemented it for patch...
        //
        // To achieve this, we need to write something into the model to be able to identify when an immediate activation is in
        // flight, and when it's completed, i.e. a kind of 'per-resource lock'.
        //
        // We could choose a number of different ways of storing the in-flight activation 'lock' and data in the model, but what
        // I've done is to use the staged endpoint like this:
        //
        // * Activation mode is set to "activate_immediate". This is the per-resource 'lock' which allows concurrent patch and
        //   get requests to be blocked (and therefore this in-flight state never to be returned).
        // * Activation requested_time is set to current timestamp. This uniquely identifies this immediate activation (in case
        //   some other thread decides to trample all over our in-flight activation).
        // * Activation activation_time is set to null. This indicates this activation is not complete.
        //
        // Then notify the scheduling thread, release the model lock and wait for the immediate activation to be done.
        //
        // If it's successful, the activation_time should be set (e.g. by nmos::set_connection_resource_active) and will be used
        // in the response.
        // If it fails, the requested_time should be changed (e.g. set to null) so that an error response is sent; the mode must
        // also be set back to null to unblock concurrent patch operations (nmos::set_connection_resource_not_pending does both).
        //
        // This obviously requires co-operation from other threads that are manipulating these connection resources.
        // nmos::experimental::node_resources_thread currently serves as an example of how to handle sender/receiver activations.
        //
        // By the time we reacquire the model lock anything may have happened, but we can identify with the above whether to send
        // a success response or an error, and in the success case, release the 'per-resource lock' by updating the staged
        // activation mode, requested_time and activation_time.
        connection_resource_patch_response handle_connection_resource_patch(nmos::node_model& model, nmos::write_lock& lock, const nmos::api_version& version, const std::pair<nmos::id, nmos::type>& id_type, const web::json::value& patch, const nmos::tai& request_time, slog::base_gate& gate)
        {
            using namespace web::http::experimental::listener::api_router_using_declarations;

            // lock.owns_lock() must be true initially
            auto& resources = model.connection_resources;

            // Validate JSON syntax according to the schema
            details::validate_staged_core(version, id_type.second, patch);

            const auto patch_state = details::get_activation_state(nmos::fields::activation(patch));

            auto resource = find_resource(resources, id_type);
            if (resources.end() != resource)
            {
                // Prevent changes to already-scheduled activations and in-flight immediate activations

                const auto& staged_activation = nmos::fields::activation(nmos::fields::endpoint_staged(resource->data));
                const auto staged_state = details::get_activation_state(staged_activation);

                if (details::scheduled_activation_pending == staged_state && details::activation_not_pending != patch_state)
                {
                    // "When the resource is locked because an activation has been scheduled[, 423 Locked is returned].
                    // A resource may be unlocked by setting `mode` in `activation` to `null`."

                    slog::log<slog::severities::warning>(gate, SLOG_FLF) << "Rejecting PATCH request for " << id_type << " due to a pending scheduled activation";

                    return details::make_connection_resource_patch_error_response(status_codes::Locked);
                }
                else if (details::immediate_activation_pending == staged_state)
                {
                    const auto& requested_time_or_null = nmos::fields::requested_time(staged_activation);

                    if (!requested_time_or_null.is_null() && request_time == web::json::as<nmos::tai>(requested_time_or_null))
                    {
                        slog::log<slog::severities::error>(gate, SLOG_FLF) << "Rejecting PATCH request for " << id_type << " due to a pending immediate activation from the same bulk request";

                        return details::make_connection_resource_patch_error_response(status_codes::BadRequest);
                    }
                    // See https://github.com/AMWA-TV/nmos-device-connection-management/issues/49
                    else if (!details::wait_immediate_activation_not_pending(model, lock, id_type) || model.shutdown)
                    {
                        slog::log<slog::severities::error>(gate, SLOG_FLF) << "Rejecting PATCH request for " << id_type << " due to a pending immediate activation";

                        return details::make_connection_resource_patch_error_response(status_codes::InternalError); // or ServiceUnavailable? probably not NotFound even if that's true after the timeout?
                    }
                    // find resource again just in case, since waiting releases and reacquires the lock
                    resource = find_resource(resources, id_type);
                }
            }

            if (resources.end() != resource)
            {
                // Merge this patch request into a *copy* of the current staged endpoint
                // so that the merged parameters can be validated against the constraints
                // before the current values are overwritten.
                // On successful staging/activation, this copy will also be used for the response.

                auto merged = nmos::fields::endpoint_staged(resource->data);

                // "In the case where the transport file and transport parameters are updated in the same PATCH request
                // transport parameters specified in the request object take precedence over those in the transport file."
                // See https://github.com/AMWA-TV/nmos-device-connection-management/blob/v1.0/APIs/ConnectionAPI.raml#L369
                // "In all other cases the most recently received PATCH request takes priority."
                // See https://github.com/AMWA-TV/nmos-device-connection-management/blob/v1.0/docs/4.1.%20Behaviour%20-%20RTP%20Transport%20Type.md#interpretation-of-sdp-files

                // First, validate and merge the transport file (this resource must be a receiver)
                // See https://github.com/AMWA-TV/nmos-device-connection-management/blob/v1.0/APIs/ConnectionAPI.raml#L344-L363

                auto& transport_file = nmos::fields::transport_file(patch);
                if (!transport_file.is_null() && !transport_file.as_object().empty())
                {
                    const auto transport_type_data = details::get_transport_type_data(transport_file);

                    if (!transport_type_data.second.empty())
                    {
                        slog::log<slog::severities::more_info>(gate, SLOG_FLF) << "Processing transport file";

                        if (transport_type_data.first != U("application/sdp"))
                        {
                            throw transport_file_error("unexpected type: " + utility::us2s(transport_type_data.first));
                        }

                        try
                        {
                            const auto session_description = sdp::parse_session_description(utility::us2s(transport_type_data.second));
                            auto sdp_transport_params = nmos::parse_session_description(session_description);

                            // Validate transport file according to the IS-04 receiver

                            auto receiver = find_resource(model.node_resources, id_type);
                            if (model.node_resources.end() != receiver)
                            {
                                validate_sdp_parameters(receiver->data, sdp_transport_params.first);
                            }

                            // Merge the transport file into the transport parameters

                            auto& transport_params = nmos::fields::transport_params(merged);

                            if (1 == transport_params.size() && 2 == sdp_transport_params.second.size())
                            {
                                web::json::pop_back(sdp_transport_params.second);
                            }

                            // "Where a Receiver supports SMPTE 2022-7 but is required to Receive a non-SMPTE 2022-7 stream,
                            // only the first set of transport parameters should be used. rtp_enabled in the second set of parameters
                            // must be set to false"
                            // See https://github.com/AMWA-TV/nmos-device-connection-management/blob/v1.0/docs/4.1.%20Behaviour%20-%20RTP%20Transport%20Type.md#operation-with-smpte-2022-7
                            if (2 == transport_params.size() && 1 == sdp_transport_params.second.size())
                            {
                                web::json::push_back(sdp_transport_params.second, web::json::value_of({ { U("rtp_enabled"), false } }));
                            }

                            web::json::merge_patch(transport_params, sdp_transport_params.second);
                        }
                        catch (const web::json::json_exception& e)
                        {
                            throw transport_file_error(e.what());
                        }
                        catch (const std::runtime_error& e)
                        {
                            throw transport_file_error(e.what());
                        }
                    }
                }

                // Second, merge the transport parameters (in fact, all fields, including "sender_id", "master_enabled", etc.)

                web::json::merge_patch(merged, patch);

                // Then, prepare the activation response

                details::merge_activation(merged[nmos::fields::activation], nmos::fields::activation(patch), request_time);

                // Validate merged JSON according to the constraints

                slog::log<slog::severities::more_info>(gate, SLOG_FLF) << "Validating staged transport parameters against constraints";

                details::validate_staged_constraints(resource->type, nmos::fields::endpoint_constraints(resource->data), merged);

                // Finally, update the staged endpoint

                modify_resource(resources, id_type.first, [&patch_state, &merged](nmos::resource& resource)
                {
                    resource.data[nmos::fields::version] = web::json::value::string(nmos::make_version());

                    nmos::fields::endpoint_staged(resource.data) = merged;
                    // In the case of an immediate activation, this is not yet a valid response
                    // to a 'subsequent' GET request on the staged endpoint; that should be dealt with
                    // by calling details::handle_immediate_activation_pending
                });

                if (details::staging_only == patch_state)
                    slog::log<slog::severities::too_much_info>(gate, SLOG_FLF) << "Staged endpoint updated for " << id_type;
                else if (details::activation_not_pending == patch_state)
                    slog::log<slog::severities::more_info>(gate, SLOG_FLF) << "Scheduled activation cancelled for " << id_type;
                else if (details::scheduled_activation_pending == patch_state)
                    slog::log<slog::severities::more_info>(gate, SLOG_FLF) << "Scheduled activation requested for " << id_type;
                else if (details::immediate_activation_pending == patch_state)
                    slog::log<slog::severities::too_much_info>(gate, SLOG_FLF) << "Immediate activation requested for " << id_type;

                // details::notify_connection_resource_patch also needs to be called!

                return{ details::scheduled_activation_pending == patch_state ? status_codes::Accepted : status_codes::OK, merged };
            }
            else
            {
                return details::make_connection_resource_patch_error_response(status_codes::NotFound);
            }
        }

        void notify_connection_resource_patch(const nmos::node_model& model, slog::base_gate& gate)
        {
            slog::log<slog::severities::too_much_info>(gate, SLOG_FLF) << "Notifying connection thread";

            model.notify();
        }

        void handle_connection_resource_patch(web::http::http_response res, nmos::node_model& model, const nmos::api_version& version, const std::pair<nmos::id, nmos::type>& id_type, const web::json::value& patch, slog::base_gate& gate)
        {
            auto lock = model.write_lock();
            const auto request_time = tai_now(); // during write lock to ensure uniqueness

            auto result = handle_connection_resource_patch(model, lock, version, id_type, patch, request_time, gate);

            if (web::http::is_success_status_code(result.first))
            {
                notify_connection_resource_patch(model, gate);

                // immediate activations need to be processed before sending the response
                if (details::immediate_activation_pending == details::get_activation_state(nmos::fields::activation(patch)))
                {
                    details::handle_immediate_activation_pending(model, lock, id_type, result.second[nmos::fields::activation], gate);
                }

                set_reply(res, result.first, result.second);
            }
            else
            {
                // don't replace an existing response body which might contain richer error information
                set_reply(res, result.first, !result.second.is_null() ? result.second : nmos::make_error_response_body(result.first));
            }
        }
    }

    // Activate an IS-05 sender or receiver by transitioning the 'staged' settings into the 'active' resource
    void set_connection_resource_active(nmos::resource& connection_resource, std::function<void(web::json::value&)> resolve_auto, const nmos::tai& activation_time)
    {
        using web::json::value;
        using web::json::value_of;

        auto& resource = connection_resource;
        const auto at = value::string(nmos::make_version(activation_time));

        resource.data[nmos::fields::version] = at;

        auto& staged = nmos::fields::endpoint_staged(resource.data);
        auto& staged_activation = staged[nmos::fields::activation];
        const nmos::activation_mode staged_mode{ nmos::fields::mode(staged_activation).as_string() };

        // Set the time of activation (will be included in the PATCH response for an immediate activation)
        staged_activation[nmos::fields::activation_time] = at;

        // "When a set of 'staged' settings is activated, these settings transition into the 'active' resource."
        // See https://github.com/AMWA-TV/nmos-device-connection-management/blob/v1.0/docs/1.0.%20Overview.md#active
        resource.data[nmos::fields::endpoint_active] = resource.data[nmos::fields::endpoint_staged];

        // "On activation all instances of "auto" should be resolved into the actual values that will be used"
        // See https://github.com/AMWA-TV/nmos-device-connection-management/blob/v1.0/APIs/ConnectionAPI.raml#L257
        // and https://github.com/AMWA-TV/nmos-device-connection-management/blob/v1.0/docs/2.2.%20APIs%20-%20Server%20Side%20Implementation.md#use-of-auto
        resolve_auto(resource.data[nmos::fields::endpoint_active]);

        // Unclear whether the activation in the active endpoint should have values for mode, requested_time
        // (and even activation_time?) or whether they should be null? The examples have them with values.
        // See https://github.com/AMWA-TV/nmos-device-connection-management/blob/v1.0/examples/v1.0-receiver-active-get-200.json
        // and https://github.com/AMWA-TV/nmos-device-connection-management/blob/v1.0/examples/v1.0-sender-active-get-200.json

        if (nmos::activation_modes::activate_scheduled_absolute == staged_mode ||
            nmos::activation_modes::activate_scheduled_relative == staged_mode)
        {
            set_connection_resource_not_pending(resource);
        }
        // nmos::details::handle_immediate_activation_pending finishes the transition of the staged parameters back to null
        // in the case of an immediate activation, as explained above nmos::details::handle_connection_resource_patch!
    }

    // Clear any pending activation of an IS-05 sender or receiver
    // (This function should not be called after nmos::set_connection_resource_active.)
    void set_connection_resource_not_pending(nmos::resource& connection_resource)
    {
        using web::json::value;
        using web::json::value_of;

        auto& resource = connection_resource;

        auto& staged = nmos::fields::endpoint_staged(resource.data);
        auto& staged_activation = staged[nmos::fields::activation];

        // "This parameter returns to null on the staged endpoint once an activation is completed."
        // "This field returns to null once the activation is completed on the staged endpoint."
        // "On the staged endpoint this field returns to null once the activation is completed."
        // See https://github.com/AMWA-TV/nmos-device-connection-management/blob/v1.0/APIs/schemas/v1.0-activation-response-schema.json

        // "A resource may be unlocked by setting `mode` in `activation` to `null`, which will cancel the pending activation."
        // See https://github.com/AMWA-TV/nmos-device-connection-management/blob/v1.0/APIs/ConnectionAPI.raml#L244

        staged_activation = value_of({
            { nmos::fields::mode, value::null() },
            { nmos::fields::requested_time, value::null() },
            { nmos::fields::activation_time, value::null() }
        });
    }

    // Update the IS-04 sender or receiver after the active connection is changed in any way
    // (This function should be called after nmos::set_connection_resource_active.)
    void set_resource_subscription(nmos::resource& node_resource, bool active, const nmos::id& connected_id, const nmos::tai& activation_time)
    {
        using web::json::value;
        using web::json::value_of;

        auto& resource = node_resource;
        const auto at = value::string(nmos::make_version(activation_time));
        // "It isn't completely clear how a Sender/Receiver's subscribed ID should be set when the Sender or Receiver is in a
        // 'parked' or unsubscribed state. Whilst the 'active' flag is the authoritative reference for this in v1.2+, in order
        // to maintain backwards compatibility for v1.1/v1.0 the Receiver's subscription sender_id needs to be set to 'null'
        // when it is not subscribed to anything."
        // Therefore consider active as well as connected_id
        // See https://github.com/AMWA-TV/nmos-discovery-registration/issues/76
        const auto ci = active && !connected_id.empty() ? value::string(connected_id) : value::null();

        // "When the 'active' parameters of a Sender or Receiver are modified, or when a re-activation of the same parameters
        // is performed, the 'version' attribute of the relevant IS-04 Sender or Receiver must be incremented."
        // See https://github.com/AMWA-TV/nmos-device-connection-management/blob/v1.0/docs/3.1.%20Interoperability%20-%20NMOS%20IS-04.md#version-increments
        resource.data[nmos::fields::version] = at;

        // Senders indicate the connected receiver_id, receivers indicate the connected sender_id
        // (depending on the API version)
        if (nmos::is04_versions::v1_2 <= resource.version)
        {
            nmos::fields::subscription(resource.data) = value_of({
                { nmos::fields::active, active },
                { nmos::types::sender == resource.type ? nmos::fields::receiver_id : nmos::fields::sender_id, ci }
            });
        }
        else if (nmos::types::receiver == resource.type)
        {
            nmos::fields::subscription(resource.data) = value_of({
                { nmos::fields::sender_id, ci }
            });
        }
    }

    // "On activation all instances of "auto" should be resolved into the actual values that will be used"
    // See https://github.com/AMWA-TV/nmos-device-connection-management/blob/v1.0/APIs/ConnectionAPI.raml#L257
    // and https://github.com/AMWA-TV/nmos-device-connection-management/blob/v1.0/APIs/schemas/v1.0_sender_transport_params_rtp.json
    // and https://github.com/AMWA-TV/nmos-device-connection-management/blob/v1.0/APIs/schemas/v1.0_receiver_transport_params_rtp.json
    // "In some cases the behaviour is more complex, and may be determined by the vendor."
    // See https://github.com/AMWA-TV/nmos-device-connection-management/blob/v1.0/docs/2.2.%20APIs%20-%20Server%20Side%20Implementation.md#use-of-auto
    // This function therefore does not select a value for e.g. sender "source_ip" or receiver "interface_ip".
    void resolve_auto(const nmos::type& type, web::json::value& transport_params, int auto_rtp_port)
    {
        if (nmos::types::sender == type)
        {
            for (auto& params : transport_params.as_array())
            {
                // nmos::fields::source_ip
                // nmos::fields::destination_ip
                details::resolve_auto(params, nmos::fields::source_port, [&] { return auto_rtp_port; });
                details::resolve_auto(params, nmos::fields::destination_port, [&] { return auto_rtp_port; });
                details::resolve_auto(params, nmos::fields::fec_destination_ip, [&] { return params[nmos::fields::destination_ip]; });
                details::resolve_auto(params, nmos::fields::fec1D_destination_port, [&] { return params[nmos::fields::destination_port].as_integer() + 2; });
                details::resolve_auto(params, nmos::fields::fec2D_destination_port, [&] { return params[nmos::fields::destination_port].as_integer() + 4; });
                details::resolve_auto(params, nmos::fields::fec1D_source_port, [&] { return params[nmos::fields::source_port].as_integer() + 2; });
                details::resolve_auto(params, nmos::fields::fec2D_source_port, [&] { return params[nmos::fields::source_port].as_integer() + 4; });
                details::resolve_auto(params, nmos::fields::rtcp_destination_ip, [&] { return params[nmos::fields::destination_ip]; });
                details::resolve_auto(params, nmos::fields::rtcp_destination_port, [&] { return params[nmos::fields::destination_port].as_integer() + 1; });
                details::resolve_auto(params, nmos::fields::rtcp_source_port, [&] { return params[nmos::fields::source_port].as_integer() + 1; });
            }
        }
        else if (nmos::types::receiver == type)
        {
            for (auto& params : transport_params.as_array())
            {
                // nmos::fields::interface_ip
                details::resolve_auto(params, nmos::fields::destination_port, [&] { return auto_rtp_port; });
                details::resolve_auto(params, nmos::fields::fec_destination_ip, [&] { return !nmos::fields::multicast_ip(params).is_null() ? params[nmos::fields::multicast_ip] : params[nmos::fields::interface_ip]; });
                // nmos::fields::fec_mode
                details::resolve_auto(params, nmos::fields::fec1D_destination_port, [&] { return params[nmos::fields::destination_port].as_integer() + 2; });
                details::resolve_auto(params, nmos::fields::fec2D_destination_port, [&] { return params[nmos::fields::destination_port].as_integer() + 4; });
                details::resolve_auto(params, nmos::fields::rtcp_destination_ip, [&] { return !nmos::fields::multicast_ip(params).is_null() ? params[nmos::fields::multicast_ip] : params[nmos::fields::interface_ip]; });
                details::resolve_auto(params, nmos::fields::rtcp_destination_port, [&] { return params[nmos::fields::destination_port].as_integer() + 1; });
            }
        }
    }

    web::http::experimental::listener::api_router make_unmounted_connection_api(nmos::node_model& model, slog::base_gate& gate)
    {
        using namespace web::http::experimental::listener::api_router_using_declarations;

        api_router connection_api;

        // check for supported API version
        const auto versions = with_read_lock(model.mutex, [&model] { return nmos::is05_versions::from_settings(model.settings); });
        connection_api.support(U(".*"), details::make_api_version_handler(versions, gate));

        connection_api.support(U("/?"), methods::GET, [](http_request, http_response res, const string_t&, const route_parameters&)
        {
            set_reply(res, status_codes::OK, nmos::make_sub_routes_body({ U("bulk/"), U("single/") }, res));
            return pplx::task_from_result(true);
        });

        connection_api.support(U("/bulk/?"), methods::GET, [](http_request, http_response res, const string_t&, const route_parameters&)
        {
            set_reply(res, status_codes::OK, nmos::make_sub_routes_body({ U("senders/"), U("receivers/") }, res));
            return pplx::task_from_result(true);
        });

        // "The API should actively return an HTTP 405 if a GET is called on the [/bulk/senders and /bulk/receivers] endpoint[s]."
        // This is provided for free by the api_router which also identifies the handler for POST as a "near miss"
        // See https://github.com/AMWA-TV/nmos-device-connection-management/blob/v1.0/APIs/ConnectionAPI.raml#L39-L44
        // and https://github.com/AMWA-TV/nmos-device-connection-management/blob/v1.0/APIs/ConnectionAPI.raml#L73-L78

        connection_api.support(U("/bulk/") + nmos::patterns::connectorType.pattern + U("/?"), methods::POST, [&model, &gate](http_request req, http_response res, const string_t&, const route_parameters& parameters)
        {
            return details::extract_json(req, parameters, gate).then([&, req, res, parameters](value body) mutable
            {
                auto lock = model.write_lock();
                const auto request_time = tai_now(); // during write lock to ensure uniqueness

                const nmos::api_version version = nmos::parse_api_version(parameters.at(nmos::patterns::version.name));
                const string_t resourceType = parameters.at(nmos::patterns::connectorType.name);

                auto& patches = body.as_array();

                slog::log<slog::severities::info>(gate, SLOG_FLF) << nmos::api_stash(req, parameters) << "Bulk operation requested for " << patches.size() << " " << resourceType;

                std::vector<details::connection_resource_patch_response> results;
                results.reserve(patches.size());

                // "Where a server implementation supports concurrent application of settings changes to
                // underlying Senders and Receivers, it may choose to perform 'bulk' resource operations
                // in a parallel fashion internally. This is an implementation decision and is not a
                // requirement of this specification."
                // See https://github.com/AMWA-TV/nmos-device-connection-management/blob/v1.0/docs/4.0.%20Behaviour.md

                const auto type = nmos::type_from_resourceType(resourceType);

                const auto handle_connection_resource_exception = [&](const nmos::id& id)
                {
                    // try-catch based on the exception handler in nmos::add_api_finally_handler
                    try
                    {
                        throw;
                    }
                    catch (const web::json::json_exception& e)
                    {
                        slog::log<slog::severities::warning>(gate, SLOG_FLF) << nmos::api_stash(req, parameters) << "JSON error for " << id << " in bulk request: " << e.what();
                        return details::make_connection_resource_patch_error_response(status_codes::BadRequest, e);
                    }
                    catch (const web::http::http_exception& e)
                    {
                        slog::log<slog::severities::warning>(gate, SLOG_FLF) << nmos::api_stash(req, parameters) << "HTTP error for " << id << " in bulk request: " << e.what() << " [" << e.error_code() << "]";
                        return details::make_connection_resource_patch_error_response(status_codes::BadRequest, e);
                    }
                    catch (const std::runtime_error& e)
                    {
                        slog::log<slog::severities::error>(gate, SLOG_FLF) << nmos::api_stash(req, parameters) << "Implementation error for " << id << " in bulk request: " << e.what();
                        return details::make_connection_resource_patch_error_response(status_codes::NotImplemented, e);
                    }
                    catch (const std::logic_error& e)
                    {
                        slog::log<slog::severities::error>(gate, SLOG_FLF) << nmos::api_stash(req, parameters) << "Implementation error for " << id << " in bulk request: " << e.what();
                        return details::make_connection_resource_patch_error_response(status_codes::InternalError, e);
                    }
                    catch (const std::exception& e)
                    {
                        slog::log<slog::severities::error>(gate, SLOG_FLF) << nmos::api_stash(req, parameters) << "Unexpected exception for " << id << " in bulk request: " << e.what();
                        return details::make_connection_resource_patch_error_response(status_codes::InternalError, e);
                    }
                    catch (...)
                    {
                        slog::log<slog::severities::severe>(gate, SLOG_FLF) << nmos::api_stash(req, parameters) << "Unexpected unknown exception for " << id << " in bulk request";
                        return details::make_connection_resource_patch_error_response(status_codes::InternalError);
                    }
                };

                for (auto& patch : patches)
                {
                    const auto id = nmos::fields::id(patch);

                    details::connection_resource_patch_response result;

                    try
                    {
                        result = details::handle_connection_resource_patch(model, lock, version, { id, type }, patch[nmos::fields::params], request_time, gate);
                    }
                    catch (...)
                    {
                        result = handle_connection_resource_exception(id);
                    }

                    results.push_back(result);
                }

                if (0 != patches.size()) details::notify_connection_resource_patch(model, gate);

                auto rit = results.begin();
                for (auto pit = patches.begin(); patches.end() != pit; ++pit, ++rit)
                {
                    auto& patch = *pit;
                    auto& result = *rit;

                    const auto id = nmos::fields::id(patch);

                    if (web::http::is_success_status_code(result.first))
                    {
                        auto& response_activation = result.second[nmos::fields::activation];

                        // only pending immediate activations need to be processed before sending the response
                        if (details::immediate_activation_pending == details::get_activation_state(response_activation))
                        {
                            try
                            {
                                details::handle_immediate_activation_pending(model, lock, { id, type }, response_activation, gate);
                            }
                            catch (...)
                            {
                                result = handle_connection_resource_exception(id);
                            }
                        }
                    }

                    if (web::http::is_success_status_code(result.first))
                    {
                        // make a bulk response success item
                        // see https://github.com/AMWA-TV/nmos-device-connection-management/blob/v1.0/APIs/schemas/v1.0-bulk-response-schema.json
                        result.second = value_of({
                            { nmos::fields::id, id },
                            { U("code"), result.first }
                        });
                    }
                    else
                    {
                        // don't replace an existing response body which might contain richer error information
                        if (result.second.is_null())
                        {
                            result.second = nmos::make_error_response_body(result.first);
                        }

                        // make a bulk response error item from the standard NMOS error response
                        result.second[nmos::fields::id] = value::string(id);
                    }
                }

                set_reply(res, status_codes::OK,
                    web::json::serialize(results,
                        [](const details::connection_resource_patch_response& result) { return result.second; }),
                    U("application/json"));
                return true;
            });
        });

        connection_api.support(U("/single/?"), methods::GET, [](http_request, http_response res, const string_t&, const route_parameters&)
        {
            set_reply(res, status_codes::OK, nmos::make_sub_routes_body({ U("senders/"), U("receivers/") }, res));
            return pplx::task_from_result(true);
        });

        connection_api.support(U("/single/") + nmos::patterns::connectorType.pattern + U("/?"), methods::GET, [&model, &gate](http_request req, http_response res, const string_t&, const route_parameters& parameters)
        {
            auto lock = model.read_lock();
            auto& resources = model.connection_resources;

            const string_t resourceType = parameters.at(nmos::patterns::connectorType.name);

            const auto match = [&](const nmos::resources::value_type& resource) { return resource.type == nmos::type_from_resourceType(resourceType); };

            size_t count = 0;

            set_reply(res, status_codes::OK,
                web::json::serialize_if(resources,
                    match,
                    [&count](const nmos::resources::value_type& resource) { ++count; return value(resource.id + U("/")); }),
                U("application/json"));

            slog::log<slog::severities::info>(gate, SLOG_FLF) << nmos::api_stash(req, parameters) << "Returning " << count << " matching " << resourceType;

            return pplx::task_from_result(true);
        });

        connection_api.support(U("/single/") + nmos::patterns::connectorType.pattern + U("/") + nmos::patterns::resourceId.pattern + U("/?"), methods::GET, [&model, &gate](http_request req, http_response res, const string_t&, const route_parameters& parameters)
        {
            auto lock = model.read_lock();
            auto& resources = model.connection_resources;

            const string_t resourceType = parameters.at(nmos::patterns::connectorType.name);
            const string_t resourceId = parameters.at(nmos::patterns::resourceId.name);

            auto resource = find_resource(resources, { resourceId, nmos::type_from_resourceType(resourceType) });
            if (resources.end() != resource)
            {
                if (nmos::types::sender == resource->type)
                {
                    set_reply(res, status_codes::OK, nmos::make_sub_routes_body({ U("constraints/"), U("staged/"), U("active/"), U("transportfile/") }, res));
                }
                else // if (nmos::types::receiver == resource->type)
                {
                    set_reply(res, status_codes::OK, nmos::make_sub_routes_body({ U("constraints/"), U("staged/"), U("active/") }, res));
                }
            }
            else
            {
                set_reply(res, status_codes::NotFound);
            }

            return pplx::task_from_result(true);
        });

        connection_api.support(U("/single/") + nmos::patterns::connectorType.pattern + U("/") + nmos::patterns::resourceId.pattern + U("/constraints/?"), methods::GET, [&model, &gate](http_request req, http_response res, const string_t&, const route_parameters& parameters)
        {
            auto lock = model.read_lock();
            auto& resources = model.connection_resources;

            const string_t resourceType = parameters.at(nmos::patterns::connectorType.name);
            const string_t resourceId = parameters.at(nmos::patterns::resourceId.name);

            const std::pair<nmos::id, nmos::type> id_type{ resourceId, nmos::type_from_resourceType(resourceType) };
            auto resource = find_resource(resources, id_type);
            if (resources.end() != resource)
            {
                slog::log<slog::severities::info>(gate, SLOG_FLF) << nmos::api_stash(req, parameters) << "Returning constraints for " << id_type;

                const auto accept = req.headers().find(web::http::header_names::accept);
                if (req.headers().end() != accept && U("application/schema+json") == accept->second)
                {
                    // Experimental extension - constraints as JSON Schema
                    set_reply(res, status_codes::OK, nmos::details::make_constraints_schema(resource->type, nmos::fields::endpoint_constraints(resource->data)));
                }
                else
                {
                    set_reply(res, status_codes::OK, nmos::fields::endpoint_constraints(resource->data));
                }
            }
            else
            {
                set_reply(res, status_codes::NotFound);
            }

            return pplx::task_from_result(true);
        });

        connection_api.support(U("/single/") + nmos::patterns::connectorType.pattern + U("/") + nmos::patterns::resourceId.pattern + U("/staged/?"), methods::PATCH, [&model, &gate](http_request req, http_response res, const string_t&, const route_parameters& parameters)
        {
            return details::extract_json(req, parameters, gate).then([&, req, res, parameters](value body) mutable
            {
                const nmos::api_version version = nmos::parse_api_version(parameters.at(nmos::patterns::version.name));
                const string_t resourceType = parameters.at(nmos::patterns::connectorType.name);
                const string_t resourceId = parameters.at(nmos::patterns::resourceId.name);

                const std::pair<nmos::id, nmos::type> id_type{ resourceId, nmos::type_from_resourceType(resourceType) };

                slog::log<slog::severities::info>(gate, SLOG_FLF) << nmos::api_stash(req, parameters) << "Operation requested for single " << id_type;

                details::handle_connection_resource_patch(res, model, version, id_type, body, gate);

                return true;
            });
        });

        connection_api.support(U("/single/") + nmos::patterns::connectorType.pattern + U("/") + nmos::patterns::resourceId.pattern + U("/") + nmos::patterns::stagingType.pattern + U("/?"), methods::GET, [&model, &gate](http_request req, http_response res, const string_t&, const route_parameters& parameters)
        {
            auto lock = model.read_lock();
            auto& resources = model.connection_resources;

            const string_t resourceType = parameters.at(nmos::patterns::connectorType.name);
            const string_t resourceId = parameters.at(nmos::patterns::resourceId.name);
            const string_t stagingType = parameters.at(nmos::patterns::stagingType.name);

            const std::pair<nmos::id, nmos::type> id_type{ resourceId, nmos::type_from_resourceType(resourceType) };
            auto resource = find_resource(resources, id_type);
            if (resources.end() != resource)
            {
                if (nmos::fields::endpoint_staged.key == stagingType)
                {
                    const auto staged_state = details::get_activation_state(nmos::fields::activation(nmos::fields::endpoint_staged(resource->data)));

                    if (details::immediate_activation_pending == staged_state)
                    {
                        // See https://github.com/AMWA-TV/nmos-device-connection-management/issues/49
                        if (!details::wait_immediate_activation_not_pending(model, lock, id_type) || model.shutdown)
                        {
                            slog::log<slog::severities::error>(gate, SLOG_FLF) << "Rejecting GET request for " << id_type << " due to a pending immediate activation";

                            set_reply(res, status_codes::InternalError); // or ServiceUnavailable? probably not NotFound even if that's true after the timeout?
                            return pplx::task_from_result(true);
                        }
                        // find resource again just in case, since waiting releases and reacquires the lock
                        resource = find_resource(resources, id_type);
                    }
                }
            }

            if (resources.end() != resource)
            {
                slog::log<slog::severities::info>(gate, SLOG_FLF) << nmos::api_stash(req, parameters) << "Returning " << stagingType << " data for " << id_type;

                const web::json::field_as_value endpoint_staging{ stagingType };
                set_reply(res, status_codes::OK, endpoint_staging(resource->data));
            }
            else
            {
                set_reply(res, status_codes::NotFound);
            }

            return pplx::task_from_result(true);
        });

        connection_api.support(U("/single/") + nmos::patterns::senderType.pattern + U("/") + nmos::patterns::resourceId.pattern + U("/transportfile/?"), methods::GET, [&model, &gate](http_request req, http_response res, const string_t&, const route_parameters& parameters)
        {
            auto lock = model.read_lock();
            auto& resources = model.connection_resources;

            const string_t resourceId = parameters.at(nmos::patterns::resourceId.name);

            const std::pair<nmos::id, nmos::type> id_type{ resourceId, nmos::types::sender };
            auto resource = find_resource(resources, id_type);
            if (resources.end() != resource)
            {
                if (nmos::fields::master_enable(nmos::fields::endpoint_active(resource->data)))
                {
                    // The transportfile endpoint data in the resource must have either "data" and "type", or an "href" for the redirect

                    auto& transportfile = nmos::fields::endpoint_transportfile(resource->data);
                    auto& data = nmos::fields::transportfile_data(transportfile);

                    if (!data.is_null())
                    {
                        slog::log<slog::severities::info>(gate, SLOG_FLF) << nmos::api_stash(req, parameters) << "Returning transport file for " << id_type;

                        const auto accept = req.headers().find(web::http::header_names::accept);
                        if (req.headers().end() != accept && U("application/json") == accept->second && U("application/sdp") == nmos::fields::transportfile_type(transportfile))
                        {
                            // Experimental extension - SDP as JSON
                            set_reply(res, status_codes::OK, sdp::parse_session_description(utility::us2s(data.as_string())));
                        }
                        else
                        {
                            // This automatically performs conversion to UTF-8 if required (i.e. on Windows)
                            set_reply(res, status_codes::OK, data.as_string(), nmos::fields::transportfile_type(transportfile));
                        }

                        // "It is strongly recommended that the following caching headers are included via the /transportfile endpoint (or whatever this endpoint redirects to).
                        // This is important to ensure that connection management clients do not cache the contents of transport files which are liable to change."
                        // See https://github.com/AMWA-TV/nmos-device-connection-management/blob/v1.0/docs/4.0.%20Behaviour.md#transport-files--caching
                        res.headers().set_cache_control(U("no-cache"));
                    }
                    else
                    {
                        slog::log<slog::severities::info>(gate, SLOG_FLF) << nmos::api_stash(req, parameters) << "Redirecting to transport file for " << id_type;

                        set_reply(res, status_codes::TemporaryRedirect);
                        res.headers().add(web::http::header_names::location, nmos::fields::transportfile_href(transportfile));
                    }
                }
                else
                {
                    slog::log<slog::severities::warning>(gate, SLOG_FLF) << nmos::api_stash(req, parameters) << "Transport file requested for disabled " << id_type;

                    // "When the `master_enable` parameter is false [...] the `/transportfile` endpoint should return an HTTP 404 response."
                    // See https://github.com/AMWA-TV/nmos-device-connection-management/blob/v1.0/APIs/ConnectionAPI.raml#L163-L165
                    set_reply(res, status_codes::NotFound);
                }
            }
            else
            {
                set_reply(res, status_codes::NotFound);
            }

            return pplx::task_from_result(true);
        });

        return connection_api;
    }
}<|MERGE_RESOLUTION|>--- conflicted
+++ resolved
@@ -1,9 +1,5 @@
 #include "nmos/connection_api.h"
 
-<<<<<<< HEAD
-#include <boost/range/adaptor/transformed.hpp>
-=======
->>>>>>> ff29faa6
 #include <boost/range/join.hpp>
 #include "cpprest/http_utils.h"
 #include "cpprest/json_validator.h"
@@ -45,11 +41,7 @@
         const auto versions = with_read_lock(model.mutex, [&model] { return nmos::is05_versions::from_settings(model.settings); });
         connection_api.support(U("/x-nmos/") + nmos::patterns::connection_api.pattern + U("/?"), methods::GET, [versions](http_request, http_response res, const string_t&, const route_parameters&)
         {
-<<<<<<< HEAD
-            set_reply(res, status_codes::OK, nmos::make_sub_routes_body({ U("v1.0/"), U("v1.1/") }, res));
-=======
             set_reply(res, status_codes::OK, nmos::make_sub_routes_body(nmos::make_api_version_sub_routes(versions), res));
->>>>>>> ff29faa6
             return pplx::task_from_result(true);
         });
 
@@ -76,12 +68,7 @@
 
             // Validate JSON syntax according to the schema
 
-<<<<<<< HEAD
-            // hmm, need to plumb the version through from the request
-            validator.validate(staged, experimental::make_connectionapi_staged_patch_request_schema_uri(is05_versions::v1_0, type));
-=======
             validator.validate(staged, experimental::make_connectionapi_staged_patch_request_schema_uri(version, type));
->>>>>>> ff29faa6
         }
 
         // Extend an existing schema with "auto" as a valid value
