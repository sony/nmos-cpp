--- conflicted
+++ resolved
@@ -53,12 +53,7 @@
         const type nc_bulk_properties_manager{ U("nc_bulk_properties_manager") };
 
         // all Control Protocol resource types
-<<<<<<< HEAD
-        const std::vector<type> all_nc{ nmos::types::nc_block, nmos::types::nc_worker, nmos::types::nc_manager, nmos::types::nc_device_manager, nmos::types::nc_class_manager, nmos::types::nc_receiver_monitor, nmos::types::nc_receiver_monitor_protected, nmos::types::nc_ident_beacon };
-=======
         const std::vector<type> all_nc{ nmos::types::nc_block, nmos::types::nc_worker, nmos::types::nc_manager, nmos::types::nc_device_manager, nmos::types::nc_class_manager, nmos::types::nc_status_monitor, nmos::types::nc_ident_beacon };
-
->>>>>>> 11db167d
     }
 }
 
