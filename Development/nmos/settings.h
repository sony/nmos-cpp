#ifndef NMOS_SETTINGS_H
#define NMOS_SETTINGS_H

#include "bst/optional.h"
#include "cpprest/json_utils.h"

namespace web
{
    namespace hosts
    {
        namespace experimental
        {
            struct host_interface;
        }
    }
    namespace http
    {
        namespace experimental
        {
            struct hsts;
        }
    }
}

// Configuration settings and defaults
namespace nmos
{
    typedef web::json::value settings;

    // Inserts run-time default settings for those which are impossible to determine at compile-time
    // if not already present in the specified settings
    void insert_node_default_settings(settings& settings);
    void insert_registry_default_settings(settings& settings);

    // Get domain from settings or return the default (system) domain
    utility::string_t get_domain(const settings& settings);

    // Get host name from settings or return the default (system) host name
    utility::string_t get_host_name(const settings& settings);

    // Get host name or address to be used to construct response headers (e.g. 'Link' or 'Location')
    // when a request URL is not available
    utility::string_t get_host(const settings& settings);

    // Get host name and/or addresses to be used to construct host and URL fields in the data model
    std::vector<utility::string_t> get_hosts(const settings& settings);

    // Get interfaces corresponding to the host addresses in the settings
    std::vector<web::hosts::experimental::host_interface> get_host_interfaces(const settings& settings);

    namespace experimental
    {
        // Get HTTP Strict-Transport-Security settings
        bst::optional<web::http::experimental::hsts> get_hsts(const settings& settings);
    }

    // Get a summary of the build configuration, including versions of dependencies
    utility::string_t get_build_settings_info();

    // Field accessors simplify access to fields in the settings and provide the compile-time defaults
    namespace fields
    {
        // Configuration settings and defaults for logging

        // error_log [registry, node]: filename for the error log or an empty string to write to stderr
        const web::json::field_as_string_or error_log{ U("error_log"), U("") };

        // access_log [registry, node]: filename for the access log (in Common Log Format) or an empty string to discard
        const web::json::field_as_string_or access_log{ U("access_log"), U("") };

        // logging_level [registry, node]: integer value, between 40 (least verbose, only fatal messages) and -40 (most verbose)
        const web::json::field_as_integer_or logging_level{ U("logging_level"), 0 }; // 0, rather than slog::severities::info or slog::nil_severity, just to avoid a #include

        // logging_categories [registry, node]: array of logging categories to be included in the error log
        const web::json::field_as_array logging_categories{ U("logging_categories") }; // when omitted, all log messages are included

        // Configuration settings and defaults for the NMOS APIs

        // host_name [registry, node]: the fully-qualified host name for which to advertise services, also used to construct response headers and fields in the data model
        const web::json::field_as_string_or host_name{ U("host_name"), U("") }; // when omitted or an empty string, the default is used

        // domain [registry, node]: the domain on which to browse for services or an empty string to use the default domain (specify "local." to explictly select mDNS)
        const web::json::field_as_string_or domain{ U("domain"), U("") };

        // host_address/host_addresses [registry, node]: IP addresses used to construct response headers (e.g. 'Link' or 'Location'), and host and URL fields in the data model
        const web::json::field_as_string_or host_address{ U("host_address"), U("127.0.0.1") };
        const web::json::field_as_array host_addresses{ U("host_addresses") };

        // is04_versions [registry, node]: used to specify the enabled API versions (advertised via 'api_ver') for a version-locked configuration
        const web::json::field_as_array is04_versions{ U("is04_versions") }; // when omitted, nmos::is04_versions::all is used

        // is05_versions [node]: used to specify the enabled API versions for a version-locked configuration
        const web::json::field_as_array is05_versions{ U("is05_versions") }; // when omitted, nmos::is05_versions::all is used

        // is07_versions [node]: used to specify the enabled API versions for a version-locked configuration
        const web::json::field_as_array is07_versions{ U("is07_versions") }; // when omitted, nmos::is07_versions::all is used

        // is08_versions [node]: used to specify the enabled API versions for a version-locked configuration
        const web::json::field_as_array is08_versions{ U("is08_versions") }; // when omitted, nmos::is08_versions::all is used

        // is09_versions [registry, node]: used to specify the enabled API versions for a version-locked configuration
        const web::json::field_as_array is09_versions{ U("is09_versions") }; // when omitted, nmos::is09_versions::all is used

<<<<<<< HEAD
        // is12_versions [node]: used to specify the enabled API versions for a version-locked configuration
        const web::json::field_as_array is12_versions{ U("is12_versions") }; // when omitted, nmos::is12_versions::all is used
=======
        // is10_versions [registry, node]: used to specify the enabled API versions for a version-locked configuration
        const web::json::field_as_array is10_versions{ U("is10_versions") }; // when omitted, nmos::is10_versions::all is used
>>>>>>> 25240c43

        // pri [registry, node]: used for the 'pri' TXT record; specifying nmos::service_priorities::no_priority (maximum value) disables advertisement completely
        const web::json::field_as_integer_or pri{ U("pri"), 100 }; // default to highest_development_priority

        // highest_pri, lowest_pri [registry, node]: used to specify the (inclusive) range of suitable 'pri' values of discovered APIs, to avoid development and live systems colliding
        const web::json::field_as_integer_or highest_pri{ U("highest_pri"), 0 }; // default to highest_active_priority; specifying no_priority disables discovery completely
        const web::json::field_as_integer_or lowest_pri{ U("lowest_pri"), (std::numeric_limits<int>::max)() }; // default to no_priority

        // authorization_highest_pri, authorization_lowest_pri [registry, node]: used to specify the (inclusive) range of suitable 'pri' values of discovered Authorization APIs, to avoid development and live systems colliding
        const web::json::field_as_integer_or authorization_highest_pri{ U("authorization_highest_pri"), 0 }; // default to highest_active_priority; specifying no_priority disables discovery completely
        const web::json::field_as_integer_or authorization_lowest_pri{ U("authorization_lowest_pri"), (std::numeric_limits<int>::max)() }; // default to no_priority

        // discovery_backoff_min/discovery_backoff_max/discovery_backoff_factor [registry, node]: used to back-off after errors interacting with all discoverable service instances
        // e.g. Registration APIs, System APIs, or OCSP servers
        const web::json::field_as_integer_or discovery_backoff_min{ U("discovery_backoff_min"), 1 };
        const web::json::field_as_integer_or discovery_backoff_max{ U("discovery_backoff_max"), 30 };
        const web::json::field_with_default<double> discovery_backoff_factor{ U("discovery_backoff_factor"), 1.5 };

        // service_name_prefix [registry, node]: used as a prefix in the advertised service names ("<prefix>_<api>_<host>:<port>", e.g. "nmos-cpp_node_127-0-0-1:3212")
        const web::json::field_as_string_or service_name_prefix{ U("service_name_prefix"), U("nmos-cpp") };

        // registry_address [node]: IP address or host name used to construct request URLs for registry APIs (if not discovered via DNS-SD)
        const web::json::field_as_string registry_address{ U("registry_address") };

        // registry_version [node]: used to construct request URLs for registry APIs (if not discovered via DNS-SD)
        const web::json::field_as_string_or registry_version{ U("registry_version"), U("v1.3") };

        // port numbers [registry, node]: ports to which clients should connect for each API

        // http_port [registry, node]: if specified, this becomes the default port for each HTTP API and the next higher port becomes the default for each WebSocket API
        const web::json::field_as_integer_or http_port{ U("http_port"), 0 };

        const web::json::field_as_integer_or query_port{ U("query_port"), 3211 };
        const web::json::field_as_integer_or query_ws_port{ U("query_ws_port"), 3213 };
        // registration_port [node]: used to construct request URLs for the registry's Registration API (if not discovered via DNS-SD)
        const web::json::field_as_integer_or registration_port{ U("registration_port"), 3210 };
        const web::json::field_as_integer_or node_port{ U("node_port"), 3212 };
        const web::json::field_as_integer_or connection_port{ U("connection_port"), 3215 };
        const web::json::field_as_integer_or events_port{ U("events_port"), 3216 };
        const web::json::field_as_integer_or events_ws_port{ U("events_ws_port"), 3217 };
        const web::json::field_as_integer_or channelmapping_port{ U("channelmapping_port"), 3215 };
        // system_port [node]: used to construct request URLs for the System API (if not discovered via DNS-SD)
        const web::json::field_as_integer_or system_port{ U("system_port"), 10641 };
        // control_protocol_ws_port [node]: used to construct request URLs for the Control Protocol websocket, or negative to disable the control protocol features
        const web::json::field_as_integer_or control_protocol_ws_port{ U("control_protocol_ws_port"), 3218 };

        // listen_backlog [registry, node]: the maximum length of the queue of pending connections, or zero for the implementation default (the implementation may not honour this value)
        const web::json::field_as_integer_or listen_backlog{ U("listen_backlog"), 0 };

        // registration_services [node]: the discovered list of Registration APIs, in the order they should be used
        // this list is created and maintained by nmos::node_behaviour_thread; each entry is a uri like http://api.example.com/x-nmos/registration/{version}
        const web::json::field_as_value registration_services{ U("registration_services") };

        // registration_heartbeat_interval [registry, node]:
        // [registry]: used in System API resource is04 object's heartbeat_interval field
        // "Constants related to the AMWA IS-04 Discovery and Registration Specification are contained in the is04 object.
        // heartbeat_interval defines how often Nodes should perform a heartbeat to maintain their resources in the Registration API."
        // See https://specs.amwa.tv/is-09/releases/v1.0.0/docs/4.2._Behaviour_-_Global_Configuration_Parameters.html#amwa-is-04-nmos-discovery-and-registration-parameters
        // [node]:
        // "Nodes are expected to peform a heartbeat every 5 seconds by default."
        // See https://specs.amwa.tv/is-04/releases/v1.2.0/docs/4.1._Behaviour_-_Registration.html#heartbeating
        const web::json::field_as_integer_or registration_heartbeat_interval{ U("registration_heartbeat_interval"), 5 };

        // registration_expiry_interval [registry]:
        // "Registration APIs should use a garbage collection interval of 12 seconds by default (triggered just after two failed heartbeats at the default 5 second interval)."
        // See https://specs.amwa.tv/is-04/releases/v1.2.0/docs/4.1._Behaviour_-_Registration.html#heartbeating
        const web::json::field_as_integer_or registration_expiry_interval{ U("registration_expiry_interval"), 12 };

        // registration_request_max [node]: timeout for interactions with the Registration API /resource endpoint
        const web::json::field_as_integer_or registration_request_max{ U("registration_request_max"), 30 };

        // registration_heartbeat_max [node]: timeout for interactions with the Registration API /health/nodes endpoint
        // Note that the default timeout is the same as the default heartbeat interval, in order that there is then a reasonable opportunity to try the next available Registration API
        // though in some circumstances registration expiry could potentially still be avoided with a timeout that is (almost) twice the garbage collection interval...
        const web::json::field_as_integer_or registration_heartbeat_max{ U("registration_heartbeat_max"), 5 };

        // query_paging_default/query_paging_limit [registry]: default/maximum number of results per "page" when using the Query API (a client may request a lower limit)
        const web::json::field_as_integer_or query_paging_default{ U("query_paging_default"), 10 };
        const web::json::field_as_integer_or query_paging_limit{ U("query_paging_limit"), 100 };

        // ptp_announce_receipt_timeout [registry]: number of PTP announce intervals that must pass before declaring timeout, between 2 and 10 inclusive (default is 3, as per SMPTE ST 2059-2)
        const web::json::field_as_integer_or ptp_announce_receipt_timeout{ U("ptp_announce_receipt_timeout"), 3 };

        // ptp_domain_number [registry]: the PTP domain number, between 0 and 127 (default is 127, as per SMPTE ST 2059-2)
        const web::json::field_as_integer_or ptp_domain_number{ U("ptp_domain_number"), 127 };

        // immediate_activation_max [node]: timeout for immediate activations within the Connection API /staged endpoint
        const web::json::field_as_integer_or immediate_activation_max{ U("immediate_activation_max"), 30 };

        // events_heartbeat_interval [node, client]:
        // "Upon connection, the client is required to report its health every 5 seconds in order to maintain its session and subscription."
        // See https://specs.amwa.tv/is-07/releases/v1.0.1/docs/5.2._Transport_-_Websocket.html#41-heartbeats
        const web::json::field_as_integer_or events_heartbeat_interval{ U("events_heartbeat_interval"), 5 };

        // events_expiry_interval [node]:
        // "The server is expected to check health commands and after a 12 seconds timeout (2 consecutive missed health commands plus 2 seconds to allow for latencies)
        // it should clear the subscriptions for that particular client and close the websocket connection."
        // See https://specs.amwa.tv/is-07/releases/v1.0.1/docs/5.2._Transport_-_Websocket.html#41-heartbeats
        const web::json::field_as_integer_or events_expiry_interval{ U("events_expiry_interval"), 12 };

        // system_services [node]: the discovered list of System APIs, in the order they should be used
        // this list is created and maintained by nmos::node_system_behaviour_thread; each entry is a uri like http://api.example.com/x-nmos/system/{version}
        const web::json::field_as_value system_services{ U("system_services") };

        // system_address [node]: IP address or host name used to construct request URLs for the System API (if not discovered via DNS-SD)
        const web::json::field_as_string system_address{ U("system_address") };

        // system_version [node]: used to construct request URLs for the System API (if not discovered via DNS-SD)
        const web::json::field_as_string_or system_version{ U("system_version"), U("v1.0") };

        // system_request_max [node]: timeout for interactions with the System API
        const web::json::field_as_integer_or system_request_max{ U("system_request_max"), 30 };
    }

    // Configuration settings and defaults for experimental extensions
    namespace experimental
    {
        // Field accessors simplify access to fields in the settings and provide the compile-time defaults
        namespace fields
        {
            // seed id [registry, node]: optional, used to generate repeatable id values when running with the same configuration
            const web::json::field_as_string seed_id{ U("seed_id") };

            // label [registry, node]: used in resource label field
            const web::json::field_as_string_or label{ U("label"), U("") };

            // description [registry, node]: used in resource description field
            const web::json::field_as_string_or description{ U("description"), U("") };

            // registration_available [registry]: used to flag the Registration API as temporarily unavailable
            const web::json::field_as_bool_or registration_available{ U("registration_available"), true };

            // allow_invalid_resources [registry]: boolean value, true (attempt to ignore schema validation errors and cope with out-of-order registrations) or false (default)
            const web::json::field_as_bool_or allow_invalid_resources{ U("allow_invalid_resources"), false };

            // port numbers [registry, node]: ports to which clients should connect for each API
            // see http_port

            const web::json::field_as_integer_or manifest_port{ U("manifest_port"), 3212 };
            const web::json::field_as_integer_or settings_port{ U("settings_port"), 3209 };
            const web::json::field_as_integer_or logging_port{ U("logging_port"), 5106 };

            // port numbers [registry]: ports to which clients should connect for each API
            // see http_port

            const web::json::field_as_integer_or admin_port{ U("admin_port"), 3208 };
            const web::json::field_as_integer_or mdns_port{ U("mdns_port"), 3208 };
            const web::json::field_as_integer_or schemas_port{ U("schemas_port"), 3208 };

            // addresses [registry, node]: IP addresses on which to listen for each API, or empty string for the wildcard address

            // server_address [registry, node]: if specified, this becomes the default address on which to listen for each API instead of the wildcard address
            const web::json::field_as_string_or server_address{ U("server_address"), U("") };

            // addresses [registry, node]: IP addresses on which to listen for specific APIs

            const web::json::field_as_string_or settings_address{ U("settings_address"), U("") };
            const web::json::field_as_string_or logging_address{ U("logging_address"), U("") };

            // addresses [registry]: IP addresses on which to listen for specific APIs

            const web::json::field_as_string_or admin_address{ U("admin_address"), U("") };
            const web::json::field_as_string_or mdns_address{ U("mdns_address"), U("") };
            const web::json::field_as_string_or schemas_address{ U("schemas_address"), U("") };

            // client_address [registry, node]: IP address of the network interface to bind client connections
            // for now, only supporting HTTP/HTTPS client connections on Linux
            const web::json::field_as_string_or client_address{ U("client_address"), U("") };

            // query_ws_paging_default/query_ws_paging_limit [registry]: default/maximum number of events per message when using the Query WebSocket API (a client may request a lower limit)
            const web::json::field_as_integer_or query_ws_paging_default{ U("query_ws_paging_default"), 10 };
            const web::json::field_as_integer_or query_ws_paging_limit{ U("query_ws_paging_limit"), 100 };

            // logging_limit [registry, node]: maximum number of log events cached for the Logging API
            const web::json::field_as_integer_or logging_limit{ U("logging_limit"), 1234 };

            // logging_paging_default/logging_paging_limit [registry, node]: default/maximum number of results per "page" when using the Logging API (a client may request a lower limit)
            const web::json::field_as_integer_or logging_paging_default{ U("logging_paging_default"), 100 };
            const web::json::field_as_integer_or logging_paging_limit{ U("logging_paging_limit"), 100 };

            // http_trace [registry, node]: whether server should enable (default) or disable support for HTTP TRACE
            const web::json::field_as_bool_or http_trace{ U("http_trace"), true };

            // proxy_map [registry, node]: mapping between the port numbers to which the client connects, and the port numbers on which the server should listen, if different
            // for use with a reverse proxy; each element of the array is an object like { "client_port": 80, "server_port": 8080 }
            const web::json::field_as_value_or proxy_map{ U("proxy_map"), web::json::value::array() };

            // proxy_address [registry, node]: address of the forward proxy to use when making HTTP requests or WebSocket connections, or an empty string for no proxy
            const web::json::field_as_string_or proxy_address{ U("proxy_address"), U("") };

            // proxy_port [registry, node]: forward proxy port
            const web::json::field_as_integer_or proxy_port{ U("proxy_port"), 8080 };

            // discovery_mode [node]: whether the discovered host name (1) or resolved addresses (2) are used to construct request URLs for Registration APIs or System APIs
            const web::json::field_as_integer_or discovery_mode{ U("discovery_mode"), 0 }; // when omitted, a default heuristic is used

            // href_mode [registry, node]: whether the host name (1), addresses (2) or both (3) are used to construct response headers, and host and URL fields in the data model
            const web::json::field_as_integer_or href_mode{ U("href_mode"), 0 }; // when omitted, a default heuristic is used

            // client_secure [registry, node]: whether clients should use a secure connection for communication (https and wss)
            // when true, CA root certificates must also be configured, see nmos/certificate_settings.h
            const web::json::field_as_bool_or client_secure{ U("client_secure"), false };

            // server_secure [registry, node]: whether server should listen for secure connection for communication (https and wss)
            // e.g. typically false when using a reverse proxy, or the same as client_secure otherwise
            // when true, server certificates etc. must also be configured, see nmos/certificate_settings.h
            const web::json::field_as_bool_or server_secure{ U("server_secure"), false };

            // validate_certificates [registry, node]: boolean value, false (ignore all server certificate validation errors), or true (do not ignore, the default behaviour)
            const web::json::field_as_bool_or validate_certificates{ U("validate_certificates"), true };

            // system_interval_min/system_interval_max [node]: used to poll for System API changes; default is about one hour
            const web::json::field_as_integer_or system_interval_min{ U("system_interval_min"), 3600 };
            const web::json::field_as_integer_or system_interval_max{ U("system_interval_max"), 3660 };

            // system_label [registry]: used in System API resource label field
            const web::json::field_as_string_or system_label{ U("system_label"), U("") };

            // system_description [registry]: used in System API resource description field
            const web::json::field_as_string_or system_description{ U("system_description"), U("") };

            // system_tags [registry]: used in System API resource tags field
            // "Each tag has a single key, but MAY have multiple values. Each tags SHOULD be interpreted using the comparison of a single key value pair,
            // with the comparison being case-insensitive following the Unicode Simple Case Folding specification."
            // {
            //     "tag_1": [ "tag_1_value_1", "tag_1_value_2" ],
            //     "tag_2": [ "tag_2_value_1" ]
            // }
            // See https://specs.amwa.tv/is-09/releases/v1.0.0/docs/2.1._APIs_-_Common_Keys.html#tags
            const web::json::field_as_value_or system_tags{ U("system_tags"), web::json::value::object() };

            // "syslog contains hostname and port for the system's syslog "version 1" server using the UDP transport (IETF RFC 5246)"
            // See https://specs.amwa.tv/is-09/releases/v1.0.0/docs/4.2._Behaviour_-_Global_Configuration_Parameters.html#syslog-parameters

            // system_syslog_host_name [registry]: the fully-qualified host name or the IP address of the system's syslog "version 1" server
            const web::json::field_as_string_or system_syslog_host_name{ U("system_syslog_host_name"), U("") };

            // system_syslog_port [registry]: the port number for the system's syslog "version 1" server
            const web::json::field_as_integer_or system_syslog_port{ U("system_syslog_port"), 514 };

            // "syslogv2 contains hostname and port for the system's syslog "version 2" server using the TLS transport (IETF RFC 5245)"
            // See https://specs.amwa.tv/is-09/releases/v1.0.0/docs/4.2._Behaviour_-_Global_Configuration_Parameters.html#syslog-parameters

            // system_syslogv2_host_name [registry]: the fully-qualified host name or the IP address of the system's syslog "version 2" server
            const web::json::field_as_string_or system_syslogv2_host_name{ U("system_syslogv2_host_name"), U("") };

            // system_syslogv2_port [registry]: the port number for the system's syslog "version 2" server
            const web::json::field_as_integer_or system_syslogv2_port{ U("system_syslogv2_port"), 6514 };

            // hsts_max_age [registry, node]: the HTTP Strict-Transport-Security response header's max-age value; default is approximately 365 days
            // (the header is omitted if server_secure is false, or hsts_max_age is negative)
            // See https://tools.ietf.org/html/rfc6797#section-6.1.1
            const web::json::field_as_integer_or hsts_max_age{ U("hsts_max_age"), 31536000 };

            // hsts_include_sub_domains [registry, node]: the HTTP Strict-Transport-Security HTTP response header's includeSubDomains value
            // See https://tools.ietf.org/html/rfc6797#section-6.1.2
            const web::json::field_as_bool_or hsts_include_sub_domains{ U("hsts_include_sub_domains"), false };

            // ocsp_interval_min/ocsp_interval_max [registry, node]: used to poll for certificate status (OCSP) changes; default is about one hour
            // Note that if half of the server certificate expiry time is shorter, then the ocsp_interval_min/max will be overridden by it
            const web::json::field_as_integer_or ocsp_interval_min{ U("ocsp_interval_min"), 3600 };
            const web::json::field_as_integer_or ocsp_interval_max{ U("ocsp_interval_max"), 3660 };

            // ocsp_request_max [registry, node]: timeout for interactions with the OCSP server
            const web::json::field_as_integer_or ocsp_request_max{ U("ocsp_request_max"), 30 };

<<<<<<< HEAD
            // manufacturer_name [node]: the manufacturer name of the NcDeviceManager used for NMOS Control Protocol
            // See https://specs.amwa.tv/ms-05-02/branches/v1.0.x/docs/Framework.html#ncdevicemanager
            const web::json::field_as_string_or manufacturer_name{ U("manufacturer_name"), U("") };

            // product_name/product_key/product_revision_level [node]: the product description of the NcDeviceManager used for NMOS Control Protocol
            // See https://specs.amwa.tv/ms-05-02/branches/v1.0.x/docs/Framework.html#ncproduct
            const web::json::field_as_string_or product_name{ U("product_name"), U("") };
            const web::json::field_as_string_or product_key{ U("product_key"), U("") };
            const web::json::field_as_string_or product_revision_level{ U("product_revision_level"), U("") };

            // serial_number [node]: the serial number of the NcDeviceManager used for NMOS Control Protocol
            // See https://specs.amwa.tv/ms-05-02/branches/v1.0.x/docs/Framework.html#ncdevicemanager
            const web::json::field_as_string_or serial_number{ U("serial_number"), U("") };
=======
            // authorization_selector [registry, node]: used to construct request URLs for the authorization API (if not discovered via DNS-SD)
            const web::json::field_as_string_or authorization_selector{ U("authorization_selector"), U("") };

            // authorization_address [registry, node]: IP address or host name used to construct request URLs for Authorization APIs (if not discovered via DNS-SD)
            const web::json::field_as_string authorization_address{ U("authorization_address") };

            // authorization_port [registry, node]: used to construct request URLs for the authorization server's Authorization API (if not discovered via DNS-SD)
            const web::json::field_as_integer_or authorization_port{ U("authorization_port"), 443 };

            // authorization_version [registry, node]: used to construct request URLs for authorization APIs (if not discovered via DNS-SD)
            const web::json::field_as_string_or authorization_version{ U("authorization_version"), U("v1.0") };

            // authorization_services [registry, node]: the discovered list of Authorization APIs, in the order they should be used
            // this list is created and maintained by nmos::authorization_operation_thread; each entry is a uri like http://example.api.com/x-nmos/auth/{version}
            const web::json::field_as_value authorization_services{ U("authorization_services") };

            // authorization_request_max [registry, node]: timeout for interactions with the Authorization API /certs & /token endpoints
            const web::json::field_as_integer_or authorization_request_max{ U("authorization_request_max"), 30 };

            // fetch_authorization_public_keys_interval_min/fetch_authorization_public_keys_interval_max [registry, node]: used to poll for Authorization API public keys changes; default is about one hour
            // "Resource Servers (Nodes) SHOULD seek to fetch public keys from the Authorization Server at least once every hour. Resource Servers MUST vary their retrieval
            // interval at random by up to at least one minute to avoid overloading the Authorization Server due to Resource Servers synchronising their retrieval time."
            // See https://specs.amwa.tv/is-10/releases/v1.0.0/docs/4.1._Behaviour_-_Authorization_Servers.html#authorization-server-public-keys
            const web::json::field_as_integer_or fetch_authorization_public_keys_interval_min{ U("fetch_authorization_public_keys_interval_min"), 3600 };
            const web::json::field_as_integer_or fetch_authorization_public_keys_interval_max{ U("fetch_authorization_public_keys_interval_max"), 3660 };

            // access_token_refresh_interval [node]: time interval (in seconds) to refresh access token from Authorization Server
            // It specified the access token refresh period otherwise Bearer token's expires_in is used instead.
            // See https://specs.amwa.tv/is-10/releases/v1.0.0/docs/4.4._Behaviour_-_Access_Tokens.html#access-token-lifetime
            const web::json::field_as_integer_or access_token_refresh_interval{ U("access_token_refresh_interval"), -1 };

            // client_authorization [node]: whether clients should use authorization to access protected APIs
            const web::json::field_as_bool_or client_authorization{ U("client_authorization"), false };

            // server_authorization [registry, node]: whether server should use authorization to protect its APIs
            const web::json::field_as_bool_or server_authorization{ U("server_authorization"), false };

            // authorization_code_flow_max [node]: timeout for the authorization code workflow (in seconds)
            // No timeout if value is set to -1, default to 30 seconds
            const web::json::field_as_integer_or authorization_code_flow_max{ U("authorization_code_flow_max"), 30 };

            // authorization_flow [node]: used to specify the authorization flow for the registered scopes
            // supported flow are authorization_code and client_credentials
            // client_credentials SHOULD only be used when the node/registry has NO user interface, otherwise authorization_code MUST be used
            const web::json::field_as_string_or authorization_flow{ U("authorization_flow"), U("authorization_code") };

            // authorization_redirect_port [node]: redirect URL port for listening authorization code, used for client registration
            // see http_port
            const web::json::field_as_integer_or authorization_redirect_port{ U("authorization_redirect_port"), 3218 };

            // initial_access_token [node]: initial access token giving access to the client registration endpoint for non-opened registration
            const web::json::field_as_string_or initial_access_token{ U("initial_access_token"), U("") };

            // authorization_scopes [node]: used to specify the supported scopes for client registration
            // supported scopes are registration, query, node, connection, events and channelmapping
            const web::json::field_as_array authorization_scopes{ U("authorization_scopes") };

            // token_endpoint_auth_method [node]: String indicator of the requested authentication method for the token endpoint
            // supported methods are client_secret_basic and private_key_jwt, default to client_secret_basic
            // when using private_key_jwt, the JWT is created and signed by the node's private key
            const web::json::field_as_string_or token_endpoint_auth_method{ U("token_endpoint_auth_method"), U("client_secret_basic")};

            // jwks_uri_port [node]: JWKs URL port for providing JSON Web Key Set (public keys) to Authorization Server for verifing client_assertion, used for client registration
            // see http_port
            const web::json::field_as_integer_or jwks_uri_port{ U("jwks_uri_port"), 3218 };

            // validate_openid_client [node]: boolean value, false (bypass openid connect client validation), or true (do not bypass, the default behaviour)
            const web::json::field_as_bool_or validate_openid_client{ U("validate_openid_client"), true };

            // no_trailing_dot_for_authorization_callback_uri [node]: used to specify whether no trailing dot FQDN should be used to construct the URL for the authorization server callbacks
            // as it is because not all Authorization server can cope with URL with trailing dot, default to true
            const web::json::field_as_bool_or no_trailing_dot_for_authorization_callback_uri{ U("no_trailing_dot_for_authorization_callback_uri"), true};

            // retry_after [registry, node]: used to specify the HTTP Retry-After header to indicate the number of seconds when the client may retry its request again, default to 5 seconds
            // "Where a Resource Server has no matching public key for a given token, it SHOULD attempt to obtain the missing public key via the the token iss
            // claim as specified in RFC 8414 section 3. In cases where the Resource Server needs to fetch a public key from a remote Authorization Server it
            // MAY temporarily respond with an HTTP 503 code in order to avoid blocking the incoming authorized request. When a HTTP 503 code is used, the Resource
            // Server SHOULD include an HTTP Retry-After header to indicate when the client may retry its request.
            // If the Resource Server fails to verify a token using all public keys available it MUST reject the token."
            // see https://specs.amwa.tv/is-10/releases/v1.0.0/docs/4.5._Behaviour_-_Resource_Servers.html#public-keys
            const web::json::field_as_integer_or service_unavailable_retry_after{ U("service_unavailable_retry_after"), 5};
>>>>>>> 25240c43
        }
    }
}

#endif<|MERGE_RESOLUTION|>--- conflicted
+++ resolved
@@ -101,13 +101,11 @@
         // is09_versions [registry, node]: used to specify the enabled API versions for a version-locked configuration
         const web::json::field_as_array is09_versions{ U("is09_versions") }; // when omitted, nmos::is09_versions::all is used
 
-<<<<<<< HEAD
+        // is10_versions [registry, node]: used to specify the enabled API versions for a version-locked configuration
+        const web::json::field_as_array is10_versions{ U("is10_versions") }; // when omitted, nmos::is10_versions::all is used
+
         // is12_versions [node]: used to specify the enabled API versions for a version-locked configuration
         const web::json::field_as_array is12_versions{ U("is12_versions") }; // when omitted, nmos::is12_versions::all is used
-=======
-        // is10_versions [registry, node]: used to specify the enabled API versions for a version-locked configuration
-        const web::json::field_as_array is10_versions{ U("is10_versions") }; // when omitted, nmos::is10_versions::all is used
->>>>>>> 25240c43
 
         // pri [registry, node]: used for the 'pri' TXT record; specifying nmos::service_priorities::no_priority (maximum value) disables advertisement completely
         const web::json::field_as_integer_or pri{ U("pri"), 100 }; // default to highest_development_priority
@@ -374,21 +372,6 @@
             // ocsp_request_max [registry, node]: timeout for interactions with the OCSP server
             const web::json::field_as_integer_or ocsp_request_max{ U("ocsp_request_max"), 30 };
 
-<<<<<<< HEAD
-            // manufacturer_name [node]: the manufacturer name of the NcDeviceManager used for NMOS Control Protocol
-            // See https://specs.amwa.tv/ms-05-02/branches/v1.0.x/docs/Framework.html#ncdevicemanager
-            const web::json::field_as_string_or manufacturer_name{ U("manufacturer_name"), U("") };
-
-            // product_name/product_key/product_revision_level [node]: the product description of the NcDeviceManager used for NMOS Control Protocol
-            // See https://specs.amwa.tv/ms-05-02/branches/v1.0.x/docs/Framework.html#ncproduct
-            const web::json::field_as_string_or product_name{ U("product_name"), U("") };
-            const web::json::field_as_string_or product_key{ U("product_key"), U("") };
-            const web::json::field_as_string_or product_revision_level{ U("product_revision_level"), U("") };
-
-            // serial_number [node]: the serial number of the NcDeviceManager used for NMOS Control Protocol
-            // See https://specs.amwa.tv/ms-05-02/branches/v1.0.x/docs/Framework.html#ncdevicemanager
-            const web::json::field_as_string_or serial_number{ U("serial_number"), U("") };
-=======
             // authorization_selector [registry, node]: used to construct request URLs for the authorization API (if not discovered via DNS-SD)
             const web::json::field_as_string_or authorization_selector{ U("authorization_selector"), U("") };
 
@@ -470,7 +453,20 @@
             // If the Resource Server fails to verify a token using all public keys available it MUST reject the token."
             // see https://specs.amwa.tv/is-10/releases/v1.0.0/docs/4.5._Behaviour_-_Resource_Servers.html#public-keys
             const web::json::field_as_integer_or service_unavailable_retry_after{ U("service_unavailable_retry_after"), 5};
->>>>>>> 25240c43
+
+            // manufacturer_name [node]: the manufacturer name of the NcDeviceManager used for NMOS Control Protocol
+            // See https://specs.amwa.tv/ms-05-02/branches/v1.0.x/docs/Framework.html#ncdevicemanager
+            const web::json::field_as_string_or manufacturer_name{ U("manufacturer_name"), U("") };
+
+            // product_name/product_key/product_revision_level [node]: the product description of the NcDeviceManager used for NMOS Control Protocol
+            // See https://specs.amwa.tv/ms-05-02/branches/v1.0.x/docs/Framework.html#ncproduct
+            const web::json::field_as_string_or product_name{ U("product_name"), U("") };
+            const web::json::field_as_string_or product_key{ U("product_key"), U("") };
+            const web::json::field_as_string_or product_revision_level{ U("product_revision_level"), U("") };
+
+            // serial_number [node]: the serial number of the NcDeviceManager used for NMOS Control Protocol
+            // See https://specs.amwa.tv/ms-05-02/branches/v1.0.x/docs/Framework.html#ncdevicemanager
+            const web::json::field_as_string_or serial_number{ U("serial_number"), U("") };
         }
     }
 }
