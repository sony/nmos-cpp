--- conflicted
+++ resolved
@@ -26,27 +26,6 @@
         friend bool operator>=(const api_version& lhs, const api_version& rhs) { return !(lhs < rhs); }
     };
 
-<<<<<<< HEAD
-    namespace is04_versions
-    {
-        const api_version v1_0{ 1, 0 };
-        const api_version v1_1{ 1, 1 };
-        const api_version v1_2{ 1, 2 };
-        const api_version v1_3{ 1, 3 };
-
-        const std::vector<api_version> all{ nmos::is04_versions::v1_0, nmos::is04_versions::v1_1, nmos::is04_versions::v1_2, nmos::is04_versions::v1_3 };
-    }
-
-    namespace is05_versions
-    {
-        const api_version v1_0{ 1, 0 };
-        const api_version v1_1{ 1, 1 };
-
-        const std::vector<api_version> all{ nmos::is05_versions::v1_0, nmos::is05_versions::v1_1 };
-    }
-
-=======
->>>>>>> ff29faa6
     inline utility::string_t make_api_version(const api_version& version)
     {
         utility::ostringstream_t os;
