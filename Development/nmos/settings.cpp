#include "nmos/settings.h"

#include <boost/range/adaptor/filtered.hpp>
#include <boost/range/algorithm/find_first_of.hpp>
#include <boost/version.hpp>
#include <openssl/opensslv.h>
#include "cpprest/host_utils.h"
#include "cpprest/http_utils.h"
#include "cpprest/version.h"
#include "nmos/id.h"
#include "websocketpp/version.hpp"

namespace nmos
{
    namespace details
    {
        // Get default DNS domain name
        utility::string_t default_domain()
        {
            for (const auto& interface : web::hosts::experimental::host_interfaces())
            {
                if (!interface.domain.empty())
                    return interface.domain;
            }
            return U("local.");
        }

        // Get default (system) host name as an FQDN (fully qualified domain name)
        utility::string_t default_host_name(const utility::string_t& domain = default_domain())
        {
            return web::hosts::experimental::host_name() + U('.') + domain;
        }

        // Inserts run-time default settings for those which are impossible to determine at compile-time
        // if not already present in the specified settings
        void insert_default_settings(settings& settings, bool registry)
        {
            // note that web::json::insert won't overwrite an existing entry, just like std::map::insert, etc.
            web::json::insert(settings, std::make_pair(nmos::experimental::fields::seed_id, web::json::value::string(nmos::make_id())));

            // if the "host_addresses" setting was omitted, add all the interface addresses
            if (!settings.has_field(nmos::fields::host_addresses))
            {
                const auto interfaces = web::hosts::experimental::host_interfaces();
                if (!interfaces.empty())
                {
                    std::vector<utility::string_t> addresses;
                    for (auto& interface : interfaces)
                    {
                        addresses.insert(addresses.end(), interface.addresses.begin(), interface.addresses.end());
                    }

                    web::json::insert(settings, std::make_pair(nmos::fields::host_addresses, web::json::value_from_elements(addresses)));
                }
            }

            // if the "host_address" setting was omitted, use the first of the "host_addresses"
            if (settings.has_field(nmos::fields::host_addresses))
            {
                web::json::insert(settings, std::make_pair(nmos::fields::host_address, nmos::fields::host_addresses(settings)[0]));
            }

            // if any of the specific "<api>_port" settings were omitted, use "http_port" if present
            if (settings.has_field(nmos::fields::http_port))
            {
                const auto http_port = nmos::fields::http_port(settings);
                // can't share a port between an http_listener and a websocket_listener, so use next higher port
                const auto ws_port = http_port + 1;
                if (registry) web::json::insert(settings, std::make_pair(nmos::fields::query_port, http_port));
                if (registry) web::json::insert(settings, std::make_pair(nmos::fields::query_ws_port, ws_port));
                if (registry) web::json::insert(settings, std::make_pair(nmos::fields::registration_port, http_port));
                web::json::insert(settings, std::make_pair(nmos::fields::node_port, http_port));
                if (registry) web::json::insert(settings, std::make_pair(nmos::fields::system_port, http_port));
                if (!registry) web::json::insert(settings, std::make_pair(nmos::fields::connection_port, http_port));
                if (!registry) web::json::insert(settings, std::make_pair(nmos::fields::events_port, http_port));
                if (!registry) web::json::insert(settings, std::make_pair(nmos::fields::channelmapping_port, http_port));
<<<<<<< HEAD
                if (!registry) web::json::insert(settings, std::make_pair(nmos::fields::streamcompatibility_port, http_port));
                // can't share a port between an http_listener and a websocket_listener, so don't apply this one...
                //if (!registry) web::json::insert(settings, std::make_pair(nmos::fields::events_ws_port, http_port));
=======
                if (!registry) web::json::insert(settings, std::make_pair(nmos::fields::events_ws_port, ws_port));
>>>>>>> 4ce7b782
                if (!registry) web::json::insert(settings, std::make_pair(nmos::experimental::fields::manifest_port, http_port));
                web::json::insert(settings, std::make_pair(nmos::experimental::fields::settings_port, http_port));
                web::json::insert(settings, std::make_pair(nmos::experimental::fields::logging_port, http_port));
                if (registry) web::json::insert(settings, std::make_pair(nmos::experimental::fields::admin_port, http_port));
                if (registry) web::json::insert(settings, std::make_pair(nmos::experimental::fields::mdns_port, http_port));
                if (registry) web::json::insert(settings, std::make_pair(nmos::experimental::fields::schemas_port, http_port));
            }
        }
    }

    void insert_node_default_settings(settings& settings)
    {
        details::insert_default_settings(settings, false);
    }

    void insert_registry_default_settings(settings& settings)
    {
        details::insert_default_settings(settings, true);
    }

    // Get domain from settings or return the default (system) domain
    utility::string_t get_domain(const settings& settings)
    {
        return !nmos::fields::domain(settings).empty()
            ? nmos::fields::domain(settings)
            : details::default_domain();
    }

    // Get host name from settings or return the default (system) host name
    utility::string_t get_host_name(const settings& settings)
    {
        return !nmos::fields::host_name(settings).empty()
            ? nmos::fields::host_name(settings)
            : details::default_host_name(get_domain(settings));
    }

    namespace experimental
    {
        enum href_mode
        {
            href_mode_default = 0,
            href_mode_name = 1,
            href_mode_addresses = 2,
            href_mode_both = 3 // name + addresses
        };

        href_mode get_href_mode(const settings& settings)
        {
            const auto mode = href_mode(nmos::experimental::fields::href_mode(settings));
            // unless a mode is specified, use the host name if secure communications are in use
            // otherwise, the host address(es)
            return mode == href_mode_default
                ? nmos::experimental::fields::client_secure(settings) ? href_mode_name : href_mode_addresses
                : mode;
        }
    }

    // Get host name or address to be used to construct response headers (e.g. 'Link' or 'Location')
    // when a request URL is not available
    utility::string_t get_host(const settings& settings)
    {
        const auto mode = nmos::experimental::get_href_mode(settings);
        return 0 != (mode & nmos::experimental::href_mode_name)
            ? get_host_name(settings)
            : nmos::fields::host_address(settings);
    }

    // Get host name and/or addresses to be used to construct host and URL fields in the data model
    std::vector<utility::string_t> get_hosts(const settings& settings)
    {
        const auto mode = nmos::experimental::get_href_mode(settings);
        std::vector<utility::string_t> hosts;
        if (0 != (mode & nmos::experimental::href_mode_name))
        {
            hosts.push_back(get_host_name(settings));
        }
        if (0 != (mode & nmos::experimental::href_mode_addresses))
        {
            const auto at_least_one_host_address = web::json::value_of({ web::json::value::string(nmos::fields::host_address(settings)) });
            const auto& host_addresses = settings.has_field(nmos::fields::host_addresses) ? nmos::fields::host_addresses(settings) : at_least_one_host_address.as_array();
            for (const auto& host_address : host_addresses)
            {
                hosts.push_back(host_address.as_string());
            }
        }
        return hosts;
    }

    // Get interfaces corresponding to the host addresses in the settings
    std::vector<web::hosts::experimental::host_interface> get_host_interfaces(const settings& settings)
    {
        // filter network interfaces to those that correspond to the specified host_addresses
        const auto at_least_one_host_address = web::json::value_of({ web::json::value::string(nmos::fields::host_address(settings)) });
        const auto& host_addresses = settings.has_field(nmos::fields::host_addresses) ? nmos::fields::host_addresses(settings) : at_least_one_host_address.as_array();
        return boost::copy_range<std::vector<web::hosts::experimental::host_interface>>(web::hosts::experimental::host_interfaces() | boost::adaptors::filtered([&](const web::hosts::experimental::host_interface& interface)
        {
            return interface.addresses.end() != boost::range::find_first_of(interface.addresses, host_addresses, [](const utility::string_t& interface_address, const web::json::value& host_address)
            {
                return interface_address == host_address.as_string();
            });
        }));
    }

    namespace experimental
    {
        // Get HTTP Strict-Transport-Security settings
        bst::optional<web::http::experimental::hsts> get_hsts(const settings& settings)
        {
            // when using a reverse proxy for TLS termination, the proxy should be responsible for HSTS
            // so check server_secure rather than client_secure
            if (nmos::experimental::fields::server_secure(settings) && nmos::experimental::fields::hsts_max_age(settings) > 0)
                return web::http::experimental::hsts{ (uint32_t)nmos::experimental::fields::hsts_max_age(settings), nmos::experimental::fields::hsts_include_sub_domains(settings) };
            return bst::nullopt;
        }
    }

    // Get a summary of the build configuration, including versions of dependencies
    utility::string_t get_build_settings_info()
    {
        utility::ostringstream_t s;
        s.imbue(std::locale::classic());
        s
            << U("cpprestsdk/") << CPPREST_VERSION_MAJOR << U('.') << CPPREST_VERSION_MINOR << U('.') << CPPREST_VERSION_REVISION
            << U(" (")
            << U("listener=") // CPPREST_HTTP_LISTENER_IMPL
#if !defined(_WIN32) || defined(CPPREST_FORCE_HTTP_LISTENER_ASIO)
            << U("asio")
#else
            << U("httpsys")
#endif
            << U("; ")
            << U("client=") // CPPREST_HTTP_CLIENT_IMPL
#if !defined(_WIN32) || defined(CPPREST_FORCE_HTTP_CLIENT_ASIO)
            << U("asio")
#else
            << U("winhttp")
#endif
            << U("); ")
            << websocketpp::user_agent // "WebSocket++/<major_version>.<minor_version>.<patch_version>[-<prerelease_flag>]"
            << U("; ")
            << U("Boost ") << (BOOST_VERSION / 100000) << U('.') << (BOOST_VERSION / 100 % 1000) << U('.') << (BOOST_VERSION % 100)
            << U("; ")
            << U(OPENSSL_VERSION_TEXT)
            ;
        return s.str();
    }
}<|MERGE_RESOLUTION|>--- conflicted
+++ resolved
@@ -74,13 +74,8 @@
                 if (!registry) web::json::insert(settings, std::make_pair(nmos::fields::connection_port, http_port));
                 if (!registry) web::json::insert(settings, std::make_pair(nmos::fields::events_port, http_port));
                 if (!registry) web::json::insert(settings, std::make_pair(nmos::fields::channelmapping_port, http_port));
-<<<<<<< HEAD
                 if (!registry) web::json::insert(settings, std::make_pair(nmos::fields::streamcompatibility_port, http_port));
-                // can't share a port between an http_listener and a websocket_listener, so don't apply this one...
-                //if (!registry) web::json::insert(settings, std::make_pair(nmos::fields::events_ws_port, http_port));
-=======
                 if (!registry) web::json::insert(settings, std::make_pair(nmos::fields::events_ws_port, ws_port));
->>>>>>> 4ce7b782
                 if (!registry) web::json::insert(settings, std::make_pair(nmos::experimental::fields::manifest_port, http_port));
                 web::json::insert(settings, std::make_pair(nmos::experimental::fields::settings_port, http_port));
                 web::json::insert(settings, std::make_pair(nmos::experimental::fields::logging_port, http_port));
