// The first "test" is of course whether the header compiles standalone
#include "nmos/control_protocol_resource.h"
#include "nmos/control_protocol_state.h"
#include "nmos/control_protocol_typedefs.h"
#include "nmos/control_protocol_utils.h"

#include "bst/test/test.h"

////////////////////////////////////////////////////////////////////////////////////////////
BST_TEST_CASE(testNcClassDescriptor)
{
    using web::json::value_of;
    using web::json::value;

    // NcObject
    // See https://specs.amwa.tv/ms-05-02/branches/v1.0.x/models/classes/1.html

    const auto property_class_id = value_of({
        { U("description"), U("Static value. All instances of the same class will have the same identity value") },
        { U("id"), value_of({
            { U("level"), 1 },
            { U("index"), 1 }
        }) },
        { U("name"), U("classId") },
        { U("typeName"), U("NcClassId") },
        { U("isReadOnly"), true },
        { U("isNullable"), false },
        { U("isSequence"), false },
        { U("isDeprecated"), false },
        { U("constraints"), value::null() }
    });
    const auto property_class_id_ = nmos::details::make_nc_property_descriptor(U("Static value. All instances of the same class will have the same identity value"), nmos::nc_object_class_id_property_id, nmos::fields::nc::class_id, U("NcClassId"), true, false, false, false, value::null());
    BST_REQUIRE_EQUAL(property_class_id, property_class_id_);

    const auto property_oid = value_of({
        { U("description"), U("Object identifier") },
        { U("id"), value_of({
            { U("level"), 1 },
            { U("index"), 2 }
        }) },
        { U("name"), U("oid") },
        { U("typeName"), U("NcOid") },
        { U("isReadOnly"), true },
        { U("isNullable"), false },
        { U("isSequence"), false },
        { U("isDeprecated"), false },
        { U("constraints"), value::null() }
    });
    const auto property_oid_ = nmos::details::make_nc_property_descriptor(U("Object identifier"), nmos::nc_object_oid_property_id, nmos::fields::nc::oid, U("NcOid"), true, false, false, false, value::null());
    BST_REQUIRE_EQUAL(property_oid, property_oid_);

    const auto property_constant_oid = value_of({
        { U("description"), U("TRUE iff OID is hardwired into device") },
        { U("id"), value_of({
            { U("level"), 1 },
            { U("index"), 3 }
        }) },
        { U("name"), U("constantOid") },
        { U("typeName"), U("NcBoolean") },
        { U("isReadOnly"), true },
        { U("isNullable"), false },
        { U("isSequence"), false },
        { U("isDeprecated"), false },
        { U("constraints"), value::null() }
    });
    const auto property_constant_oid_ = nmos::details::make_nc_property_descriptor(U("TRUE iff OID is hardwired into device"), nmos::nc_object_constant_oid_property_id, nmos::fields::nc::constant_oid, U("NcBoolean"), true, false, false, false, value::null());
    BST_REQUIRE_EQUAL(property_constant_oid, property_constant_oid_);

    const auto property_owner = value_of({
        { U("description"), U("OID of containing block. Can only ever be null for the root block") },
        { U("id"), value_of({
            { U("level"), 1 },
            { U("index"), 4 }
        }) },
        { U("name"), U("owner") },
        { U("typeName"), U("NcOid") },
        { U("isReadOnly"), true },
        { U("isNullable"), true },
        { U("isSequence"), false },
        { U("isDeprecated"), false },
        { U("constraints"), value::null() }
    });
    const auto property_owner_ = nmos::details::make_nc_property_descriptor(U("OID of containing block. Can only ever be null for the root block"), nmos::nc_object_owner_property_id, nmos::fields::nc::owner, U("NcOid"), true, true, false, false, value::null());
    BST_REQUIRE_EQUAL(property_owner, property_owner_);

    const auto property_role = value_of({
        { U("description"), U("Role of object in the containing block") },
        { U("id"), value_of({
            { U("level"), 1 },
            { U("index"), 5 }
        }) },
        { U("name"), U("role") },
        { U("typeName"), U("NcString") },
        { U("isReadOnly"), true },
        { U("isNullable"), false },
        { U("isSequence"), false },
        { U("isDeprecated"), false },
        { U("constraints"), value::null() }
    });
    const auto property_role_ = nmos::details::make_nc_property_descriptor(U("Role of object in the containing block"), nmos::nc_object_role_property_id, nmos::fields::nc::role, U("NcString"), true, false, false, false, value::null());
    BST_REQUIRE_EQUAL(property_role, property_role_);

    const auto property_user_label = value_of({
        { U("description"), U("Scribble strip") },
        { U("id"), value_of({
            { U("level"), 1 },
            { U("index"), 6 }
        }) },
        { U("name"), U("userLabel") },
        { U("typeName"), U("NcString") },
        { U("isReadOnly"), false },
        { U("isNullable"), true },
        { U("isSequence"), false },
        { U("isDeprecated"), false },
        { U("constraints"), value::null() }
    });
    const auto property_user_label_ = nmos::details::make_nc_property_descriptor(U("Scribble strip"), nmos::nc_object_user_label_property_id, nmos::fields::nc::user_label, U("NcString"), false, true, false, false, value::null());
    BST_REQUIRE_EQUAL(property_user_label, property_user_label_);

    const auto property_touchpoints = value_of({
        { U("description"), U("Touchpoints to other contexts") },
        { U("id"), value_of({
            { U("level"), 1 },
            { U("index"), 7 }
        }) },
        { U("name"), U("touchpoints") },
        { U("typeName"), U("NcTouchpoint") },
        { U("isReadOnly"), true },
        { U("isNullable"), true },
        { U("isSequence"), true },
        { U("isDeprecated"), false },
        { U("constraints"), value::null() }
    });
    const auto property_touchpoints_ = nmos::details::make_nc_property_descriptor(U("Touchpoints to other contexts"), nmos::nc_object_touchpoints_property_id, nmos::fields::nc::touchpoints, U("NcTouchpoint"), true, true, true, false, value::null());
    BST_REQUIRE_EQUAL(property_touchpoints, property_touchpoints_);

    const auto property_runtime_property_constraints = value_of({
        { U("description"), U("Runtime property constraints") },
        { U("id"), value_of({
            { U("level"), 1 },
            { U("index"), 8 }
        }) },
        { U("name"), U("runtimePropertyConstraints") },
        { U("typeName"), U("NcPropertyConstraints") },
        { U("isReadOnly"), true },
        { U("isNullable"), true },
        { U("isSequence"), true },
        { U("isDeprecated"), false },
        { U("constraints"), value::null() }
    });
    const auto property_runtime_property_constraints_ = nmos::details::make_nc_property_descriptor(U("Runtime property constraints"), nmos::nc_object_runtime_property_constraints_property_id, nmos::fields::nc::runtime_property_constraints, U("NcPropertyConstraints"), true, true, true, false, value::null());
    BST_REQUIRE_EQUAL(property_runtime_property_constraints, property_runtime_property_constraints_);

    const auto method_get = value_of({
        { U("description"), U("Get property value") },
        { U("id"), value_of({
            { U("level"), 1 },
            { U("index"), 1 }
        }) },
        { U("name"), U("Get") },
        { U("resultDatatype"), U("NcMethodResultPropertyValue") },
        { U("parameters"), value_of({
            value_of({
                { U("description"), U("Property id") },
                { U("name"), U("id") },
                { U("typeName"), U("NcPropertyId") },
                { U("isNullable"), false },
                { U("isSequence"), false },
                { U("constraints"), value::null() }
            })
        }) },
        { U("isDeprecated"), false }
    });

    {
        auto parameters = value::array();
        web::json::push_back(parameters, nmos::details::make_nc_parameter_descriptor(U("Property id"), nmos::fields::nc::id, U("NcPropertyId"), false, false, value::null()));
        const auto method_get_ = nmos::details::make_nc_method_descriptor(U("Get property value"), nmos::nc_object_get_method_id, U("Get"), U("NcMethodResultPropertyValue"), parameters, false);

        BST_REQUIRE_EQUAL(method_get, method_get_);
    }

    const auto method_set = value_of({
        { U("description"), U("Set property value") },
        { U("id"), value_of({
            { U("level"), 1 },
            { U("index"), 2 }
        }) },
        { U("name"), U("Set") },
        { U("resultDatatype"), U("NcMethodResult") },
        { U("parameters"), value_of({
            value_of({
                { U("description"), U("Property id") },
                { U("name"), U("id") },
                { U("typeName"), U("NcPropertyId") },
                { U("isNullable"), false },
                { U("isSequence"), false },
                { U("constraints"), value::null() }
            }),
            value_of({
                { U("description"), U("Property value") },
                { U("name"), U("value") },
                { U("typeName"), value::null() },
                { U("isNullable"), true },
                { U("isSequence"), false },
                { U("constraints"), value::null() }
            })
        }) },
        { U("isDeprecated"), false }
    });

    {
        auto parameters = value::array();
        web::json::push_back(parameters, nmos::details::make_nc_parameter_descriptor(U("Property id"), nmos::fields::nc::id, U("NcPropertyId"), false, false, value::null()));
        web::json::push_back(parameters, nmos::details::make_nc_parameter_descriptor(U("Property value"), nmos::fields::nc::value, true, false, value::null()));
        const auto method_set_ = nmos::details::make_nc_method_descriptor(U("Set property value"), nmos::nc_object_set_method_id, U("Set"), U("NcMethodResult"), parameters, false);

        BST_REQUIRE_EQUAL(method_set, method_set_);
    }

    const auto method_get_sequence_item = value_of({
        { U("description"), U("Get sequence item") },
        { U("id"), value_of({
            { U("level"), 1 },
            { U("index"), 3 }
        }) },
        { U("name"), U("GetSequenceItem") },
        { U("resultDatatype"), U("NcMethodResultPropertyValue") },
        { U("parameters"), value_of({
            value_of({
                { U("description"), U("Property id") },
                { U("name"), U("id") },
                { U("typeName"), U("NcPropertyId") },
                { U("isNullable"), false },
                { U("isSequence"), false },
                { U("constraints"), value::null() }
            }),
            value_of({
                { U("description"), U("Index of item in the sequence") },
                { U("name"), U("index") },
                { U("typeName"), U("NcId")},
                { U("isNullable"), false },
                { U("isSequence"), false },
                { U("constraints"), value::null() }
            })
        }) },
        { U("isDeprecated"), false }
    });

    {
        auto parameters = value::array();
        web::json::push_back(parameters, nmos::details::make_nc_parameter_descriptor(U("Property id"), nmos::fields::nc::id, U("NcPropertyId"), false, false, value::null()));
        web::json::push_back(parameters, nmos::details::make_nc_parameter_descriptor(U("Index of item in the sequence"), nmos::fields::nc::index, U("NcId"), false, false, value::null()));
        const auto method_get_sequence_item_ = nmos::details::make_nc_method_descriptor(U("Get sequence item"), nmos::nc_object_get_sequence_item_method_id, U("GetSequenceItem"), U("NcMethodResultPropertyValue"), parameters, false);

        BST_REQUIRE_EQUAL(method_get_sequence_item, method_get_sequence_item_);
    }

    const auto method_set_sequence_item = value_of({
        { U("description"), U("Set sequence item value") },
        { U("id"), value_of({
            { U("level"), 1 },
            { U("index"), 4 }
        }) },
        { U("name"), U("SetSequenceItem") },
        { U("resultDatatype"), U("NcMethodResult") },
        { U("parameters"), value_of({
            value_of({
                { U("description"), U("Property id") },
                { U("name"), U("id") },
                { U("typeName"), U("NcPropertyId") },
                { U("isNullable"), false },
                { U("isSequence"), false },
                { U("constraints"), value::null() }
            }),
            value_of({
                { U("description"), U("Index of item in the sequence") },
                { U("name"), U("index") },
                { U("typeName"), U("NcId") },
                { U("isNullable"), false },
                { U("isSequence"), false },
                { U("constraints"), value::null() }
            }),
            value_of({
                { U("description"), U("Value") },
                { U("name"), U("value") },
                { U("typeName"), value::null() },
                { U("isNullable"), true },
                { U("isSequence"), false },
                { U("constraints"), value::null() }
            })
        }) },
        { U("isDeprecated"), false }
    });

    {
        auto parameters = value::array();
        web::json::push_back(parameters, nmos::details::make_nc_parameter_descriptor(U("Property id"), nmos::fields::nc::id, U("NcPropertyId"), false, false, value::null()));
        web::json::push_back(parameters, nmos::details::make_nc_parameter_descriptor(U("Index of item in the sequence"), nmos::fields::nc::index, U("NcId"), false, false, value::null()));
        web::json::push_back(parameters, nmos::details::make_nc_parameter_descriptor(U("Value"), nmos::fields::nc::value, true, false, value::null()));
        const auto method_set_sequence_item_ = nmos::details::make_nc_method_descriptor(U("Set sequence item value"), nmos::nc_object_set_sequence_item_method_id, U("SetSequenceItem"), U("NcMethodResult"), parameters, false);

        BST_REQUIRE_EQUAL(method_set_sequence_item, method_set_sequence_item_);
    }

    const auto method_add_sequence_item = value_of({
        { U("description"), U("Add item to sequence") },
        { U("id"), value_of({
            { U("level"), 1 },
            { U("index"), 5 }
        }) },
        { U("name"), U("AddSequenceItem") },
        { U("resultDatatype"), U("NcMethodResultId") },
        { U("parameters"), value_of({
            value_of({
                { U("description"), U("Property id") },
                { U("name"), U("id") },
                { U("typeName"), U("NcPropertyId") },
                { U("isNullable"), false },
                { U("isSequence"), false },
                { U("constraints"), value::null() }
            }),
            value_of({
                { U("description"), U("Value") },
                { U("name"), U("value") },
                { U("typeName"), value::null() },
                { U("isNullable"), true },
                { U("isSequence"), false },
                { U("constraints"), value::null() }
            })
        }) },
        { U("isDeprecated"), false }
        });

    {
        auto parameters = value::array();
        web::json::push_back(parameters, nmos::details::make_nc_parameter_descriptor(U("Property id"), nmos::fields::nc::id, U("NcPropertyId"), false, false, value::null()));
        web::json::push_back(parameters, nmos::details::make_nc_parameter_descriptor(U("Value"), nmos::fields::nc::value, true, false, value::null()));
        const auto method_add_sequence_item_ = nmos::details::make_nc_method_descriptor(U("Add item to sequence"), nmos::nc_object_add_sequence_item_method_id, U("AddSequenceItem"), U("NcMethodResultId"), parameters, false);

        BST_REQUIRE_EQUAL(method_add_sequence_item, method_add_sequence_item_);
    }

    const auto method_remove_sequence_item = value_of({
        { U("description"), U("Delete sequence item") },
        { U("id"), value_of({
            { U("level"), 1 },
            { U("index"), 6 }
        }) },
        { U("name"), U("RemoveSequenceItem") },
        { U("resultDatatype"), U("NcMethodResult") },
        { U("parameters"), value_of({
            value_of({
                { U("description"), U("Property id") },
                { U("name"), U("id") },
                { U("typeName"), U("NcPropertyId") },
                { U("isNullable"), false },
                { U("isSequence"), false },
                { U("constraints"), value::null() }
            }),
            value_of({
                { U("description"), U("Index of item in the sequence") },
                { U("name"), U("index") },
                { U("typeName"), U("NcId") },
                { U("isNullable"), false },
                { U("isSequence"), false },
                { U("constraints"), value::null() }
            })
        }) },
        { U("isDeprecated"), false }
    });

    {
        auto parameters = value::array();
        web::json::push_back(parameters, nmos::details::make_nc_parameter_descriptor(U("Property id"), nmos::fields::nc::id, U("NcPropertyId"), false, false, value::null()));
        web::json::push_back(parameters, nmos::details::make_nc_parameter_descriptor(U("Index of item in the sequence"), nmos::fields::nc::index, U("NcId"), false, false, value::null()));
        const auto method_remove_sequence_item_ = nmos::details::make_nc_method_descriptor(U("Delete sequence item"), nmos::nc_object_remove_sequence_item_method_id, U("RemoveSequenceItem"), U("NcMethodResult"), parameters, false);

        BST_REQUIRE_EQUAL(method_remove_sequence_item, method_remove_sequence_item_);
    }

    const auto method_get_sequence_length = value_of({
        { U("description"), U("Get sequence length") },
        { U("id"), value_of({
            { U("level"), 1 },
            { U("index"), 7 }
        }) },
        { U("name"), U("GetSequenceLength") },
        { U("resultDatatype"), U("NcMethodResultLength") },
        { U("parameters"), value_of({
            value_of({
                { U("description"), U("Property id") },
                { U("name"), U("id") },
                { U("typeName"), U("NcPropertyId") },
                { U("isNullable"), false },
                { U("isSequence"), false },
                { U("constraints"), value::null() }
            })
        }) },
        { U("isDeprecated"), false }
        });

    {
        auto parameters = value::array();
        web::json::push_back(parameters, nmos::details::make_nc_parameter_descriptor(U("Property id"), nmos::fields::nc::id, U("NcPropertyId"), false, false, value::null()));
        const auto method_get_sequence_length_ = nmos::details::make_nc_method_descriptor(U("Get sequence length"), nmos::nc_object_get_sequence_length_method_id, U("GetSequenceLength"), U("NcMethodResultLength"), parameters, false);

        BST_REQUIRE_EQUAL(method_get_sequence_length, method_get_sequence_length_);
    }

    const auto event_property_changed = value_of({
        { U("description"), U("Property changed event") },
        { U("id"), value_of({
            { U("level"), 1 },
            { U("index"), 1 }
        }) },
        { U("name"), U("PropertyChanged") },
        { U("eventDatatype"), U("NcPropertyChangedEventData") },
        { U("isDeprecated"), false }
    });

    const auto event_property_changed_ = nmos::details::make_nc_event_descriptor(U("Property changed event"), nmos::nc_object_property_changed_event_id, U("PropertyChanged"), U("NcPropertyChangedEventData"), false);
    BST_REQUIRE_EQUAL(event_property_changed, event_property_changed_);

    const auto nc_object_class = value_of({
        { U("description"), U("NcObject class descriptor") },
        { U("classId"), value_of({
            { 1 }
        }) },
        { U("name"), U("NcObject") },
        { U("fixedRole"), value::null() },
        { U("properties"), value_of({
            property_class_id,
            property_oid,
            property_constant_oid,
            property_owner,
            property_role,
            property_user_label,
            property_touchpoints,
            property_runtime_property_constraints
        }) },
        { U("methods"), value_of({
            method_get,
            method_set,
            method_get_sequence_item,
            method_set_sequence_item,
            method_add_sequence_item,
            method_remove_sequence_item,
            method_get_sequence_length
        }) },
        { U("events"), value_of({
            event_property_changed
        }) }
    });
    const auto nc_object_class_ = nmos::details::make_nc_class_descriptor(U("NcObject class descriptor"), nmos::nc_object_class_id, U("NcObject"), nmos::make_nc_object_properties(), nmos::make_nc_object_methods(), nmos::make_nc_object_events());
    BST_REQUIRE_EQUAL(nc_object_class, nc_object_class_);
}

BST_TEST_CASE(testNcDatatypeDescriptorStruct)
{
    using web::json::value_of;
    using web::json::value;

    // NcBlockMemberDescriptor
    // See https://specs.amwa.tv/ms-05-02/branches/v1.0.x/models/datatypes/NcBlockMemberDescriptor.html
    const auto nc_datatype_descriptor = value_of({
        { U("description"), U("Descriptor which is specific to a block member") },
        { U("name"), U("NcBlockMemberDescriptor") },
        { U("type"), 2 },
        { U("fields"), value_of({
            value_of({
                { U("description"), U("Role of member in its containing block") },
                { U("name"), U("role") },
                { U("typeName"), U("NcString") },
                { U("isNullable"), false },
                { U("isSequence"), false },
                { U("constraints"), value::null() }
            }),
            value_of({
                { U("description"), U("OID of member") },
                { U("name"), U("oid") },
                { U("typeName"), U("NcOid") },
                { U("isNullable"), false },
                { U("isSequence"), false },
                { U("constraints"), value::null() }
            }),
            value_of({
                { U("description"), U("TRUE iff member's OID is hardwired into device") },
                { U("name"), U("constantOid") },
                { U("typeName"), U("NcBoolean") },
                { U("isNullable"), false },
                { U("isSequence"), false },
                { U("constraints"), value::null() }
            }),
            value_of({
                { U("description"), U("Class ID") },
                { U("name"), U("classId") },
                { U("typeName"), U("NcClassId") },
                { U("isNullable"), false },
                { U("isSequence"), false },
                { U("constraints"), value::null() }
            }),
            value_of({
                { U("description"), U("User label") },
                { U("name"), U("userLabel") },
                { U("typeName"), U("NcString") },
                { U("isNullable"), true },
                { U("isSequence"), false },
                { U("constraints"), value::null() }
            }),
            value_of({
                { U("description"), U("Containing block's OID") },
                { U("name"), U("owner") },
                { U("typeName"), U("NcOid") },
                { U("isNullable"), false },
                { U("isSequence"), false },
                { U("constraints"), value::null() }
            })
        }) },
        { U("parentType"), U("NcDescriptor") },
        { U("constraints"), value::null() }
    });

    auto fields = value::array();
    web::json::push_back(fields, nmos::details::make_nc_field_descriptor(U("Role of member in its containing block"), nmos::fields::nc::role, U("NcString"), false, false, value::null()));
    web::json::push_back(fields, nmos::details::make_nc_field_descriptor(U("OID of member"), nmos::fields::nc::oid, U("NcOid"), false, false, value::null()));
    web::json::push_back(fields, nmos::details::make_nc_field_descriptor(U("TRUE iff member's OID is hardwired into device"), nmos::fields::nc::constant_oid, U("NcBoolean"), false, false, value::null()));
    web::json::push_back(fields, nmos::details::make_nc_field_descriptor(U("Class ID"), nmos::fields::nc::class_id, U("NcClassId"), false, false, value::null()));
    web::json::push_back(fields, nmos::details::make_nc_field_descriptor(U("User label"), nmos::fields::nc::user_label, U("NcString"), true, false, value::null()));
    web::json::push_back(fields, nmos::details::make_nc_field_descriptor(U("Containing block's OID"), nmos::fields::nc::owner, U("NcOid"), false, false, value::null()));
    const auto nc_datatype_descriptor_ = nmos::details::make_nc_datatype_descriptor_struct(U("Descriptor which is specific to a block member"), U("NcBlockMemberDescriptor"), fields, U("NcDescriptor"), value::null());

    BST_REQUIRE_EQUAL(nc_datatype_descriptor, nc_datatype_descriptor_);
}

BST_TEST_CASE(testNcDatatypeTypedef)
{
    using web::json::value_of;
    using web::json::value;

    // NcClassId
    // See https://specs.amwa.tv/ms-05-02/branches/v1.0.x/models/datatypes/NcClassId.html
    const auto nc_class_id = value_of({
        { U("description"), U("Sequence of class ID fields") },
        { U("name"), U("NcClassId") },
        { U("type"), 1 },
        { U("parentType"), U("NcInt32") },
        { U("isSequence"), true },
        { U("constraints"), value::null() }
    });
    const auto nc_class_id_ = nmos::details::make_nc_datatype_typedef(U("Sequence of class ID fields"), U("NcClassId"), true, U("NcInt32"), value::null());

    BST_REQUIRE_EQUAL(nc_class_id, nc_class_id_);
}

BST_TEST_CASE(testNcDatatypeDescriptorEnum)
{
    using web::json::value_of;
    using web::json::value;

    // NcDeviceGenericState
    // See https://specs.amwa.tv/ms-05-02/branches/v1.0.x/models/datatypes/NcDeviceGenericState.html
    const auto nc_device_generic_state = value_of({
        { U("description"), U("Device generic operational state") },
        { U("name"), U("NcDeviceGenericState") },
        { U("type"), 3 },
        { U("items"), value_of({
            value_of({
                { U("description"), U("Unknown") },
                { U("name"), U("Unknown") },
                { U("value"), 0 }
            }),
            value_of({
                { U("description"), U("Normal operation") },
                { U("name"), U("NormalOperation") },
                { U("value"), 1 }
            }),
            value_of({
                { U("description"), U("Device is initializing") },
                { U("name"), U("Initializing") },
                { U("value"), 2 }
            }),
            value_of({
                { U("description"), U("Device is performing a software or firmware update") },
                { U("name"), U("Updating") },
                { U("value"), 3 }
            }),
            value_of({
                { U("description"), U("Device is experiencing a licensing error") },
                { U("name"), U("LicensingError") },
                { U("value"), 4 }
            }),
            value_of({
                { U("description"), U("Device is experiencing an internal error") },
                { U("name"), U("InternalError") },
                { U("value"), 5 }
            })
        }) },
        { U("constraints"), value::null() }
    });

    auto items = value::array();
    web::json::push_back(items, nmos::details::make_nc_enum_item_descriptor(U("Unknown"), U("Unknown"), 0));
    web::json::push_back(items, nmos::details::make_nc_enum_item_descriptor(U("Normal operation"), U("NormalOperation"), 1));
    web::json::push_back(items, nmos::details::make_nc_enum_item_descriptor(U("Device is initializing"), U("Initializing"), 2));
    web::json::push_back(items, nmos::details::make_nc_enum_item_descriptor(U("Device is performing a software or firmware update"), U("Updating"), 3));
    web::json::push_back(items, nmos::details::make_nc_enum_item_descriptor(U("Device is experiencing a licensing error"), U("LicensingError"), 4));
    web::json::push_back(items, nmos::details::make_nc_enum_item_descriptor(U("Device is experiencing an internal error"), U("InternalError"), 5));
    const auto nc_device_generic_state_ = nmos::details::make_nc_datatype_descriptor_enum(U("Device generic operational state"), U("NcDeviceGenericState"), items, value::null());

    BST_REQUIRE_EQUAL(nc_device_generic_state, nc_device_generic_state_);
}

BST_TEST_CASE(testNcDatatypeDescriptorPrimitive)
{
    using web::json::value_of;
    using web::json::value;

    const auto test_primitive = value_of({
        { U("description"), U("Primitive datatype descriptor") },
        { U("name"), U("test_primitive") },
        { U("type"), 0 },
        { U("constraints"), value::null() }
    });

    const auto test_primitive_ = nmos::details::make_nc_datatype_descriptor_primitive(U("Primitive datatype descriptor"), U("test_primitive"), value::null());

    BST_REQUIRE_EQUAL(test_primitive, test_primitive_);
}

BST_TEST_CASE(testNcClassId)
{
    BST_REQUIRE_EQUAL(false, nmos::nc::is_block({ }));
    BST_REQUIRE_EQUAL(false, nmos::nc::is_block({ 1 }));
    BST_REQUIRE_EQUAL(false, nmos::nc::is_block({ 1, 2 }));
    BST_REQUIRE_EQUAL(false, nmos::nc::is_block({ 1, 2, 0 }));
    BST_REQUIRE(nmos::nc::is_block(nmos::nc_block_class_id));
    BST_REQUIRE(nmos::nc::is_block(nmos::nc::make_class_id(nmos::nc_block_class_id, { 1 })));

    BST_REQUIRE_EQUAL(false, nmos::nc::is_worker({ }));
    BST_REQUIRE_EQUAL(false, nmos::nc::is_worker({ 1 }));
    BST_REQUIRE_EQUAL(false, nmos::nc::is_worker({ 1, 1 }));
    BST_REQUIRE_EQUAL(false, nmos::nc::is_worker({ 1, 1, 1 }));
    BST_REQUIRE(nmos::nc::is_worker(nmos::nc_worker_class_id));
    BST_REQUIRE(nmos::nc::is_worker(nmos::nc::make_class_id(nmos::nc_worker_class_id, { 1 })));

    BST_REQUIRE_EQUAL(false, nmos::nc::is_manager({ }));
    BST_REQUIRE_EQUAL(false, nmos::nc::is_manager({ 1 }));
    BST_REQUIRE_EQUAL(false, nmos::nc::is_manager({ 1, 1 }));
    BST_REQUIRE_EQUAL(false, nmos::nc::is_manager({ 1, 1, 1 }));
    BST_REQUIRE(nmos::nc::is_manager(nmos::nc_manager_class_id));
    BST_REQUIRE(nmos::nc::is_manager(nmos::nc::make_class_id(nmos::nc_manager_class_id, { 1 })));

    BST_REQUIRE_EQUAL(false, nmos::nc::is_device_manager({ }));
    BST_REQUIRE_EQUAL(false, nmos::nc::is_device_manager({ 1 }));
    BST_REQUIRE_EQUAL(false, nmos::nc::is_device_manager({ 1, 1 }));
    BST_REQUIRE_EQUAL(false, nmos::nc::is_device_manager({ 1, 1, 1 }));
    BST_REQUIRE_EQUAL(false, nmos::nc::is_device_manager({ 1, 3, 2 }));
    BST_REQUIRE(nmos::nc::is_device_manager(nmos::nc_device_manager_class_id));
    BST_REQUIRE(nmos::nc::is_device_manager(nmos::nc::make_class_id(nmos::nc_device_manager_class_id, { 1 })));

    BST_REQUIRE_EQUAL(false, nmos::nc::is_class_manager({ }));
    BST_REQUIRE_EQUAL(false, nmos::nc::is_class_manager({ 1 }));
    BST_REQUIRE_EQUAL(false, nmos::nc::is_class_manager({ 1, 1 }));
    BST_REQUIRE_EQUAL(false, nmos::nc::is_class_manager({ 1, 1, 1 }));
    BST_REQUIRE_EQUAL(false, nmos::nc::is_class_manager({ 1, 3, 1 }));
    BST_REQUIRE(nmos::nc::is_class_manager(nmos::nc_class_manager_class_id));
    BST_REQUIRE(nmos::nc::is_class_manager(nmos::nc::make_class_id(nmos::nc_class_manager_class_id, { 1 })));
}

BST_TEST_CASE(testFindProperty)
{
    auto& nc_block_members_property_id = nmos::nc_block_members_property_id;
    auto& nc_block_class_id = nmos::nc_block_class_id;
    auto& nc_worker_class_id = nmos::nc_worker_class_id;
    const auto invalid_property_id = nmos::nc_property_id(1000, 1000);
    const auto invalid_class_id = nmos::nc_class_id({ 1000, 1000 });

    nmos::experimental::control_protocol_state control_protocol_state;
    auto get_control_protocol_class_descriptor = nmos::make_get_control_protocol_class_descriptor_handler(control_protocol_state);

    {
        // valid - find members property in NcBlock
        auto property = nmos::nc::find_property_descriptor(nc_block_members_property_id, nc_block_class_id, get_control_protocol_class_descriptor);
        BST_REQUIRE(!property.is_null());
    }
    {
        // invalid - find members property in NcWorker
        auto property = nmos::nc::find_property_descriptor(nc_block_members_property_id, nc_worker_class_id, get_control_protocol_class_descriptor);
        BST_REQUIRE(property.is_null());
    }
    {
<<<<<<< HEAD
        // invalid - find unknown propertry in NcBlock
        auto property = nmos::nc::find_property_descriptor(invalid_property_id, nc_block_class_id, get_control_protocol_class_descriptor);
=======
        // invalid - find unknown property in NcBlock
        auto property = nmos::find_property_descriptor(invalid_property_id, nc_block_class_id, get_control_protocol_class_descriptor);
>>>>>>> 11db167d
        BST_REQUIRE(property.is_null());
    }
    {
        // invalid - find unknown property in unknown class
        auto property = nmos::nc::find_property_descriptor(invalid_property_id, invalid_class_id, get_control_protocol_class_descriptor);
        BST_REQUIRE(property.is_null());
    }
}

BST_TEST_CASE(testConstraints)
{
    using web::json::value_of;
    using web::json::value;

    const nmos::nc_property_id property_string_id{ 100, 1 };
    const nmos::nc_property_id property_int32_id{ 100, 2 };
    const nmos::nc_property_id unknown_property_id{ 100, 3 };

    // constraints

    // runtime constraints
    const auto runtime_property_string_constraints = nmos::details::make_nc_property_constraints_string(property_string_id, 10, U("^[0-9]+$"));
    const auto runtime_property_int32_constraints = nmos::details::make_nc_property_constraints_number(property_int32_id, 10, 1000, 1);

    const auto runtime_property_constraints = value_of({
        { runtime_property_string_constraints },
        { runtime_property_int32_constraints }
    });

    // property constraints
    const auto property_string_constraints = nmos::details::make_nc_parameter_constraints_string(5, U("^[a-z]+$"));
    const auto property_int32_constraints = nmos::details::make_nc_parameter_constraints_number(50, 500, 5);

    // datatype constraints
    const auto datatype_string_constraints = nmos::details::make_nc_parameter_constraints_string(2, U("^[0-9a-z]+$"));
    const auto datatype_int32_constraints = nmos::details::make_nc_parameter_constraints_number(100, 250, 10);

    // datatypes
    const auto no_constraints_bool_datatype = nmos::details::make_nc_datatype_typedef(U("No constraints boolean datatype"), U("NoConstraintsBoolean"), false, U("NcBoolean"), value::null());
    const auto no_constraints_int16_datatype = nmos::details::make_nc_datatype_typedef(U("No constraints int16 datatype"), U("NoConstraintsInt16"), false, U("NcInt16"), value::null());
    const auto no_constraints_int32_datatype = nmos::details::make_nc_datatype_typedef(U("No constraints int32 datatype"), U("NoConstraintsInt32"), false, U("NcInt32"), value::null());
    const auto no_constraints_int64_datatype = nmos::details::make_nc_datatype_typedef(U("No constraints int64 datatype"), U("NoConstraintsInt64"), false, U("NcInt64"), value::null());
    const auto no_constraints_uint16_datatype = nmos::details::make_nc_datatype_typedef(U("No constraints uint16 datatype"), U("NoConstraintsUint16"), false, U("NcUint16"), value::null());
    const auto no_constraints_uint32_datatype = nmos::details::make_nc_datatype_typedef(U("No constraints uint32 datatype"), U("NoConstraintsUint32"), false, U("NcUint32"), value::null());
    const auto no_constraints_uint64_datatype = nmos::details::make_nc_datatype_typedef(U("No constraints uint64 datatype"), U("NoConstraintsUint64"), false, U("NcUint64"), value::null());
    const auto no_constraints_float32_datatype = nmos::details::make_nc_datatype_typedef(U("No constraints float32 datatype"), U("NoConstraintsFloat32"), false, U("NcFloat32"), value::null());
    const auto no_constraints_float64_datatype = nmos::details::make_nc_datatype_typedef(U("No constraints float64 datatype"), U("NoConstraintsFloat64"), false, U("NcFloat64"), value::null());
    const auto no_constraints_string_datatype = nmos::details::make_nc_datatype_typedef(U("No constraints string datatype"), U("NoConstraintsString"), false, U("NcString"), value::null());
    const auto with_constraints_string_datatype = nmos::details::make_nc_datatype_typedef(U("With constraints string datatype"), U("WithConstraintsString"), false, U("NcString"), datatype_string_constraints);
    const auto with_constraints_int32_datatype = nmos::details::make_nc_datatype_typedef(U("With constraints int32 datatype"), U("WithConstraintsInt32"), false, U("NcInt32"), datatype_int32_constraints);
    const auto no_constraints_int32_seq_datatype = nmos::details::make_nc_datatype_typedef(U("No constraints int64 datatype"), U("NoConstraintsInt64"), true, U("NcInt32"), value::null());
    const auto no_constraints_string_seq_datatype = nmos::details::make_nc_datatype_typedef(U("No constraints string datatype"), U("NoConstraintsString"), true, U("NcString"), value::null());

    enum enum_value { foo, bar, baz };
    auto items = value::array();
    web::json::push_back(items, nmos::details::make_nc_enum_item_descriptor(U("foo"), U("foo"), enum_value::foo));
    web::json::push_back(items, nmos::details::make_nc_enum_item_descriptor(U("bar"), U("bar"), enum_value::bar));
    web::json::push_back(items, nmos::details::make_nc_enum_item_descriptor(U("baz"), U("baz"), enum_value::baz));
    const auto enum_datatype = nmos::details::make_nc_datatype_descriptor_enum(U("enum datatype"), U("enumDatatype"), items, value::null()); // no datatype constraints for enum datatype

    auto simple_struct_fields = value::array();
    web::json::push_back(simple_struct_fields, nmos::details::make_nc_field_descriptor(U("simple enum property example"), U("simpleEnumProperty"), U("enumDatatype"), false, false, value::null())); // no field constraints for enum field, as it is already described by its type
    web::json::push_back(simple_struct_fields, nmos::details::make_nc_field_descriptor(U("simple string property example"), U("simpleStringProperty"), U("NcString"), false, false, datatype_string_constraints));
    web::json::push_back(simple_struct_fields, nmos::details::make_nc_field_descriptor(U("simple number property example"), U("simpleNumberProperty"), U("NcInt32"), false, false, datatype_int32_constraints));
    web::json::push_back(simple_struct_fields, nmos::details::make_nc_field_descriptor(U("simle boolean property example"), U("simpleBooleanProperty"), U("NcBoolean"), false, false, value::null())); // no field constraints for boolean field, as it is already described by its type
    const auto simple_struct_datatype = nmos::details::make_nc_datatype_descriptor_struct(U("simple struct datatype"), U("simpleStructDatatype"), simple_struct_fields, value::null()); // no datatype constraints for struct datatype

    auto fields = value::array();
    web::json::push_back(fields, nmos::details::make_nc_field_descriptor(U("Enum property example"), U("enumProperty"), U("enumDatatype"), false, false, value::null())); // no field constraints for enum field, as it is already described by its type
    web::json::push_back(fields, nmos::details::make_nc_field_descriptor(U("String property example"), U("stringProperty"), U("NcString"), false, false, datatype_string_constraints));
    web::json::push_back(fields, nmos::details::make_nc_field_descriptor(U("Number property example"), U("numberProperty"), U("NcInt32"), false, false, datatype_int32_constraints));
    web::json::push_back(fields, nmos::details::make_nc_field_descriptor(U("Boolean property example"), U("booleanProperty"), U("NcBoolean"), false, false, value::null())); // no field constraints for boolean field, as it is already described by its type
    web::json::push_back(fields, nmos::details::make_nc_field_descriptor(U("Struct property example"), U("structProperty"), U("simpleStructDatatype"), false, false, value::null())); // no datatype constraints for struct datatype
    web::json::push_back(fields, nmos::details::make_nc_field_descriptor(U("Sequence enum property example"), U("sequenceEnumProperty"), U("enumDatatype"), false, true, value::null())); // no field constraints for enum field, as it is already described by its type
    web::json::push_back(fields, nmos::details::make_nc_field_descriptor(U("Sequence string property example"), U("sequenceStringProperty"), U("NcString"), false, true, datatype_string_constraints));
    web::json::push_back(fields, nmos::details::make_nc_field_descriptor(U("Sequence number property example"), U("sequenceNumberProperty"), U("NcInt32"), false, true, datatype_int32_constraints));
    web::json::push_back(fields, nmos::details::make_nc_field_descriptor(U("Sequence boolean property example"), U("sequenceBooleanProperty"), U("NcBoolean"), false, true, value::null())); // no field constraints for boolean field, as it is already described by its type
    web::json::push_back(fields, nmos::details::make_nc_field_descriptor(U("Sequence struct property example"), U("sequenceStructProperty"), U("simpleStructDatatype"), false, true, value::null())); // no field constraints for struct field
    web::json::push_back(fields, nmos::details::make_nc_field_descriptor(U("Nullable Enum property example"), U("enumPropertyNullable"), U("enumDatatype"), true, false, value::null())); // no field constraints for enum field, as it is already described by its type
    web::json::push_back(fields, nmos::details::make_nc_field_descriptor(U("Nullable String property example"), U("stringPropertyNullable"), U("NcString"), true, false, datatype_string_constraints));
    web::json::push_back(fields, nmos::details::make_nc_field_descriptor(U("Nullable Number property example"), U("numberPropertyNullable"), U("NcInt32"), true, false, datatype_int32_constraints));
    web::json::push_back(fields, nmos::details::make_nc_field_descriptor(U("Nullable Boolean property example"), U("booleanPropertyNullable"), U("NcBoolean"), true, false, value::null())); // no field constraints for boolean field, as it is already described by its type
    web::json::push_back(fields, nmos::details::make_nc_field_descriptor(U("Nullable Struct property example"), U("structPropertyNullable"), U("simpleStructDatatype"), true, false, value::null())); // no datatype constraints for struct datatype
    web::json::push_back(fields, nmos::details::make_nc_field_descriptor(U("Nullable Sequence enum property example"), U("sequenceEnumPropertyNullable"), U("enumDatatype"), true, true, value::null())); // no field constraints for enum field, as it is already described by its type
    web::json::push_back(fields, nmos::details::make_nc_field_descriptor(U("Nullable Sequence string property example"), U("sequenceStringPropertyNullable"), U("NcString"), true, true, datatype_string_constraints));
    web::json::push_back(fields, nmos::details::make_nc_field_descriptor(U("Nullable Sequence number property example"), U("sequenceNumberPropertyNullable"), U("NcInt32"), true, true, datatype_int32_constraints));
    web::json::push_back(fields, nmos::details::make_nc_field_descriptor(U("Nullable Sequence boolean property example"), U("sequenceBooleanPropertyNullable"), U("NcBoolean"), true, true, value::null())); // no field constraints for boolean field, as it is already described by its type
    web::json::push_back(fields, nmos::details::make_nc_field_descriptor(U("Nullable Sequence struct property example"), U("sequenceStructPropertyNullable"), U("simpleStructDatatype"), true, true, value::null())); // no field constraints for struct field
    const auto struct_datatype = nmos::details::make_nc_datatype_descriptor_struct(U("struct datatype"), U("structDatatype"), fields, value::null()); // no datatype constraints for struct datatype

    // setup datatypes in control_protocol_state
    nmos::experimental::control_protocol_state control_protocol_state;
    control_protocol_state.insert(nmos::experimental::datatype_descriptor{ no_constraints_int16_datatype });
    control_protocol_state.insert(nmos::experimental::datatype_descriptor{ no_constraints_int32_datatype });
    control_protocol_state.insert(nmos::experimental::datatype_descriptor{ no_constraints_int64_datatype });
    control_protocol_state.insert(nmos::experimental::datatype_descriptor{ no_constraints_uint16_datatype });
    control_protocol_state.insert(nmos::experimental::datatype_descriptor{ no_constraints_uint32_datatype });
    control_protocol_state.insert(nmos::experimental::datatype_descriptor{ no_constraints_uint64_datatype });
    control_protocol_state.insert(nmos::experimental::datatype_descriptor{ no_constraints_string_datatype });
    control_protocol_state.insert(nmos::experimental::datatype_descriptor{ with_constraints_int32_datatype });
    control_protocol_state.insert(nmos::experimental::datatype_descriptor{ with_constraints_string_datatype });
    control_protocol_state.insert(nmos::experimental::datatype_descriptor{ enum_datatype });
    control_protocol_state.insert(nmos::experimental::datatype_descriptor{ simple_struct_datatype });
    control_protocol_state.insert(nmos::experimental::datatype_descriptor{ no_constraints_int32_seq_datatype });
    control_protocol_state.insert(nmos::experimental::datatype_descriptor{ no_constraints_string_seq_datatype });

    // test get_runtime_property_constraints
    BST_REQUIRE_EQUAL(nmos::nc::details::get_runtime_property_constraints(property_string_id, runtime_property_constraints), runtime_property_string_constraints);
    BST_REQUIRE_EQUAL(nmos::nc::details::get_runtime_property_constraints(property_int32_id, runtime_property_constraints), runtime_property_int32_constraints);
    BST_REQUIRE_EQUAL(nmos::nc::details::get_runtime_property_constraints(unknown_property_id, runtime_property_constraints), value::null());

    // string property constraints validation

    // runtime property constraints validation
    const nmos::nc::details::datatype_constraints_validation_parameters with_constraints_string_constraints_validation_params{ with_constraints_string_datatype, nmos::make_get_control_protocol_datatype_descriptor_handler(control_protocol_state) };
    BST_REQUIRE_NO_THROW(nmos::nc::details::constraints_validation(value::string(U("1234567890")), runtime_property_string_constraints, property_string_constraints, with_constraints_string_constraints_validation_params));
    BST_REQUIRE_THROW(nmos::nc::details::constraints_validation(value::string(U("12345678901")), runtime_property_string_constraints, property_string_constraints, with_constraints_string_constraints_validation_params), nmos::control_protocol_exception);
    BST_REQUIRE_THROW(nmos::nc::details::constraints_validation(value::string(U("123456789A")), runtime_property_string_constraints, property_string_constraints, with_constraints_string_constraints_validation_params), nmos::control_protocol_exception);
    BST_REQUIRE_NO_THROW(nmos::nc::details::constraints_validation(value_of({ value::string(U("1234567890")), value::string(U("1234567890")) }), runtime_property_string_constraints, property_string_constraints, with_constraints_string_constraints_validation_params));
    BST_REQUIRE_THROW(nmos::nc::details::constraints_validation(value_of({ value::string(U("1234567890")), value::string(U("12345678901")) }), runtime_property_string_constraints, property_string_constraints, with_constraints_string_constraints_validation_params), nmos::control_protocol_exception);
    BST_REQUIRE_THROW(nmos::nc::details::constraints_validation(value_of({ value::string(U("1234567890")), 1 }), runtime_property_string_constraints, property_string_constraints, with_constraints_string_constraints_validation_params), nmos::control_protocol_exception);
    // property constraints validation
    BST_REQUIRE_NO_THROW(nmos::nc::details::constraints_validation(value::string(U("abcde")), value::null(), property_string_constraints, with_constraints_string_constraints_validation_params));
    BST_REQUIRE_THROW(nmos::nc::details::constraints_validation(value::string(U("abcdef")), value::null(), property_string_constraints, with_constraints_string_constraints_validation_params), nmos::control_protocol_exception);
    BST_REQUIRE_THROW(nmos::nc::details::constraints_validation(value::string(U("abcd1")), value::null(), property_string_constraints, with_constraints_string_constraints_validation_params), nmos::control_protocol_exception);
    BST_REQUIRE_NO_THROW(nmos::nc::details::constraints_validation(value_of({ value::string(U("abcde")), value::string(U("abcde")) }), value::null(), property_string_constraints, with_constraints_string_constraints_validation_params));
    BST_REQUIRE_THROW(nmos::nc::details::constraints_validation(value_of({ value::string(U("abcde")), value::string(U("abcdef")) }), value::null(), property_string_constraints, with_constraints_string_constraints_validation_params), nmos::control_protocol_exception);
    BST_REQUIRE_THROW(nmos::nc::details::constraints_validation(value_of({ value::string(U("abcde")), 1 }), value::null(), property_string_constraints, with_constraints_string_constraints_validation_params), nmos::control_protocol_exception);
    // datatype constraints validation
    BST_REQUIRE_NO_THROW(nmos::nc::details::constraints_validation(value::string(U("1a")), value::null(), value::null(), with_constraints_string_constraints_validation_params));
    BST_REQUIRE_THROW(nmos::nc::details::constraints_validation(value::string(U("1a2")), value::null(), value::null(), with_constraints_string_constraints_validation_params), nmos::control_protocol_exception);
    BST_REQUIRE_THROW(nmos::nc::details::constraints_validation(value::string(U("1*")), value::null(), value::null(), with_constraints_string_constraints_validation_params), nmos::control_protocol_exception);
    const nmos::nc::details::datatype_constraints_validation_parameters no_constraints_string_constraints_validation_params{ no_constraints_string_datatype, nmos::make_get_control_protocol_datatype_descriptor_handler(control_protocol_state) };
    BST_REQUIRE_NO_THROW(nmos::nc::details::constraints_validation(value::string(U("1234567890-abcde-!\"$%^&*()_+=")), value::null(), value::null(), no_constraints_string_constraints_validation_params));

    // number property constraints validation

    // runtime property constraints validation
    const nmos::nc::details::datatype_constraints_validation_parameters with_constraints_int32_constraints_validation_params{ with_constraints_int32_datatype, nmos::make_get_control_protocol_datatype_descriptor_handler(control_protocol_state) };
    BST_REQUIRE_NO_THROW(nmos::nc::details::constraints_validation(10, runtime_property_int32_constraints, property_int32_constraints, with_constraints_int32_constraints_validation_params));
    BST_REQUIRE_NO_THROW(nmos::nc::details::constraints_validation(1000, runtime_property_int32_constraints, property_int32_constraints, with_constraints_int32_constraints_validation_params));
    BST_REQUIRE_THROW(nmos::nc::details::constraints_validation(9, runtime_property_int32_constraints, property_int32_constraints, with_constraints_int32_constraints_validation_params), nmos::control_protocol_exception);
    BST_REQUIRE_THROW(nmos::nc::details::constraints_validation(1001, runtime_property_int32_constraints, property_int32_constraints, with_constraints_int32_constraints_validation_params), nmos::control_protocol_exception);
    BST_REQUIRE_NO_THROW(nmos::nc::details::constraints_validation(value_of({ 10, 1000 }), runtime_property_int32_constraints, property_int32_constraints, with_constraints_int32_constraints_validation_params));
    BST_REQUIRE_THROW(nmos::nc::details::constraints_validation(value_of({ 10, 1001 }), runtime_property_int32_constraints, property_int32_constraints, with_constraints_int32_constraints_validation_params), nmos::control_protocol_exception);
    BST_REQUIRE_THROW(nmos::nc::details::constraints_validation(value_of({ 10, value::string(U("a")) }), runtime_property_int32_constraints, property_int32_constraints, with_constraints_int32_constraints_validation_params), nmos::control_protocol_exception);
    // property constraints validation
    BST_REQUIRE_NO_THROW(nmos::nc::details::constraints_validation(50, value::null(), property_int32_constraints, with_constraints_int32_constraints_validation_params));
    BST_REQUIRE_NO_THROW(nmos::nc::details::constraints_validation(500, value::null(), property_int32_constraints, with_constraints_int32_constraints_validation_params));
    BST_REQUIRE_THROW(nmos::nc::details::constraints_validation(45, value::null(), property_int32_constraints, with_constraints_int32_constraints_validation_params), nmos::control_protocol_exception);
    BST_REQUIRE_THROW(nmos::nc::details::constraints_validation(505, value::null(), property_int32_constraints, with_constraints_int32_constraints_validation_params), nmos::control_protocol_exception);
    BST_REQUIRE_THROW(nmos::nc::details::constraints_validation(499, value::null(), property_int32_constraints, with_constraints_int32_constraints_validation_params), nmos::control_protocol_exception);
    BST_REQUIRE_NO_THROW(nmos::nc::details::constraints_validation(value_of({ 50, 500 }), value::null(), property_int32_constraints, with_constraints_int32_constraints_validation_params));
    BST_REQUIRE_THROW(nmos::nc::details::constraints_validation(value_of({ 49, 500 }), value::null(), property_int32_constraints, with_constraints_int32_constraints_validation_params), nmos::control_protocol_exception);
    BST_REQUIRE_THROW(nmos::nc::details::constraints_validation(value_of({ 50, 501 }), value::null(), property_int32_constraints, with_constraints_int32_constraints_validation_params), nmos::control_protocol_exception);
    BST_REQUIRE_THROW(nmos::nc::details::constraints_validation(value_of({ 45, 500 }), value::null(), property_int32_constraints, with_constraints_int32_constraints_validation_params), nmos::control_protocol_exception);
    BST_REQUIRE_THROW(nmos::nc::details::constraints_validation(value_of({ 50, value::string(U("a")) }), value::null(), property_int32_constraints, with_constraints_int32_constraints_validation_params), nmos::control_protocol_exception);
    // datatype constraints validation
    BST_REQUIRE_NO_THROW(nmos::nc::details::constraints_validation(100, value::null(), value::null(), with_constraints_int32_constraints_validation_params));
    BST_REQUIRE_NO_THROW(nmos::nc::details::constraints_validation(250, value::null(), value::null(), with_constraints_int32_constraints_validation_params));
    BST_REQUIRE_THROW(nmos::nc::details::constraints_validation(90, value::null(), value::null(), with_constraints_int32_constraints_validation_params), nmos::control_protocol_exception);
    BST_REQUIRE_THROW(nmos::nc::details::constraints_validation(260, value::null(), value::null(), with_constraints_int32_constraints_validation_params), nmos::control_protocol_exception);
    BST_REQUIRE_THROW(nmos::nc::details::constraints_validation(99, value::null(), value::null(), with_constraints_int32_constraints_validation_params), nmos::control_protocol_exception);
    // int16 datatype constraints validation
    const nmos::nc::details::datatype_constraints_validation_parameters no_constraints_int16_constraints_validation_params{ no_constraints_int16_datatype, nmos::make_get_control_protocol_datatype_descriptor_handler(control_protocol_state) };
    BST_REQUIRE_THROW(nmos::nc::details::constraints_validation(int64_t(std::numeric_limits<int16_t>::min()) - 1, value::null(), value::null(), no_constraints_int16_constraints_validation_params), nmos::control_protocol_exception);
    BST_REQUIRE_THROW(nmos::nc::details::constraints_validation(int64_t(std::numeric_limits<int16_t>::max()) + 1, value::null(), value::null(), no_constraints_int16_constraints_validation_params), nmos::control_protocol_exception);
    BST_REQUIRE_NO_THROW(nmos::nc::details::constraints_validation(std::numeric_limits<int16_t>::min(), value::null(), value::null(), no_constraints_int16_constraints_validation_params));
    BST_REQUIRE_NO_THROW(nmos::nc::details::constraints_validation(std::numeric_limits<int16_t>::max(), value::null(), value::null(), no_constraints_int16_constraints_validation_params));
    // int32 datatype constraints validation
    const nmos::nc::details::datatype_constraints_validation_parameters no_constraints_int32_constraints_validation_params{ no_constraints_int32_datatype, nmos::make_get_control_protocol_datatype_descriptor_handler(control_protocol_state) };
    BST_REQUIRE_THROW(nmos::nc::details::constraints_validation(int64_t(std::numeric_limits<int32_t>::min()) - 1, value::null(), value::null(), no_constraints_int32_constraints_validation_params), nmos::control_protocol_exception);
    BST_REQUIRE_THROW(nmos::nc::details::constraints_validation(int64_t(std::numeric_limits<int32_t>::max()) + 1, value::null(), value::null(), no_constraints_int32_constraints_validation_params), nmos::control_protocol_exception);
    BST_REQUIRE_NO_THROW(nmos::nc::details::constraints_validation(std::numeric_limits<int32_t>::min(), value::null(), value::null(), no_constraints_int32_constraints_validation_params));
    BST_REQUIRE_NO_THROW(nmos::nc::details::constraints_validation(std::numeric_limits<int32_t>::max(), value::null(), value::null(), no_constraints_int32_constraints_validation_params));
    // int64 datatype constraints validation
    const nmos::nc::details::datatype_constraints_validation_parameters no_constraints_int64_constraints_validation_params{ no_constraints_int64_datatype, nmos::make_get_control_protocol_datatype_descriptor_handler(control_protocol_state) };
    BST_REQUIRE_THROW(nmos::nc::details::constraints_validation(std::numeric_limits<double_t>::min(), value::null(), value::null(), no_constraints_int64_constraints_validation_params), nmos::control_protocol_exception);
    BST_REQUIRE_THROW(nmos::nc::details::constraints_validation(std::numeric_limits<double_t>::max(), value::null(), value::null(), no_constraints_int64_constraints_validation_params), nmos::control_protocol_exception);
    BST_REQUIRE_NO_THROW(nmos::nc::details::constraints_validation(std::numeric_limits<int64_t>::min(), value::null(), value::null(), no_constraints_int64_constraints_validation_params));
    BST_REQUIRE_NO_THROW(nmos::nc::details::constraints_validation(std::numeric_limits<int64_t>::max(), value::null(), value::null(), no_constraints_int64_constraints_validation_params));
    // uint16 datatype constraints validation
    const nmos::nc::details::datatype_constraints_validation_parameters no_constraints_uint16_constraints_validation_params{ no_constraints_uint16_datatype, nmos::make_get_control_protocol_datatype_descriptor_handler(control_protocol_state) };
    BST_REQUIRE_THROW(nmos::nc::details::constraints_validation(-1, value::null(), value::null(), no_constraints_uint16_constraints_validation_params), nmos::control_protocol_exception);
    BST_REQUIRE_THROW(nmos::nc::details::constraints_validation(uint64_t(std::numeric_limits<uint16_t>::max()) + 1, value::null(), value::null(), no_constraints_uint16_constraints_validation_params), nmos::control_protocol_exception);
    BST_REQUIRE_NO_THROW(nmos::nc::details::constraints_validation(std::numeric_limits<uint16_t>::min(), value::null(), value::null(), no_constraints_uint16_constraints_validation_params));
    BST_REQUIRE_NO_THROW(nmos::nc::details::constraints_validation(std::numeric_limits<uint16_t>::max(), value::null(), value::null(), no_constraints_uint16_constraints_validation_params));
    // uint32 datatype constraints validation
    const nmos::nc::details::datatype_constraints_validation_parameters no_constraints_uint32_constraints_validation_params{ no_constraints_uint32_datatype, nmos::make_get_control_protocol_datatype_descriptor_handler(control_protocol_state) };
    BST_REQUIRE_THROW(nmos::nc::details::constraints_validation(-1, value::null(), value::null(), no_constraints_uint32_constraints_validation_params), nmos::control_protocol_exception);
    BST_REQUIRE_THROW(nmos::nc::details::constraints_validation(uint64_t(std::numeric_limits<uint32_t>::max()) + 1, value::null(), value::null(), no_constraints_uint32_constraints_validation_params), nmos::control_protocol_exception);
    BST_REQUIRE_NO_THROW(nmos::nc::details::constraints_validation(std::numeric_limits<uint32_t>::min(), value::null(), value::null(), no_constraints_uint32_constraints_validation_params));
    BST_REQUIRE_NO_THROW(nmos::nc::details::constraints_validation(std::numeric_limits<uint32_t>::max(), value::null(), value::null(), no_constraints_uint32_constraints_validation_params));
    // uint64 datatype constraints validation
    const nmos::nc::details::datatype_constraints_validation_parameters no_constraints_uint64_constraints_validation_params{ no_constraints_uint64_datatype, nmos::make_get_control_protocol_datatype_descriptor_handler(control_protocol_state) };
    BST_REQUIRE_THROW(nmos::nc::details::constraints_validation(-1, value::null(), value::null(), no_constraints_uint64_constraints_validation_params), nmos::control_protocol_exception);
    BST_REQUIRE_THROW(nmos::nc::details::constraints_validation(std::numeric_limits<double_t>::max(), value::null(), value::null(), no_constraints_int64_constraints_validation_params), nmos::control_protocol_exception);
    BST_REQUIRE_NO_THROW(nmos::nc::details::constraints_validation(std::numeric_limits<uint64_t>::min(), value::null(), value::null(), no_constraints_uint64_constraints_validation_params));
    BST_REQUIRE_NO_THROW(nmos::nc::details::constraints_validation(std::numeric_limits<uint64_t>::max(), value::null(), value::null(), no_constraints_uint64_constraints_validation_params));
    // float32 datatype constraints validation
    const nmos::nc::details::datatype_constraints_validation_parameters no_constraints_float32_constraints_validation_params{ no_constraints_float32_datatype, nmos::make_get_control_protocol_datatype_descriptor_handler(control_protocol_state) };
    BST_REQUIRE_THROW(nmos::nc::details::constraints_validation(std::numeric_limits<double>::lowest(), value::null(), value::null(), no_constraints_float32_constraints_validation_params), nmos::control_protocol_exception);
    BST_REQUIRE_THROW(nmos::nc::details::constraints_validation(std::numeric_limits<double>::max(), value::null(), value::null(), no_constraints_float32_constraints_validation_params), nmos::control_protocol_exception);
    BST_REQUIRE_NO_THROW(nmos::nc::details::constraints_validation(std::numeric_limits<float_t>::lowest(), value::null(), value::null(), no_constraints_float32_constraints_validation_params));
    BST_REQUIRE_NO_THROW(nmos::nc::details::constraints_validation(std::numeric_limits<float_t>::max(), value::null(), value::null(), no_constraints_float32_constraints_validation_params));
    BST_REQUIRE_NO_THROW(nmos::nc::details::constraints_validation(0.0, value::null(), value::null(), no_constraints_float32_constraints_validation_params));
    BST_REQUIRE_NO_THROW(nmos::nc::details::constraints_validation(-1000.0, value::null(), value::null(), no_constraints_float32_constraints_validation_params));
    // float64 datatype constraints validation
    const nmos::nc::details::datatype_constraints_validation_parameters no_constraints_float64_constraints_validation_params{ no_constraints_float64_datatype, nmos::make_get_control_protocol_datatype_descriptor_handler(control_protocol_state) };
    BST_REQUIRE_THROW(nmos::nc::details::constraints_validation(1000, value::null(), value::null(), no_constraints_float64_constraints_validation_params), nmos::control_protocol_exception);
    BST_REQUIRE_NO_THROW(nmos::nc::details::constraints_validation(1000.0, value::null(), value::null(), no_constraints_float64_constraints_validation_params));
    BST_REQUIRE_NO_THROW(nmos::nc::details::constraints_validation(std::numeric_limits<double_t>::min(), value::null(), value::null(), no_constraints_float64_constraints_validation_params));
    BST_REQUIRE_NO_THROW(nmos::nc::details::constraints_validation(std::numeric_limits<double_t>::max(), value::null(), value::null(), no_constraints_float64_constraints_validation_params));
    // enum property datatype constraints validation
    const nmos::nc::details::datatype_constraints_validation_parameters enum_constraints_validation_params{ enum_datatype, nmos::make_get_control_protocol_datatype_descriptor_handler(control_protocol_state) };
    BST_REQUIRE_NO_THROW(nmos::nc::details::constraints_validation(enum_value::foo, value::null(), value::null(), enum_constraints_validation_params));
    BST_REQUIRE_THROW(nmos::nc::details::constraints_validation(4, value::null(), value::null(), enum_constraints_validation_params), nmos::control_protocol_exception);
    // invalid data vs primitive datatype constraints
    const nmos::nc::details::datatype_constraints_validation_parameters no_constraints_string_seq_constraints_validation_params{ no_constraints_string_seq_datatype, nmos::make_get_control_protocol_datatype_descriptor_handler(control_protocol_state) };
    BST_REQUIRE_NO_THROW(nmos::nc::details::constraints_validation(value_of({ value::string(U("1234567890-abcde-!\"$%^&*()_+=")) }), value::null(), value::null(), no_constraints_string_seq_constraints_validation_params));
    BST_REQUIRE_NO_THROW(nmos::nc::details::constraints_validation(value_of({ value::string(U("1234567890-abcde-!\"$%^&*()_+=")), value::string(U("1234567890-abcde-!\"$%^&*()_+=")) }), value::null(), value::null(), no_constraints_string_seq_constraints_validation_params));
    BST_REQUIRE_THROW(nmos::nc::details::constraints_validation(value_of({ 1 }), value::null(), value::null(), no_constraints_string_seq_constraints_validation_params), nmos::control_protocol_exception);
    BST_REQUIRE_THROW(nmos::nc::details::constraints_validation(1, value::null(), value::null(), no_constraints_string_seq_constraints_validation_params), nmos::control_protocol_exception);
    const nmos::nc::details::datatype_constraints_validation_parameters no_constraints_int32_seq_constraints_validation_params{ no_constraints_int32_seq_datatype, nmos::make_get_control_protocol_datatype_descriptor_handler(control_protocol_state) };
    BST_REQUIRE_THROW(nmos::nc::details::constraints_validation(value_of({ value::string(U("1234567890-abcde-!\"$%^&*()_+=")) }), value::null(), value::null(), no_constraints_int32_seq_constraints_validation_params), nmos::control_protocol_exception);
    BST_REQUIRE_NO_THROW(nmos::nc::details::constraints_validation(value_of({ 1 }), value::null(), value::null(), no_constraints_int32_seq_constraints_validation_params));
    BST_REQUIRE_NO_THROW(nmos::nc::details::constraints_validation(value_of({ 1, 2 }), value::null(), value::null(), no_constraints_int32_seq_constraints_validation_params));
    BST_REQUIRE_THROW(nmos::nc::details::constraints_validation(value_of({ value::string(U("1234567890-abcde-!\"$%^&*()_+=")) }), value::null(), value::null(), no_constraints_int32_seq_constraints_validation_params), nmos::control_protocol_exception);
    BST_REQUIRE_THROW(nmos::nc::details::constraints_validation(value::string(U("1234567890-abcde-!\"$%^&*()_+=")), value::null(), value::null(), no_constraints_int32_seq_constraints_validation_params), nmos::control_protocol_exception);
    BST_REQUIRE_THROW(nmos::nc::details::constraints_validation(value_of({ 1, 2 }), value::null(), value::null(), with_constraints_int32_constraints_validation_params), nmos::control_protocol_exception);
    BST_REQUIRE_THROW(nmos::nc::details::constraints_validation(value_of({ 1, 2 }), value::null(), value::null(), with_constraints_string_constraints_validation_params), nmos::control_protocol_exception);

    // struct property datatype constraints validation
    const auto good_struct1 = value_of({
        { U("enumProperty"), enum_value::baz },
        { U("stringProperty"), U("xy") },
        { U("numberProperty"), 100 },
        { U("booleanProperty"), true },
        { U("structProperty"), value_of({
            { U("simpleEnumProperty"), enum_value::bar },
            { U("simpleStringProperty"), U("xy") },
            { U("simpleNumberProperty"), 100 },
            { U("simpleBooleanProperty"), true }
        }) },
        { U("sequenceEnumProperty"), value_of({ enum_value::foo, enum_value::bar }) },
        { U("sequenceStringProperty"), value_of({ U("aa"), U("bb") }) },
        { U("sequenceNumberProperty"), value_of({ 100, 110 }) },
        { U("sequenceBooleanProperty"), value_of({ true, false }) },
        { U("sequenceStructProperty"), value_of({
            value_of({
            { U("simpleEnumProperty"), enum_value::bar },
            { U("simpleStringProperty"), U("xy") },
            { U("simpleNumberProperty"), 100 },
            { U("simpleBooleanProperty"), true }
        }), value_of({
            { U("simpleEnumProperty"), enum_value::foo },
            { U("simpleStringProperty"), U("ab") },
            { U("simpleNumberProperty"), 200 },
            { U("simpleBooleanProperty"), false }
        }) }) },
        { U("enumPropertyNullable"), enum_value::baz },
        { U("stringPropertyNullable"), U("xy") },
        { U("numberPropertyNullable"), 100 },
        { U("booleanPropertyNullable"), true },
        { U("structPropertyNullable"), value_of({
            { U("simpleEnumProperty"), enum_value::bar },
            { U("simpleStringProperty"), U("xy") },
            { U("simpleNumberProperty"), 100 },
            { U("simpleBooleanProperty"), true }
        }) },
        { U("sequenceEnumPropertyNullable"), value_of({ enum_value::foo, enum_value::bar }) },
        { U("sequenceStringPropertyNullable"), value_of({ U("aa"), U("bb") }) },
        { U("sequenceNumberPropertyNullable"), value_of({ 100, 110 }) },
        { U("sequenceBooleanPropertyNullable"), value_of({ true, false }) },
        { U("sequenceStructPropertyNullable"), value_of({
            value_of({
            { U("simpleEnumProperty"), enum_value::bar },
            { U("simpleStringProperty"), U("xy") },
            { U("simpleNumberProperty"), 100 },
            { U("simpleBooleanProperty"), true }
        }), value_of({
            { U("simpleEnumProperty"), enum_value::foo },
            { U("simpleStringProperty"), U("ab") },
            { U("simpleNumberProperty"), 200 },
            { U("simpleBooleanProperty"), false }
        }) }) }
    });
    const auto good_struct2 = value_of({
        { U("enumProperty"), enum_value::baz },
        { U("stringProperty"), U("xy") },
        { U("numberProperty"), 100 },
        { U("booleanProperty"), true },
        { U("structProperty"), value_of({
            { U("simpleEnumProperty"), enum_value::bar },
            { U("simpleStringProperty"), U("xy") },
            { U("simpleNumberProperty"), 100 },
            { U("simpleBooleanProperty"), true }
        }) },
        { U("sequenceEnumProperty"), value_of({ enum_value::foo, enum_value::bar }) },
        { U("sequenceStringProperty"), value_of({ U("aa"), U("bb") }) },
        { U("sequenceNumberProperty"), value_of({ 100, 110 }) },
        { U("sequenceBooleanProperty"), value_of({ true, false }) },
        { U("sequenceStructProperty"), value_of({
            value_of({
            { U("simpleEnumProperty"), enum_value::bar },
            { U("simpleStringProperty"), U("xy") },
            { U("simpleNumberProperty"), 100 },
            { U("simpleBooleanProperty"), true }
        }), value_of({
            { U("simpleEnumProperty"), enum_value::foo },
            { U("simpleStringProperty"), U("ab") },
            { U("simpleNumberProperty"), 200 },
            { U("simpleBooleanProperty"), false }
        }) }) },
        { U("enumPropertyNullable"), value::null() },
        { U("stringPropertyNullable"), value::null() },
        { U("numberPropertyNullable"), value::null() },
        { U("booleanPropertyNullable"), value::null() },
        { U("structPropertyNullable"), value::null() },
        { U("sequenceEnumPropertyNullable"), value::null() },
        { U("sequenceStringPropertyNullable"), value::null() },
        { U("sequenceNumberPropertyNullable"), value::null() },
        { U("sequenceBooleanPropertyNullable"), value::null() },
        { U("sequenceStructPropertyNullable"), value::null() }
    });
    // missing field
    const auto bad_struct1 = value_of({
        { U("stringProperty"), U("xy") },
        { U("numberProperty"), 100 },
        { U("booleanProperty"), true },
        { U("structProperty"), value_of({
            { U("simpleEnumProperty"), enum_value::bar },
            { U("simpleStringProperty"), U("xy") },
            { U("simpleNumberProperty"), 100 },
            { U("simpleBooleanProperty"), true }
        }) },
        { U("sequenceEnumProperty"), value_of({ enum_value::foo, enum_value::bar }) },
        { U("sequenceStringProperty"), value_of({ U("aa"), U("bb") }) },
        { U("sequenceNumberProperty"), value_of({ 100, 110 }) },
        { U("sequenceBooleanProperty"), value_of({ true, false }) },
        { U("sequenceStructProperty"), value_of({
            value_of({
            { U("simpleEnumProperty"), enum_value::bar },
            { U("simpleStringProperty"), U("xy") },
            { U("simpleNumberProperty"), 100 },
            { U("simpleBooleanProperty"), true }
        }), value_of({
            { U("simpleEnumProperty"), enum_value::foo },
            { U("simpleStringProperty"), U("ab") },
            { U("simpleNumberProperty"), 200 },
            { U("simpleBooleanProperty"), false }
        }) }) },
        { U("enumPropertyNullable"), value::null() },
        { U("stringPropertyNullable"), value::null() },
        { U("numberPropertyNullable"), value::null() },
        { U("booleanPropertyNullable"), value::null() },
        { U("structPropertyNullable"), value::null() },
        { U("sequenceEnumPropertyNullable"), value::null() },
        { U("sequenceStringPropertyNullable"), value::null() },
        { U("sequenceNumberPropertyNullable"), value::null() },
        { U("sequenceBooleanPropertyNullable"), value::null() },
        { U("sequenceStructPropertyNullable"), value::null() }
    });
    // invalid fields
    const auto bad_struct2 = value_of({
        { U("enumProperty"), 3 }, // bad value
        { U("stringProperty"), U("xy") },
        { U("numberProperty"), 100 },
        { U("booleanProperty"), true },
        { U("structProperty"), value_of({
            { U("simpleEnumProperty"), enum_value::bar },
            { U("simpleStringProperty"), U("xy") },
            { U("simpleNumberProperty"), 100 },
            { U("simpleBooleanProperty"), true }
        }) },
        { U("sequenceEnumProperty"), value_of({ enum_value::foo, enum_value::bar }) },
        { U("sequenceStringProperty"), value_of({ U("aa"), U("bb") }) },
        { U("sequenceNumberProperty"), value_of({ 100, 110 }) },
        { U("sequenceBooleanProperty"), value_of({ true, false }) },
        { U("sequenceStructProperty"), value_of({
            value_of({
            { U("simpleEnumProperty"), enum_value::bar },
            { U("simpleStringProperty"), U("xy") },
            { U("simpleNumberProperty"), 100 },
            { U("simpleBooleanProperty"), true }
        }), value_of({
            { U("simpleEnumProperty"), enum_value::foo },
            { U("simpleStringProperty"), U("ab") },
            { U("simpleNumberProperty"), 200 },
            { U("simpleBooleanProperty"), false }
        }) }) },
        { U("enumPropertyNullable"), value::null() },
        { U("stringPropertyNullable"), value::null() },
        { U("numberPropertyNullable"), value::null() },
        { U("booleanPropertyNullable"), value::null() },
        { U("structPropertyNullable"), value::null() },
        { U("sequenceEnumPropertyNullable"), value::null() },
        { U("sequenceStringPropertyNullable"), value::null() },
        { U("sequenceNumberPropertyNullable"), value::null() },
        { U("sequenceBooleanPropertyNullable"), value::null() },
        { U("sequenceStructPropertyNullable"), value::null() }
    });
    const auto bad_struct2_1 = value_of({
        { U("enumProperty"), enum_value::foo },
        { U("stringProperty"), U("xyz") }, // bad value
        { U("numberProperty"), 100 },
        { U("booleanProperty"), true },
        { U("structProperty"), value_of({
            { U("simpleEnumProperty"), enum_value::bar },
            { U("simpleStringProperty"), U("xy") },
            { U("simpleNumberProperty"), 100 },
            { U("simpleBooleanProperty"), true }
        }) },
        { U("sequenceEnumProperty"), value_of({ enum_value::foo, enum_value::bar }) },
        { U("sequenceStringProperty"), value_of({ U("aa"), U("bb") }) },
        { U("sequenceNumberProperty"), value_of({ 100, 110 }) },
        { U("sequenceBooleanProperty"), value_of({ true, false }) },
        { U("sequenceStructProperty"), value_of({
            value_of({
            { U("simpleEnumProperty"), enum_value::bar },
            { U("simpleStringProperty"), U("xy") },
            { U("simpleNumberProperty"), 100 },
            { U("simpleBooleanProperty"), true }
        }), value_of({
            { U("simpleEnumProperty"), enum_value::foo },
            { U("simpleStringProperty"), U("ab") },
            { U("simpleNumberProperty"), 200 },
            { U("simpleBooleanProperty"), false }
        }) }) },
        { U("enumPropertyNullable"), value::null() },
        { U("stringPropertyNullable"), value::null() },
        { U("numberPropertyNullable"), value::null() },
        { U("booleanPropertyNullable"), value::null() },
        { U("structPropertyNullable"), value::null() },
        { U("sequenceEnumPropertyNullable"), value::null() },
        { U("sequenceStringPropertyNullable"), value::null() },
        { U("sequenceNumberPropertyNullable"), value::null() },
        { U("sequenceBooleanPropertyNullable"), value::null() },
        { U("sequenceStructPropertyNullable"), value::null() }
    });
    const auto bad_struct2_2 = value_of({
        { U("enumProperty"), enum_value::foo },
        { U("stringProperty"), U("x$") }, // bad value
        { U("numberProperty"), 100 },
        { U("booleanProperty"), true },
        { U("structProperty"), value_of({
            { U("simpleEnumProperty"), enum_value::bar },
            { U("simpleStringProperty"), U("xy") },
            { U("simpleNumberProperty"), 100 },
            { U("simpleBooleanProperty"), true }
        }) },
        { U("sequenceEnumProperty"), value_of({ enum_value::foo, enum_value::bar }) },
        { U("sequenceStringProperty"), value_of({ U("aa"), U("bb") }) },
        { U("sequenceNumberProperty"), value_of({ 100, 110 }) },
        { U("sequenceBooleanProperty"), value_of({ true, false }) },
        { U("sequenceStructProperty"), value_of({
            value_of({
            { U("simpleEnumProperty"), enum_value::bar },
            { U("simpleStringProperty"), U("xy") },
            { U("simpleNumberProperty"), 100 },
            { U("simpleBooleanProperty"), true }
        }), value_of({
            { U("simpleEnumProperty"), enum_value::foo },
            { U("simpleStringProperty"), U("ab") },
            { U("simpleNumberProperty"), 200 },
            { U("simpleBooleanProperty"), false }
        }) }) },
        { U("enumPropertyNullable"), value::null() },
        { U("stringPropertyNullable"), value::null() },
        { U("numberPropertyNullable"), value::null() },
        { U("booleanPropertyNullable"), value::null() },
        { U("structPropertyNullable"), value::null() },
        { U("sequenceEnumPropertyNullable"), value::null() },
        { U("sequenceStringPropertyNullable"), value::null() },
        { U("sequenceNumberPropertyNullable"), value::null() },
        { U("sequenceBooleanPropertyNullable"), value::null() },
        { U("sequenceStructPropertyNullable"), value::null() }
    });
    const auto bad_struct2_3 = value_of({
        { U("enumProperty"), enum_value::foo },
        { U("stringProperty"), U("xy") },
        { U("numberProperty"), 99 },  // bad value
        { U("booleanProperty"), true },
        { U("sequenceEnumProperty"), value_of({ enum_value::foo, enum_value::bar }) },
        { U("sequenceStringProperty"), value_of({ U("aa"), U("bb") }) },
        { U("sequenceNumberProperty"), value_of({ 100, 110 }) },
        { U("sequenceBooleanProperty"), value_of({ true, false }) },
        { U("sequenceStructProperty"), value_of({
            value_of({
            { U("simpleEnumProperty"), enum_value::bar },
            { U("simpleStringProperty"), U("xy") },
            { U("simpleNumberProperty"), 100 },
            { U("simpleBooleanProperty"), true }
        }), value_of({
            { U("simpleEnumProperty"), enum_value::foo },
            { U("simpleStringProperty"), U("ab") },
            { U("simpleNumberProperty"), 200 },
            { U("simpleBooleanProperty"), false }
        }) }) },
        { U("enumPropertyNullable"), value::null() },
        { U("stringPropertyNullable"), value::null() },
        { U("numberPropertyNullable"), value::null() },
        { U("booleanPropertyNullable"), value::null() },
        { U("structPropertyNullable"), value::null() },
        { U("sequenceEnumPropertyNullable"), value::null() },
        { U("sequenceStringPropertyNullable"), value::null() },
        { U("sequenceNumberPropertyNullable"), value::null() },
        { U("sequenceBooleanPropertyNullable"), value::null() },
        { U("sequenceStructPropertyNullable"), value::null() }
    });
    const auto bad_struct2_4 = value_of({
        { U("enumProperty"), enum_value::foo },
        { U("stringProperty"), U("xy") },
        { U("numberProperty"), 100 },
        { U("booleanProperty"), 0 }, // bad value
        { U("structProperty"), value_of({
            { U("simpleEnumProperty"), enum_value::bar },
            { U("simpleStringProperty"), U("xy") },
            { U("simpleNumberProperty"), 100 },
            { U("simpleBooleanProperty"), true }
        }) },
        { U("sequenceEnumProperty"), value_of({ enum_value::foo, enum_value::bar }) },
        { U("sequenceStringProperty"), value_of({ U("aa"), U("bb") }) },
        { U("sequenceNumberProperty"), value_of({ 100, 110 }) },
        { U("sequenceBooleanProperty"), value_of({ true, false }) },
        { U("sequenceStructProperty"), value_of({
            value_of({
            { U("simpleEnumProperty"), enum_value::bar },
            { U("simpleStringProperty"), U("xy") },
            { U("simpleNumberProperty"), 100 },
            { U("simpleBooleanProperty"), true }
        }), value_of({
            { U("simpleEnumProperty"), enum_value::foo },
            { U("simpleStringProperty"), U("ab") },
            { U("simpleNumberProperty"), 200 },
            { U("simpleBooleanProperty"), false }
        }) }) },
        { U("enumPropertyNullable"), value::null() },
        { U("stringPropertyNullable"), value::null() },
        { U("numberPropertyNullable"), value::null() },
        { U("booleanPropertyNullable"), value::null() },
        { U("structPropertyNullable"), value::null() },
        { U("sequenceEnumPropertyNullable"), value::null() },
        { U("sequenceStringPropertyNullable"), value::null() },
        { U("sequenceNumberPropertyNullable"), value::null() },
        { U("sequenceBooleanPropertyNullable"), value::null() },
        { U("sequenceStructPropertyNullable"), value::null() }
    });
    const auto bad_struct2_5 = value_of({
        { U("enumProperty"), enum_value::foo },
        { U("stringProperty"), U("xy") },
        { U("numberProperty"), 100 },
        { U("booleanProperty"), true },
        { U("structProperty"), value_of({
            { U("simpleEnumProperty"), 3 }, // bad value
            { U("simpleStringProperty"), U("xy") },
            { U("simpleNumberProperty"), 100 },
            { U("simpleBooleanProperty"), true }
        }) },
        { U("sequenceEnumProperty"), value_of({ enum_value::foo, enum_value::bar }) },
        { U("sequenceStringProperty"), value_of({ U("aa"), U("bb") }) },
        { U("sequenceNumberProperty"), value_of({ 100, 110 }) },
        { U("sequenceBooleanProperty"), value_of({ true, false }) },
        { U("sequenceStructProperty"), value_of({
            value_of({
            { U("simpleEnumProperty"), enum_value::bar },
            { U("simpleStringProperty"), U("xy") },
            { U("simpleNumberProperty"), 100 },
            { U("simpleBooleanProperty"), true }
        }), value_of({
            { U("simpleEnumProperty"), enum_value::foo },
            { U("simpleStringProperty"), U("ab") },
            { U("simpleNumberProperty"), 200 },
            { U("simpleBooleanProperty"), false }
        }) }) }
    });
    const auto bad_struct2_5_1 = value_of({
        { U("enumProperty"), enum_value::foo },
        { U("stringProperty"), U("xy") },
        { U("numberProperty"), 100 },
        { U("booleanProperty"), true },
        { U("structProperty"), value_of({
            { U("simpleEnumProperty"), enum_value::bar },
            { U("simpleStringProperty"), U("xyz") }, // bad value
            { U("simpleNumberProperty"), 100 },
            { U("simpleBooleanProperty"), true }
        }) },
        { U("sequenceEnumProperty"), value_of({ enum_value::foo, enum_value::bar }) },
        { U("sequenceStringProperty"), value_of({ U("aa"), U("bb") }) },
        { U("sequenceNumberProperty"), value_of({ 100, 110 }) },
        { U("sequenceBooleanProperty"), value_of({ true, false }) },
        { U("sequenceStructProperty"), value_of({
            value_of({
            { U("simpleEnumProperty"), enum_value::bar },
            { U("simpleStringProperty"), U("xy") },
            { U("simpleNumberProperty"), 100 },
            { U("simpleBooleanProperty"), true }
        }), value_of({
            { U("simpleEnumProperty"), enum_value::foo },
            { U("simpleStringProperty"), U("ab") },
            { U("simpleNumberProperty"), 200 },
            { U("simpleBooleanProperty"), false }
        }) }) },
        { U("enumPropertyNullable"), value::null() },
        { U("stringPropertyNullable"), value::null() },
        { U("numberPropertyNullable"), value::null() },
        { U("booleanPropertyNullable"), value::null() },
        { U("structPropertyNullable"), value::null() },
        { U("sequenceEnumPropertyNullable"), value::null() },
        { U("sequenceStringPropertyNullable"), value::null() },
        { U("sequenceNumberPropertyNullable"), value::null() },
        { U("sequenceBooleanPropertyNullable"), value::null() },
        { U("sequenceStructPropertyNullable"), value::null() }
    });
    const auto bad_struct2_5_2 = value_of({
        { U("enumProperty"), enum_value::foo },
        { U("stringProperty"), U("xy") },
        { U("numberProperty"), 100 },
        { U("booleanProperty"), true },
        { U("structProperty"), value_of({
            { U("simpleEnumProperty"), enum_value::bar },
            { U("simpleStringProperty"), U("xy") },
            { U("simpleNumberProperty"), 99 }, // bad value
            { U("simpleBooleanProperty"), true }
        }) },
        { U("sequenceEnumProperty"), value_of({ enum_value::foo, enum_value::bar }) },
        { U("sequenceStringProperty"), value_of({ U("aa"), U("bb") }) },
        { U("sequenceNumberProperty"), value_of({ 100, 110 }) },
        { U("sequenceBooleanProperty"), value_of({ true, false }) },
        { U("sequenceStructProperty"), value_of({
            value_of({
            { U("simpleEnumProperty"), enum_value::bar },
            { U("simpleStringProperty"), U("xy") },
            { U("simpleNumberProperty"), 100 },
            { U("simpleBooleanProperty"), true }
        }), value_of({
            { U("simpleEnumProperty"), enum_value::foo },
            { U("simpleStringProperty"), U("ab") },
            { U("simpleNumberProperty"), 200 },
            { U("simpleBooleanProperty"), false }
        }) }) },
        { U("enumPropertyNullable"), value::null() },
        { U("stringPropertyNullable"), value::null() },
        { U("numberPropertyNullable"), value::null() },
        { U("booleanPropertyNullable"), value::null() },
        { U("structPropertyNullable"), value::null() },
        { U("sequenceEnumPropertyNullable"), value::null() },
        { U("sequenceStringPropertyNullable"), value::null() },
        { U("sequenceNumberPropertyNullable"), value::null() },
        { U("sequenceBooleanPropertyNullable"), value::null() },
        { U("sequenceStructPropertyNullable"), value::null() }
    });
    const auto bad_struct2_5_3 = value_of({
        { U("enumProperty"), enum_value::foo },
        { U("stringProperty"), U("xy") },
        { U("numberProperty"), 100 },
        { U("booleanProperty"), true },
        { U("structProperty"), value_of({
            { U("simpleEnumProperty"), enum_value::bar },
            { U("simpleStringProperty"), U("xy") },
            { U("simpleNumberProperty"), 100 },
            { U("simpleBooleanProperty"), 3 } // bad value
        }) },
        { U("sequenceEnumProperty"), value_of({ enum_value::foo, enum_value::bar }) },
        { U("sequenceStringProperty"), value_of({ U("aa"), U("bb") }) },
        { U("sequenceNumberProperty"), value_of({ 100, 110 }) },
        { U("sequenceBooleanProperty"), value_of({ true, false }) },
        { U("sequenceStructProperty"), value_of({
            value_of({
            { U("simpleEnumProperty"), enum_value::bar },
            { U("simpleStringProperty"), U("xy") },
            { U("simpleNumberProperty"), 100 },
            { U("simpleBooleanProperty"), true }
        }), value_of({
            { U("simpleEnumProperty"), enum_value::foo },
            { U("simpleStringProperty"), U("ab") },
            { U("simpleNumberProperty"), 200 },
            { U("simpleBooleanProperty"), false }
        }) }) },
        { U("enumPropertyNullable"), value::null() },
        { U("stringPropertyNullable"), value::null() },
        { U("numberPropertyNullable"), value::null() },
        { U("booleanPropertyNullable"), value::null() },
        { U("structPropertyNullable"), value::null() },
        { U("sequenceEnumPropertyNullable"), value::null() },
        { U("sequenceStringPropertyNullable"), value::null() },
        { U("sequenceNumberPropertyNullable"), value::null() },
        { U("sequenceBooleanPropertyNullable"), value::null() },
        { U("sequenceStructPropertyNullable"), value::null() }
    });
    const auto bad_struct2_6 = value_of({
        { U("enumProperty"), enum_value::foo },
        { U("stringProperty"), U("xy") },
        { U("numberProperty"), 100 },
        { U("booleanProperty"), true },
        { U("structProperty"), value_of({
            { U("simpleEnumProperty"), enum_value::bar },
            { U("simpleStringProperty"), U("xy") },
            { U("simpleNumberProperty"), 100 },
            { U("simpleBooleanProperty"), true }
        }) },
        { U("sequenceEnumProperty"), value_of({ enum_value::foo, enum_value::bar, 4 }) }, // bad value
        { U("sequenceStringProperty"), value_of({ U("aa"), U("bb") }) },
        { U("sequenceNumberProperty"), value_of({ 100, 110 }) },
        { U("sequenceBooleanProperty"), value_of({ true, false }) },
        { U("sequenceStructProperty"), value_of({
            value_of({
            { U("simpleEnumProperty"), enum_value::bar },
            { U("simpleStringProperty"), U("xy") },
            { U("simpleNumberProperty"), 100 },
            { U("simpleBooleanProperty"), true }
        }), value_of({
            { U("simpleEnumProperty"), enum_value::foo },
            { U("simpleStringProperty"), U("ab") },
            { U("simpleNumberProperty"), 200 },
            { U("simpleBooleanProperty"), false }
        }) }) },
        { U("enumPropertyNullable"), value::null() },
        { U("stringPropertyNullable"), value::null() },
        { U("numberPropertyNullable"), value::null() },
        { U("booleanPropertyNullable"), value::null() },
        { U("structPropertyNullable"), value::null() },
        { U("sequenceEnumPropertyNullable"), value::null() },
        { U("sequenceStringPropertyNullable"), value::null() },
        { U("sequenceNumberPropertyNullable"), value::null() },
        { U("sequenceBooleanPropertyNullable"), value::null() },
        { U("sequenceStructPropertyNullable"), value::null() }
    });
    const auto bad_struct2_6_1 = value_of({
        { U("enumProperty"), enum_value::foo },
        { U("stringProperty"), U("xy") },
        { U("numberProperty"), 100 },
        { U("booleanProperty"), true },
        { U("structProperty"), value_of({
            { U("simpleEnumProperty"), enum_value::bar },
            { U("simpleStringProperty"), U("xy") },
            { U("simpleNumberProperty"), 100 },
            { U("simpleBooleanProperty"), true }
        }) },
        { U("sequenceEnumProperty"), value_of({ enum_value::foo, enum_value::bar }) },
        { U("sequenceStringProperty"), value_of({ U("aa"), U("bbb") }) }, // bad value
        { U("sequenceNumberProperty"), value_of({ 100, 110 }) },
        { U("sequenceBooleanProperty"), value_of({ true, false }) },
        { U("sequenceStructProperty"), value_of({
            value_of({
            { U("simpleEnumProperty"), enum_value::bar },
            { U("simpleStringProperty"), U("xy") },
            { U("simpleNumberProperty"), 100 },
            { U("simpleBooleanProperty"), true }
        }), value_of({
            { U("simpleEnumProperty"), enum_value::foo },
            { U("simpleStringProperty"), U("ab") },
            { U("simpleNumberProperty"), 200 },
            { U("simpleBooleanProperty"), false }
        }) }) },
        { U("enumPropertyNullable"), value::null() },
        { U("stringPropertyNullable"), value::null() },
        { U("numberPropertyNullable"), value::null() },
        { U("booleanPropertyNullable"), value::null() },
        { U("structPropertyNullable"), value::null() },
        { U("sequenceEnumPropertyNullable"), value::null() },
        { U("sequenceStringPropertyNullable"), value::null() },
        { U("sequenceNumberPropertyNullable"), value::null() },
        { U("sequenceBooleanPropertyNullable"), value::null() },
        { U("sequenceStructPropertyNullable"), value::null() }
    });
    const auto bad_struct2_6_2 = value_of({
        { U("enumProperty"), enum_value::foo },
        { U("stringProperty"), U("xy") },
        { U("numberProperty"), 100 },
        { U("booleanProperty"), true },
        { U("structProperty"), value_of({
            { U("simpleEnumProperty"), enum_value::bar },
            { U("simpleStringProperty"), U("xy") },
            { U("simpleNumberProperty"), 100 },
            { U("simpleBooleanProperty"), true }
        }) },
        { U("sequenceEnumProperty"), value_of({ enum_value::foo, enum_value::bar }) },
        { U("sequenceStringProperty"), value_of({ U("aa"), U("bb") }) },
        { U("sequenceNumberProperty"), value_of({ 99, 110 }) }, // bad value
        { U("sequenceBooleanProperty"), value_of({ true, false }) },
        { U("sequenceStructProperty"), value_of({
            value_of({
            { U("simpleEnumProperty"), enum_value::bar },
            { U("simpleStringProperty"), U("xy") },
            { U("simpleNumberProperty"), 100 },
            { U("simpleBooleanProperty"), true }
        }), value_of({
            { U("simpleEnumProperty"), enum_value::foo },
            { U("simpleStringProperty"), U("ab") },
            { U("simpleNumberProperty"), 200 },
            { U("simpleBooleanProperty"), false }
        }) }) },
        { U("enumPropertyNullable"), value::null() },
        { U("stringPropertyNullable"), value::null() },
        { U("numberPropertyNullable"), value::null() },
        { U("booleanPropertyNullable"), value::null() },
        { U("structPropertyNullable"), value::null() },
        { U("sequenceEnumPropertyNullable"), value::null() },
        { U("sequenceStringPropertyNullable"), value::null() },
        { U("sequenceNumberPropertyNullable"), value::null() },
        { U("sequenceBooleanPropertyNullable"), value::null() },
        { U("sequenceStructPropertyNullable"), value::null() }
    });
    const auto bad_struct2_6_3 = value_of({
        { U("enumProperty"), enum_value::foo },
        { U("stringProperty"), U("xy") },
        { U("numberProperty"), 100 },
        { U("booleanProperty"), true },
        { U("structProperty"), value_of({
            { U("simpleEnumProperty"), enum_value::bar },
            { U("simpleStringProperty"), U("xy") },
            { U("simpleNumberProperty"), 100 },
            { U("simpleBooleanProperty"), true }
        }) },
        { U("sequenceEnumProperty"), value_of({ enum_value::foo, enum_value::bar }) },
        { U("sequenceStringProperty"), value_of({ U("aa"), U("bb") }) },
        { U("sequenceNumberProperty"), value_of({ 100, 110 }) },
        { U("sequenceBooleanProperty"), value_of({ true, 0 }) }, // bad value
        { U("sequenceStructProperty"), value_of({
            value_of({
            { U("simpleEnumProperty"), enum_value::bar },
            { U("simpleStringProperty"), U("xy") },
            { U("simpleNumberProperty"), 100 },
            { U("simpleBooleanProperty"), true }
        }), value_of({
            { U("simpleEnumProperty"), enum_value::foo },
            { U("simpleStringProperty"), U("ab") },
            { U("simpleNumberProperty"), 200 },
            { U("simpleBooleanProperty"), false }
        }) }) },
        { U("enumPropertyNullable"), value::null() },
        { U("stringPropertyNullable"), value::null() },
        { U("numberPropertyNullable"), value::null() },
        { U("booleanPropertyNullable"), value::null() },
        { U("structPropertyNullable"), value::null() },
        { U("sequenceEnumPropertyNullable"), value::null() },
        { U("sequenceStringPropertyNullable"), value::null() },
        { U("sequenceNumberPropertyNullable"), value::null() },
        { U("sequenceBooleanPropertyNullable"), value::null() },
        { U("sequenceStructPropertyNullable"), value::null() }
    });
    const auto bad_struct2_7 = value_of({
        { U("enumProperty"), enum_value::foo },
        { U("stringProperty"), U("xy") },
        { U("numberProperty"), 100 },
        { U("booleanProperty"), true },
        { U("structProperty"), value_of({
            { U("simpleEnumProperty"), enum_value::bar },
            { U("simpleStringProperty"), U("xy") },
            { U("simpleNumberProperty"), 100 },
            { U("simpleBooleanProperty"), true }
        }) },
        { U("sequenceEnumProperty"), value_of({ enum_value::foo, enum_value::bar }) },
        { U("sequenceStringProperty"), value_of({ U("aa"), U("bb") }) },
        { U("sequenceNumberProperty"), value_of({ 100, 110 }) },
        { U("sequenceBooleanProperty"), value_of({ true, false }) },
        { U("sequenceStructProperty"), value_of({
            value_of({
            { U("simpleEnumProperty"), enum_value::bar },
            { U("simpleStringProperty"), U("xy") },
            { U("simpleNumberProperty"), 100 },
            { U("simpleBooleanProperty"), true }
        }), value_of({
            { U("simpleEnumProperty"), 3 }, // bad value
            { U("simpleStringProperty"), U("ab") },
            { U("simpleNumberProperty"), 200 },
            { U("simpleBooleanProperty"), false }
        }) }) },
        { U("enumPropertyNullable"), value::null() },
        { U("stringPropertyNullable"), value::null() },
        { U("numberPropertyNullable"), value::null() },
        { U("booleanPropertyNullable"), value::null() },
        { U("structPropertyNullable"), value::null() },
        { U("sequenceEnumPropertyNullable"), value::null() },
        { U("sequenceStringPropertyNullable"), value::null() },
        { U("sequenceNumberPropertyNullable"), value::null() },
        { U("sequenceBooleanPropertyNullable"), value::null() },
        { U("sequenceStructPropertyNullable"), value::null() }
    });
    const auto bad_struct2_7_1 = value_of({
        { U("enumProperty"), enum_value::foo },
        { U("stringProperty"), U("xy") },
        { U("numberProperty"), 100 },
        { U("booleanProperty"), true },
        { U("structProperty"), value_of({
            { U("simpleEnumProperty"), enum_value::bar },
            { U("simpleStringProperty"), U("xy") },
            { U("simpleNumberProperty"), 100 },
            { U("simpleBooleanProperty"), true }
        }) },
        { U("sequenceEnumProperty"), value_of({ enum_value::foo, enum_value::bar }) },
        { U("sequenceStringProperty"), value_of({ U("aa"), U("bb") }) },
        { U("sequenceNumberProperty"), value_of({ 100, 110 }) },
        { U("sequenceBooleanProperty"), value_of({ true, false }) },
        { U("sequenceStructProperty"), value_of({
            value_of({
            { U("simpleEnumProperty"), enum_value::bar },
            { U("simpleStringProperty"), U("xy") },
            { U("simpleNumberProperty"), 100 },
            { U("simpleBooleanProperty"), true }
        }), value_of({
            { U("simpleEnumProperty"), enum_value::foo },
            { U("simpleStringProperty"), U("abc") }, // bad value
            { U("simpleNumberProperty"), 200 },
            { U("simpleBooleanProperty"), false }
        }) }) },
        { U("enumPropertyNullable"), value::null() },
        { U("stringPropertyNullable"), value::null() },
        { U("numberPropertyNullable"), value::null() },
        { U("booleanPropertyNullable"), value::null() },
        { U("structPropertyNullable"), value::null() },
        { U("sequenceEnumPropertyNullable"), value::null() },
        { U("sequenceStringPropertyNullable"), value::null() },
        { U("sequenceNumberPropertyNullable"), value::null() },
        { U("sequenceBooleanPropertyNullable"), value::null() },
        { U("sequenceStructPropertyNullable"), value::null() }
    });
    const auto bad_struct2_7_2 = value_of({
        { U("enumProperty"), enum_value::foo },
        { U("stringProperty"), U("xy") },
        { U("numberProperty"), 100 },
        { U("booleanProperty"), true },
        { U("structProperty"), value_of({
            { U("simpleEnumProperty"), enum_value::bar },
            { U("simpleStringProperty"), U("xy") },
            { U("simpleNumberProperty"), 100 },
            { U("simpleBooleanProperty"), true }
        }) },
        { U("sequenceEnumProperty"), value_of({ enum_value::foo, enum_value::bar }) },
        { U("sequenceStringProperty"), value_of({ U("aa"), U("bb") }) },
        { U("sequenceNumberProperty"), value_of({ 100, 110 }) },
        { U("sequenceBooleanProperty"), value_of({ true, false }) },
        { U("sequenceStructProperty"), value_of({
            value_of({
            { U("simpleEnumProperty"), enum_value::bar },
            { U("simpleStringProperty"), U("xy") },
            { U("simpleNumberProperty"), 100 },
            { U("simpleBooleanProperty"), true }
        }), value_of({
            { U("simpleEnumProperty"), enum_value::foo },
            { U("simpleStringProperty"), U("ab") },
            { U("simpleNumberProperty"), 251 }, // bad value
            { U("simpleBooleanProperty"), false }
        }) }) },
        { U("enumPropertyNullable"), value::null() },
        { U("stringPropertyNullable"), value::null() },
        { U("numberPropertyNullable"), value::null() },
        { U("booleanPropertyNullable"), value::null() },
        { U("structPropertyNullable"), value::null() },
        { U("sequenceEnumPropertyNullable"), value::null() },
        { U("sequenceStringPropertyNullable"), value::null() },
        { U("sequenceNumberPropertyNullable"), value::null() },
        { U("sequenceBooleanPropertyNullable"), value::null() },
        { U("sequenceStructPropertyNullable"), value::null() }
    });
    const auto bad_struct2_7_3 = value_of({
        { U("enumProperty"), enum_value::foo },
        { U("stringProperty"), U("xy") },
        { U("numberProperty"), 100 },
        { U("booleanProperty"), true },
        { U("structProperty"), value_of({
            { U("simpleEnumProperty"), enum_value::bar },
            { U("simpleStringProperty"), U("xy") },
            { U("simpleNumberProperty"), 100 },
            { U("simpleBooleanProperty"), true }
        }) },
        { U("sequenceEnumProperty"), value_of({ enum_value::foo, enum_value::bar }) },
        { U("sequenceStringProperty"), value_of({ U("aa"), U("bb") }) },
        { U("sequenceNumberProperty"), value_of({ 100, 110 }) },
        { U("sequenceBooleanProperty"), value_of({ true, false }) },
        { U("sequenceStructProperty"), value_of({
            value_of({
            { U("simpleEnumProperty"), enum_value::bar },
            { U("simpleStringProperty"), U("xy") },
            { U("simpleNumberProperty"), 100 },
            { U("simpleBooleanProperty"), true }
        }), value_of({
            { U("simpleEnumProperty"), enum_value::foo },
            { U("simpleStringProperty"), U("ab") },
            { U("simpleNumberProperty"), 200 },
            { U("simpleBooleanProperty"), 0 } // bad value
        }) }) },
        { U("enumPropertyNullable"), value::null() },
        { U("stringPropertyNullable"), value::null() },
        { U("numberPropertyNullable"), value::null() },
        { U("booleanPropertyNullable"), value::null() },
        { U("structPropertyNullable"), value::null() },
        { U("sequenceEnumPropertyNullable"), value::null() },
        { U("sequenceStringPropertyNullable"), value::null() },
        { U("sequenceNumberPropertyNullable"), value::null() },
        { U("sequenceBooleanPropertyNullable"), value::null() },
        { U("sequenceStructPropertyNullable"), value::null() }
    });
    const auto bad_struct3 = value_of({
        { U("enumProperty"), value::null() }, //bad value
        { U("stringProperty"), U("xy") },
        { U("numberProperty"), 100 },
        { U("booleanProperty"), true },
        { U("structProperty"), value_of({
            { U("simpleEnumProperty"), enum_value::bar },
            { U("simpleStringProperty"), U("xy") },
            { U("simpleNumberProperty"), 100 },
            { U("simpleBooleanProperty"), true }
        }) },
        { U("sequenceEnumProperty"), value_of({ enum_value::foo, enum_value::bar }) },
        { U("sequenceStringProperty"), value_of({ U("aa"), U("bb") }) },
        { U("sequenceNumberProperty"), value_of({ 100, 110 }) },
        { U("sequenceBooleanProperty"), value_of({ true, false }) },
        { U("sequenceStructProperty"), value_of({
            value_of({
            { U("simpleEnumProperty"), enum_value::bar },
            { U("simpleStringProperty"), U("xy") },
            { U("simpleNumberProperty"), 100 },
            { U("simpleBooleanProperty"), true }
        }), value_of({
            { U("simpleEnumProperty"), enum_value::foo },
            { U("simpleStringProperty"), U("ab") },
            { U("simpleNumberProperty"), 200 },
            { U("simpleBooleanProperty"), false }
        }) }) },
        { U("enumPropertyNullable"), value::null() },
        { U("stringPropertyNullable"), value::null() },
        { U("numberPropertyNullable"), value::null() },
        { U("booleanPropertyNullable"), value::null() },
        { U("structPropertyNullable"), value::null() },
        { U("sequenceEnumPropertyNullable"), value::null() },
        { U("sequenceStringPropertyNullable"), value::null() },
        { U("sequenceNumberPropertyNullable"), value::null() },
        { U("sequenceBooleanPropertyNullable"), value::null() },
        { U("sequenceStructPropertyNullable"), value::null() }
    });

    const auto bad_struct3_1 = value_of({
        { U("enumProperty"), enum_value::baz },
        { U("stringProperty"), U("xy") },
        { U("numberProperty"), value::null() }, // bad value
        { U("booleanProperty"), true },
        { U("structProperty"), value_of({
            { U("simpleEnumProperty"), enum_value::bar },
            { U("simpleStringProperty"), U("xy") },
            { U("simpleNumberProperty"), 100 },
            { U("simpleBooleanProperty"), true }
        }) },
        { U("sequenceEnumProperty"), value_of({ enum_value::foo, enum_value::bar }) },
        { U("sequenceStringProperty"), value_of({ U("aa"), U("bb") }) },
        { U("sequenceNumberProperty"), value_of({ 100, 110 }) },
        { U("sequenceBooleanProperty"), value_of({ true, false }) },
        { U("sequenceStructProperty"), value_of({
            value_of({
            { U("simpleEnumProperty"), enum_value::bar },
            { U("simpleStringProperty"), U("xy") },
            { U("simpleNumberProperty"), 100 },
            { U("simpleBooleanProperty"), true }
        }), value_of({
            { U("simpleEnumProperty"), enum_value::foo },
            { U("simpleStringProperty"), U("ab") },
            { U("simpleNumberProperty"), 200 },
            { U("simpleBooleanProperty"), false }
        }) }) },
        { U("enumPropertyNullable"), value::null() },
        { U("stringPropertyNullable"), value::null() },
        { U("numberPropertyNullable"), value::null() },
        { U("booleanPropertyNullable"), value::null() },
        { U("structPropertyNullable"), value::null() },
        { U("sequenceEnumPropertyNullable"), value::null() },
        { U("sequenceStringPropertyNullable"), value::null() },
        { U("sequenceNumberPropertyNullable"), value::null() },
        { U("sequenceBooleanPropertyNullable"), value::null() },
        { U("sequenceStructPropertyNullable"), value::null() }
    });

    const auto bad_struct3_2 = value_of({
        { U("enumProperty"), enum_value::baz },
        { U("stringProperty"), U("xy") },
        { U("numberProperty"), 100 },
        { U("booleanProperty"), true },
        { U("structProperty"), value::null() }, // bad value
        { U("sequenceEnumProperty"), value_of({ enum_value::foo, enum_value::bar }) },
        { U("sequenceStringProperty"), value_of({ U("aa"), U("bb") }) },
        { U("sequenceNumberProperty"), value_of({ 100, 110 }) },
        { U("sequenceBooleanProperty"), value_of({ true, false }) },
        { U("sequenceStructProperty"), value_of({
            value_of({
            { U("simpleEnumProperty"), enum_value::bar },
            { U("simpleStringProperty"), U("xy") },
            { U("simpleNumberProperty"), 100 },
            { U("simpleBooleanProperty"), true }
        }), value_of({
            { U("simpleEnumProperty"), enum_value::foo },
            { U("simpleStringProperty"), U("ab") },
            { U("simpleNumberProperty"), 200 },
            { U("simpleBooleanProperty"), false }
        }) }) },
        { U("enumPropertyNullable"), value::null() },
        { U("stringPropertyNullable"), value::null() },
        { U("numberPropertyNullable"), value::null() },
        { U("booleanPropertyNullable"), value::null() },
        { U("structPropertyNullable"), value::null() },
        { U("sequenceEnumPropertyNullable"), value::null() },
        { U("sequenceStringPropertyNullable"), value::null() },
        { U("sequenceNumberPropertyNullable"), value::null() },
        { U("sequenceBooleanPropertyNullable"), value::null() },
        { U("sequenceStructPropertyNullable"), value::null() }
        });

    const auto bad_struct3_3 = value_of({
        { U("enumProperty"), enum_value::baz },
        { U("stringProperty"), U("xy") },
        { U("numberProperty"), 100 }, // bad value
        { U("booleanProperty"), true },
        { U("structProperty"), value_of({
            { U("simpleEnumProperty"), enum_value::bar },
            { U("simpleStringProperty"), U("xy") },
            { U("simpleNumberProperty"), 100 },
            { U("simpleBooleanProperty"), true }
        }) },
        { U("sequenceEnumProperty"), value_of({ enum_value::foo, enum_value::bar }) },
        { U("sequenceStringProperty"), value_of({ U("aa"), U("bb") }) },
        { U("sequenceNumberProperty"), value_of({ 100, 110 }) },
        { U("sequenceBooleanProperty"), value_of({ true, false }) },
        { U("sequenceStructProperty"), value_of({
            value_of({
            { U("simpleEnumProperty"), enum_value::bar },
            { U("simpleStringProperty"), U("xy") },
            { U("simpleNumberProperty"), 100 },
            { U("simpleBooleanProperty"), true }
        }), value::null() // bad value
            }) },
        { U("enumPropertyNullable"), value::null() },
        { U("stringPropertyNullable"), value::null() },
        { U("numberPropertyNullable"), value::null() },
        { U("booleanPropertyNullable"), value::null() },
        { U("structPropertyNullable"), value::null() },
        { U("sequenceEnumPropertyNullable"), value::null() },
        { U("sequenceStringPropertyNullable"), value::null() },
        { U("sequenceNumberPropertyNullable"), value::null() },
        { U("sequenceBooleanPropertyNullable"), value::null() },
        { U("sequenceStructPropertyNullable"), value::null() }
        });

    const nmos::nc::details::datatype_constraints_validation_parameters struct_constraints_validation_params{ struct_datatype, nmos::make_get_control_protocol_datatype_descriptor_handler(control_protocol_state) };
    BST_REQUIRE_NO_THROW(nmos::nc::details::constraints_validation(good_struct1, value::null(), value::null(), struct_constraints_validation_params));
    BST_REQUIRE_NO_THROW(nmos::nc::details::constraints_validation(good_struct2, value::null(), value::null(), struct_constraints_validation_params));
    BST_REQUIRE_THROW(nmos::nc::details::constraints_validation(bad_struct1, value::null(), value::null(), struct_constraints_validation_params), nmos::control_protocol_exception);
    BST_REQUIRE_THROW(nmos::nc::details::constraints_validation(bad_struct2, value::null(), value::null(), struct_constraints_validation_params), nmos::control_protocol_exception);
    BST_REQUIRE_THROW(nmos::nc::details::constraints_validation(bad_struct2_1, value::null(), value::null(), struct_constraints_validation_params), nmos::control_protocol_exception);
    BST_REQUIRE_THROW(nmos::nc::details::constraints_validation(bad_struct2_2, value::null(), value::null(), struct_constraints_validation_params), nmos::control_protocol_exception);
    BST_REQUIRE_THROW(nmos::nc::details::constraints_validation(bad_struct2_3, value::null(), value::null(), struct_constraints_validation_params), nmos::control_protocol_exception);
    BST_REQUIRE_THROW(nmos::nc::details::constraints_validation(bad_struct2_4, value::null(), value::null(), struct_constraints_validation_params), nmos::control_protocol_exception);
    BST_REQUIRE_THROW(nmos::nc::details::constraints_validation(bad_struct2_5, value::null(), value::null(), struct_constraints_validation_params), nmos::control_protocol_exception);
    BST_REQUIRE_THROW(nmos::nc::details::constraints_validation(bad_struct2_5_1, value::null(), value::null(), struct_constraints_validation_params), nmos::control_protocol_exception);
    BST_REQUIRE_THROW(nmos::nc::details::constraints_validation(bad_struct2_5_2, value::null(), value::null(), struct_constraints_validation_params), nmos::control_protocol_exception);
    BST_REQUIRE_THROW(nmos::nc::details::constraints_validation(bad_struct2_5_3, value::null(), value::null(), struct_constraints_validation_params), nmos::control_protocol_exception);
    BST_REQUIRE_THROW(nmos::nc::details::constraints_validation(bad_struct2_6, value::null(), value::null(), struct_constraints_validation_params), nmos::control_protocol_exception);
    BST_REQUIRE_THROW(nmos::nc::details::constraints_validation(bad_struct2_6_1, value::null(), value::null(), struct_constraints_validation_params), nmos::control_protocol_exception);
    BST_REQUIRE_THROW(nmos::nc::details::constraints_validation(bad_struct2_6_2, value::null(), value::null(), struct_constraints_validation_params), nmos::control_protocol_exception);
    BST_REQUIRE_THROW(nmos::nc::details::constraints_validation(bad_struct2_6_3, value::null(), value::null(), struct_constraints_validation_params), nmos::control_protocol_exception);
    BST_REQUIRE_THROW(nmos::nc::details::constraints_validation(bad_struct2_7, value::null(), value::null(), struct_constraints_validation_params), nmos::control_protocol_exception);
    BST_REQUIRE_THROW(nmos::nc::details::constraints_validation(bad_struct2_7_1, value::null(), value::null(), struct_constraints_validation_params), nmos::control_protocol_exception);
    BST_REQUIRE_THROW(nmos::nc::details::constraints_validation(bad_struct2_7_2, value::null(), value::null(), struct_constraints_validation_params), nmos::control_protocol_exception);
    BST_REQUIRE_THROW(nmos::nc::details::constraints_validation(bad_struct2_7_3, value::null(), value::null(), struct_constraints_validation_params), nmos::control_protocol_exception);
    BST_REQUIRE_THROW(nmos::nc::details::constraints_validation(bad_struct3, value::null(), value::null(), struct_constraints_validation_params), nmos::control_protocol_exception);
    BST_REQUIRE_THROW(nmos::nc::details::constraints_validation(bad_struct3_1, value::null(), value::null(), struct_constraints_validation_params), nmos::control_protocol_exception);
    BST_REQUIRE_THROW(nmos::nc::details::constraints_validation(bad_struct3_2, value::null(), value::null(), struct_constraints_validation_params), nmos::control_protocol_exception);
    BST_REQUIRE_THROW(nmos::nc::details::constraints_validation(bad_struct3_3, value::null(), value::null(), struct_constraints_validation_params), nmos::control_protocol_exception);
}<|MERGE_RESOLUTION|>--- conflicted
+++ resolved
@@ -690,13 +690,8 @@
         BST_REQUIRE(property.is_null());
     }
     {
-<<<<<<< HEAD
-        // invalid - find unknown propertry in NcBlock
+        // invalid - find unknown property in NcBlock
         auto property = nmos::nc::find_property_descriptor(invalid_property_id, nc_block_class_id, get_control_protocol_class_descriptor);
-=======
-        // invalid - find unknown property in NcBlock
-        auto property = nmos::find_property_descriptor(invalid_property_id, nc_block_class_id, get_control_protocol_class_descriptor);
->>>>>>> 11db167d
         BST_REQUIRE(property.is_null());
     }
     {
