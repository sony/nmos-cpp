--- conflicted
+++ resolved
@@ -33,11 +33,8 @@
         const route_pattern query_api = make_route_pattern(U("api"), U("query"));
         const route_pattern registration_api = make_route_pattern(U("api"), U("registration"));
         const route_pattern connection_api = make_route_pattern(U("api"), U("connection"));
-<<<<<<< HEAD
         const route_pattern eventTally_api = make_route_pattern(U("api"), U("events"));
-=======
         const route_pattern system_api = make_route_pattern(U("api"), U("system"));
->>>>>>> 9b26531e
 
         // API version pattern
         const route_pattern version = make_route_pattern(U("version"), U("v[0-9]+\\.[0-9]+"));
