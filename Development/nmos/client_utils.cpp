--- conflicted
+++ resolved
@@ -156,43 +156,7 @@
 #endif
     }
 
-<<<<<<< HEAD
-    // construct client config including OAuth 2.0 config based on settings, e.g. using the specified proxy
-    // with the remaining options defaulted, e.g. authorization request timeout
-    web::http::client::http_client_config make_http_client_config(const nmos::settings& settings, load_ca_certificates_handler load_ca_certificates, nmos::experimental::authorization_config_handler make_authorization_config, const web::http::oauth2::experimental::oauth2_token& bearer_token, slog::base_gate& gate)
-    {
-        auto config = make_http_client_config(settings, load_ca_certificates, gate);
-
-        if (make_authorization_config && bearer_token.is_valid_access_token())
-        {
-            config.set_oauth2(make_authorization_config(bearer_token));
-        }
-
-        return config;
-    }
-
-    // construct client config including OAuth 2.0 config based on settings, e.g. using the specified proxy
-    // with the remaining options defaulted, e.g. authorization request timeout
-    web::http::client::http_client_config make_http_client_config(const nmos::settings& settings, load_ca_certificates_handler load_ca_certificates, nmos::experimental::authorization_config_handler make_authorization_config, slog::base_gate& gate)
-    {
-        auto config = make_http_client_config(settings, load_ca_certificates, gate);
-
-        if (make_authorization_config)
-        {
-            auto oauth2_config = make_authorization_config({});
-            if (oauth2_config.token().is_valid_access_token())
-            {
-                config.set_oauth2(make_authorization_config({}));
-            }
-        }
-
-        return config;
-    }
-
-    // construct client config based on settings, e.g. using the specified proxy
-=======
     // construct client config based on specified secure flag and settings, e.g. using the specified proxy and OCSP config
->>>>>>> 841212e2
     // with the remaining options defaulted, e.g. request timeout
     web::http::client::http_client_config make_http_client_config(bool secure, const nmos::settings& settings, load_ca_certificates_handler load_ca_certificates, slog::base_gate& gate)
     {
@@ -208,33 +172,46 @@
         return config;
     }
 
-<<<<<<< HEAD
-    // construct client config based on settings and access token, e.g. using the specified proxy
-    // with the remaining options defaulted
-    web::websockets::client::websocket_client_config make_websocket_client_config(const nmos::settings& settings, load_ca_certificates_handler load_ca_certificates, nmos::experimental::authorization_token_handler get_authorization_bearer_token, slog::base_gate& gate)
-    {
-        auto config = make_websocket_client_config(settings, std::move(load_ca_certificates), gate);
-
-        if (get_authorization_bearer_token)
-        {
-            const auto bearer_token = get_authorization_bearer_token();
-            config.headers().add(web::http::header_names::authorization, U("Bearer ") + bearer_token.access_token());
-        }
-
-        return config;
-    }
-
     // construct client config based on settings, e.g. using the specified proxy
-=======
-    // construct client config based on settings, e.g. using the specified proxy and OCSP config
     // with the remaining options defaulted, e.g. request timeout
     web::http::client::http_client_config make_http_client_config(const nmos::settings& settings, load_ca_certificates_handler load_ca_certificates, slog::base_gate& gate)
     {
         return make_http_client_config(nmos::experimental::fields::client_secure(settings), settings, load_ca_certificates, gate);
     }
 
+    // construct client config including OAuth 2.0 config based on settings, e.g. using the specified proxy
+    // with the remaining options defaulted, e.g. authorization request timeout
+    web::http::client::http_client_config make_http_client_config(const nmos::settings& settings, load_ca_certificates_handler load_ca_certificates, nmos::experimental::authorization_config_handler make_authorization_config, slog::base_gate& gate)
+    {
+        auto config = make_http_client_config(settings, load_ca_certificates, gate);
+
+        if (make_authorization_config)
+        {
+            auto oauth2_config = make_authorization_config({});
+            if (oauth2_config.token().is_valid_access_token())
+            {
+                config.set_oauth2(make_authorization_config({}));
+            }
+        }
+
+        return config;
+    }
+	
+	// construct client config including OAuth 2.0 config based on settings, e.g. using the specified proxy
+    // with the remaining options defaulted, e.g. authorization request timeout
+    web::http::client::http_client_config make_http_client_config(const nmos::settings& settings, load_ca_certificates_handler load_ca_certificates, nmos::experimental::authorization_config_handler make_authorization_config, const web::http::oauth2::experimental::oauth2_token& bearer_token, slog::base_gate& gate)
+    {
+        auto config = make_http_client_config(settings, load_ca_certificates, gate);
+
+        if (make_authorization_config && bearer_token.is_valid_access_token())
+        {
+            config.set_oauth2(make_authorization_config(bearer_token));
+        }
+
+        return config;
+    }
+
     // construct client config based on specified secure flag and settings, e.g. using the specified proxy
->>>>>>> 841212e2
     // with the remaining options defaulted
     web::websockets::client::websocket_client_config make_websocket_client_config(bool secure, const nmos::settings& settings, load_ca_certificates_handler load_ca_certificates, slog::base_gate& gate)
     {
@@ -259,6 +236,22 @@
         return make_websocket_client_config(nmos::experimental::fields::client_secure(settings), settings, load_ca_certificates, gate);
     }
 
+    // construct client config based on settings and access token, e.g. using the specified proxy
+    // with the remaining options defaulted
+    web::websockets::client::websocket_client_config make_websocket_client_config(const nmos::settings& settings, load_ca_certificates_handler load_ca_certificates, nmos::experimental::authorization_token_handler get_authorization_bearer_token, slog::base_gate& gate)
+    {
+        auto config = make_websocket_client_config(settings, std::move(load_ca_certificates), gate);
+
+        if (get_authorization_bearer_token)
+        {
+            const auto bearer_token = get_authorization_bearer_token();
+            config.headers().add(web::http::header_names::authorization, U("Bearer ") + bearer_token.access_token());
+        }
+
+        return config;
+    }
+
+
     // make a request with logging
     pplx::task<web::http::http_response> api_request(web::http::client::http_client client, web::http::http_request request, slog::base_gate& gate, const pplx::cancellation_token& token)
     {
