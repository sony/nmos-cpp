--- conflicted
+++ resolved
@@ -74,19 +74,15 @@
     {
         return [&resources](const resource& connection_resource)
         {
-<<<<<<< HEAD
             auto found = nc::find_resource(resources, nmos::types::nc_receiver_monitor, connection_resource.id);
-=======
-            auto found = find_control_protocol_resource(resources, nmos::types::nc_status_monitor, connection_resource.id);
->>>>>>> 11db167d
             if (resources.end() != found && nc_receiver_monitor_class_id == details::parse_nc_class_id(nmos::fields::nc::class_id(found->data)))
             {
-                // update receiver-monitor's connectionStatus and payloadStatus properties
+                // update receiver-monitor's connectionStatus property
 
                 const auto active = nmos::fields::master_enable(nmos::fields::endpoint_active(connection_resource.data));
                 const web::json::value connection_status = active ? nc_connection_status::healthy : nc_connection_status::inactive;
 
-                // hmm, maybe updating connectionStatusMessage
+                // hmm, maybe updating other statuses and messages, such as the link_status, external_synchronization_status, stream_status etc...
 
                 const auto property_changed_event = make_property_changed_event(nmos::fields::nc::oid(found->data),
                 {
