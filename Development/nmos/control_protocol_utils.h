--- conflicted
+++ resolved
@@ -76,7 +76,6 @@
         // push control protocol resource into other control protocol NcBlock resource
         void push_back(control_protocol_resource& nc_block_resource, const control_protocol_resource& resource);
 
-<<<<<<< HEAD
         // modify a control protocol resource, and insert notification event to all subscriptions
         bool modify_resource(resources& resources, const id& id, std::function<void(resource&)> modifier, const web::json::value& notification_event);
 
@@ -94,7 +93,7 @@
 
         resources::const_iterator find_touchpoint_resource(const resources& resources, const resource& resource);
     }
-=======
+
     // insert a control protocol resource
     std::pair<resources::iterator, bool> insert_control_protocol_resource(resources& resources, resource&& resource);
 
@@ -112,7 +111,6 @@
 
     // insert 'value changed', 'sequence item added', 'sequence item changed' or 'sequence item removed' notification events into all grains whose subscriptions match the specified version, type and "pre" or "post" values
     void insert_notification_events(resources& resources, const api_version& version, const api_version& downgrade_version, const type& type, const web::json::value& pre, const web::json::value& post, const web::json::value& event);
->>>>>>> 80c608f7
 }
 
 #endif