#include "nmos/node_resource.h"

#include "cpprest/host_utils.h"
#include "cpprest/uri_builder.h"
#include "nmos/api_utils.h" // for nmos::http_scheme
#include "nmos/is04_versions.h"
#include "nmos/resource.h"

namespace nmos
{
    // See  https://github.com/AMWA-TV/nmos-discovery-registration/blob/v1.2/schemas/node.json
    nmos::resource make_node(const nmos::id& id, const nmos::settings& settings)
    {
        using web::json::value;
        using web::json::value_from_elements;
        using web::json::value_of;

        auto data = details::make_resource_core(id, settings);

        auto uri = web::uri_builder()
<<<<<<< HEAD
            .set_scheme(nmos::http_scheme(settings))
            .set_host(nmos::experimental::fields::client_secure(settings) ? hostname : nmos::fields::host_address(settings))
=======
            .set_scheme(U("http"))
            .set_host(nmos::get_host(settings))
>>>>>>> f0c54772
            .set_port(nmos::fields::node_port(settings))
            .to_uri();

        data[U("href")] = value::string(uri.to_string());
        data[U("hostname")] = value::string(nmos::get_host_name(settings));
        data[U("api")][U("versions")] = value_from_elements(nmos::is04_versions::from_settings(settings) | boost::adaptors::transformed(make_api_version));

        const auto at_least_one_host_address = value_of({ value::string(nmos::fields::host_address(settings)) });
        const auto& host_addresses = settings.has_field(nmos::fields::host_addresses) ? nmos::fields::host_addresses(settings) : at_least_one_host_address.as_array();

        for (const auto& host_address : host_addresses)
        {
            value endpoint;
            endpoint[U("host")] = host_address;
            endpoint[U("port")] = uri.port();
            endpoint[U("protocol")] = value::string(uri.scheme());
            web::json::push_back(data[U("api")][U("endpoints")], endpoint);
        }

        data[U("caps")] = value::object();

        data[U("services")] = value::array();

        data[U("clocks")] = value::array();

        data[U("interfaces")] = value::array();

        return{ is04_versions::v1_3, types::node, data, false };
    }
}<|MERGE_RESOLUTION|>--- conflicted
+++ resolved
@@ -18,13 +18,8 @@
         auto data = details::make_resource_core(id, settings);
 
         auto uri = web::uri_builder()
-<<<<<<< HEAD
             .set_scheme(nmos::http_scheme(settings))
-            .set_host(nmos::experimental::fields::client_secure(settings) ? hostname : nmos::fields::host_address(settings))
-=======
-            .set_scheme(U("http"))
             .set_host(nmos::get_host(settings))
->>>>>>> f0c54772
             .set_port(nmos::fields::node_port(settings))
             .to_uri();
 
