#include "nmos/control_protocol_state.h"

#include "cpprest/http_utils.h"
#include "nmos/control_protocol_methods.h"
#include "nmos/control_protocol_resource.h"
#include "nmos/configuration_methods.h"

namespace nmos
{
    namespace experimental
    {
        namespace details
        {
            // create control class descriptor
            //   where
            //     properties: vector of NcPropertyDescriptor where NcPropertyDescriptor can be constructed using make_control_class_property
            //     methods:    vector of NcMethodDescriptor vs assoicated method handler where NcMethodDescriptor can be constructed using make_nc_method_descriptor
            //     events:     vector of NcEventDescriptor where NcEventDescriptor can be constructed using make_nc_event_descriptor
            control_class_descriptor make_control_class_descriptor(const utility::string_t& description, const nc_class_id& class_id, const nc_name& name, const web::json::value& fixed_role, const std::vector<web::json::value>& properties_, const std::vector<nmos::experimental::method>& methods_, const std::vector<web::json::value>& events_)
            {
                using web::json::value;

                web::json::value properties = value::array();
                for (const auto& property : properties_) { web::json::push_back(properties, property); }
                web::json::value events = value::array();
                for (const auto& event : events_) { web::json::push_back(events, event); }

                return { description, class_id, name, fixed_role, properties, methods_, events };
            }
        }
        // create control class descriptor with fixed role
        //   where
        //     properties: vector of NcPropertyDescriptor where NcPropertyDescriptor can be constructed using make_control_class_property
        //     methods:    vector of NcMethodDescriptor where NcMethodDescriptor  can be constructed using make_nc_method_descriptor and the assoicated method handler
        //     events:     vector of NcEventDescriptor where NcEventDescriptor can be constructed using make_nc_event_descriptor
        control_class_descriptor make_control_class_descriptor(const utility::string_t& description, const nc_class_id& class_id, const nc_name& name, const utility::string_t& fixed_role, const std::vector<web::json::value>& properties, const std::vector<nmos::experimental::method>& methods, const std::vector<web::json::value>& events)
        {
            using web::json::value;

            return details::make_control_class_descriptor(description, class_id, name, value::string(fixed_role), properties, methods, events);
        }
        // create control class descriptor without fixed role
        //   where
        //     properties: vector of NcPropertyDescriptor where NcPropertyDescriptor can be constructed using make_control_class_property
        //     methods:    vector of NcMethodDescriptor where NcMethodDescriptor can be constructed using make_nc_method_descriptor and the assoicated method handler
        //     events:     vector of NcEventDescriptor where NcEventDescriptor can be constructed using make_nc_event_descriptor
        control_class_descriptor make_control_class_descriptor(const utility::string_t& description, const nc_class_id& class_id, const nc_name& name, const std::vector<web::json::value>& properties, const std::vector<nmos::experimental::method>& methods, const std::vector<web::json::value>& events)
        {
            using web::json::value;

            return details::make_control_class_descriptor(description, class_id, name, value::null(), properties, methods, events);
        }

        // create control class property descriptor
        web::json::value make_control_class_property_descriptor(const utility::string_t& description, const nc_property_id& id, const nc_name& name, const utility::string_t& type_name, bool is_read_only, bool is_nullable, bool is_sequence, bool is_deprecated, const web::json::value& constraints)
        {
            return nmos::details::make_nc_property_descriptor(description, id, name, type_name, is_read_only, is_nullable, is_sequence, is_deprecated, constraints);
        }

        // create control class method parameter descriptor
        web::json::value make_control_class_method_parameter_descriptor(const utility::string_t& description, const nc_name& name, const utility::string_t& type_name, bool is_nullable, bool is_sequence, const web::json::value& constraints)
        {
            return nmos::details::make_nc_parameter_descriptor(description, name, type_name, is_nullable, is_sequence, constraints);
        }

        namespace details
        {
            web::json::value make_control_class_method_descriptor(const utility::string_t& description, const nc_method_id& id, const nc_name& name, const utility::string_t& result_datatype, const std::vector<web::json::value>& parameters_, bool is_deprecated)
            {
                using web::json::value;

                value parameters = value::array();
                for (const auto& parameter : parameters_) { web::json::push_back(parameters, parameter); }

                return nmos::details::make_nc_method_descriptor(description, id, name, result_datatype, parameters, is_deprecated);
            }
        }
        // create control class method descriptor
        method make_control_class_method_descriptor(const utility::string_t& description, const nc_method_id& id, const nc_name& name, const utility::string_t& result_datatype, const std::vector<web::json::value>& parameters, bool is_deprecated, control_protocol_method_handler method_handler)
        {
            return make_control_class_method(details::make_control_class_method_descriptor(description, id, name, result_datatype, parameters, is_deprecated), method_handler);
        }

        // create control class event descriptor
        web::json::value make_control_class_event_descriptor(const utility::string_t& description, const nc_event_id& id, const nc_name& name, const utility::string_t& event_datatype, bool is_deprecated)
        {
            return nmos::details::make_nc_event_descriptor(description, id, name, event_datatype, is_deprecated);
        }

        namespace details
        {
            nmos::experimental::control_protocol_method_handler make_nc_get_handler(get_control_protocol_class_descriptor_handler get_control_protocol_class_descriptor)
            {
                return [get_control_protocol_class_descriptor](nmos::resources&, const nmos::resource& resource, const web::json::value& arguments, bool is_deprecated, slog::base_gate& gate)
                {
                    return get(resource, arguments, is_deprecated, get_control_protocol_class_descriptor, gate);
                };
            }
            nmos::experimental::control_protocol_method_handler make_nc_set_handler(get_control_protocol_class_descriptor_handler get_control_protocol_class_descriptor, get_control_protocol_datatype_descriptor_handler get_control_protocol_datatype_descriptor, control_protocol_property_changed_handler property_changed)
            {
                return [get_control_protocol_class_descriptor, get_control_protocol_datatype_descriptor, property_changed](nmos::resources& resources, const nmos::resource& resource, const web::json::value& arguments, bool is_deprecated, slog::base_gate& gate)
                {
                    return set(resources, resource, arguments, is_deprecated, get_control_protocol_class_descriptor, get_control_protocol_datatype_descriptor, property_changed, gate);
                };
            }
            nmos::experimental::control_protocol_method_handler make_nc_get_sequence_item_handler(get_control_protocol_class_descriptor_handler get_control_protocol_class_descriptor)
            {
                return [get_control_protocol_class_descriptor](nmos::resources&, const nmos::resource& resource, const web::json::value& arguments, bool is_deprecated, slog::base_gate& gate)
                {
                    return get_sequence_item(resource, arguments, is_deprecated, get_control_protocol_class_descriptor, gate);
                };
            }
            nmos::experimental::control_protocol_method_handler make_nc_set_sequence_item_handler(get_control_protocol_class_descriptor_handler get_control_protocol_class_descriptor, get_control_protocol_datatype_descriptor_handler get_control_protocol_datatype_descriptor, control_protocol_property_changed_handler property_changed)
            {
                return [get_control_protocol_class_descriptor, get_control_protocol_datatype_descriptor, property_changed](nmos::resources& resources, const nmos::resource& resource, const web::json::value& arguments, bool is_deprecated, slog::base_gate& gate)
                {
                    return set_sequence_item(resources, resource, arguments, is_deprecated, get_control_protocol_class_descriptor, get_control_protocol_datatype_descriptor, property_changed, gate);
                };
            }
            nmos::experimental::control_protocol_method_handler make_nc_add_sequence_item_handler(get_control_protocol_class_descriptor_handler get_control_protocol_class_descriptor, get_control_protocol_datatype_descriptor_handler get_control_protocol_datatype_descriptor, control_protocol_property_changed_handler property_changed)
            {
                return [get_control_protocol_class_descriptor, get_control_protocol_datatype_descriptor, property_changed](nmos::resources& resources, const nmos::resource& resource, const web::json::value& arguments, bool is_deprecated, slog::base_gate& gate)
                {
                    return add_sequence_item(resources, resource, arguments, is_deprecated, get_control_protocol_class_descriptor, get_control_protocol_datatype_descriptor, property_changed, gate);
                };
            }
            nmos::experimental::control_protocol_method_handler make_nc_remove_sequence_item_handler(get_control_protocol_class_descriptor_handler get_control_protocol_class_descriptor, control_protocol_property_changed_handler property_changed)
            {
                return [get_control_protocol_class_descriptor, property_changed](nmos::resources& resources, const nmos::resource& resource, const web::json::value& arguments, bool is_deprecated, slog::base_gate& gate)
                {
                    return remove_sequence_item(resources, resource, arguments, is_deprecated, get_control_protocol_class_descriptor, property_changed, gate);
                };
            }
            nmos::experimental::control_protocol_method_handler make_nc_get_sequence_length_handler(get_control_protocol_class_descriptor_handler get_control_protocol_class_descriptor)
            {
                return [get_control_protocol_class_descriptor](nmos::resources&, const nmos::resource& resource, const web::json::value& arguments, bool is_deprecated, slog::base_gate& gate)
                {
                    return get_sequence_length(resource, arguments, is_deprecated, get_control_protocol_class_descriptor, gate);
                };
            }
            nmos::experimental::control_protocol_method_handler make_nc_get_member_descriptors_handler()
            {
                return [](nmos::resources& resources, const nmos::resource& resource, const web::json::value& arguments, bool is_deprecated, slog::base_gate& gate)
                {
                    return get_member_descriptors(resources, resource, arguments, is_deprecated, gate);
                };
            }
            nmos::experimental::control_protocol_method_handler make_nc_find_members_by_path_handler()
            {
                return [](nmos::resources& resources, const nmos::resource& resource, const web::json::value& arguments, bool is_deprecated, slog::base_gate& gate)
                {
                    return find_members_by_path(resources, resource, arguments, is_deprecated, gate);
                };
            }
            nmos::experimental::control_protocol_method_handler make_nc_find_members_by_role_handler()
            {
                return [](nmos::resources& resources, const nmos::resource& resource, const web::json::value& arguments, bool is_deprecated, slog::base_gate& gate)
                {
                    return find_members_by_role(resources, resource, arguments, is_deprecated, gate);
                };
            }
            nmos::experimental::control_protocol_method_handler make_nc_find_members_by_class_id_handler()
            {
                return [](nmos::resources& resources, const nmos::resource& resource, const web::json::value& arguments, bool is_deprecated, slog::base_gate& gate)
                {
                    return find_members_by_class_id(resources, resource, arguments, is_deprecated, gate);
                };
            }
            nmos::experimental::control_protocol_method_handler make_nc_get_control_class_handler(get_control_protocol_class_descriptor_handler get_control_protocol_class_descriptor)
            {
                return [get_control_protocol_class_descriptor](nmos::resources&, const nmos::resource&, const web::json::value& arguments, bool is_deprecated, slog::base_gate& gate)
                {
                    return get_control_class(arguments, is_deprecated, get_control_protocol_class_descriptor, gate);
                };
            }
            nmos::experimental::control_protocol_method_handler make_nc_get_datatype_handler(get_control_protocol_datatype_descriptor_handler get_control_protocol_datatype_descriptor)
            {
                return [get_control_protocol_datatype_descriptor](nmos::resources&, const nmos::resource&, const web::json::value& arguments, bool is_deprecated, slog::base_gate& gate)
                {
                    return get_datatype(arguments, is_deprecated, get_control_protocol_datatype_descriptor, gate);
                };
            }
            nmos::experimental::control_protocol_method_handler make_nc_get_properties_by_path_handler(get_control_protocol_class_descriptor_handler get_control_protocol_class_descriptor, get_control_protocol_datatype_descriptor_handler get_control_protocol_datatype_descriptor, create_validation_fingerprint_handler create_validation_fingerprint)
            {
                return [get_control_protocol_class_descriptor, get_control_protocol_datatype_descriptor, create_validation_fingerprint](nmos::resources& resources, const nmos::resource& resource, const web::json::value& arguments, bool is_deprecated, slog::base_gate& gate)
                {
                    bool recurse = nmos::fields::nc::recurse(arguments);
                    bool include_descriptors = nmos::fields::nc::include_descriptors(arguments);

                    return nmos::get_properties_by_path(resources, resource, recurse, include_descriptors, get_control_protocol_class_descriptor, get_control_protocol_datatype_descriptor, create_validation_fingerprint);
                };
            }
            nmos::experimental::control_protocol_method_handler make_nc_validate_set_properties_by_path_handler(get_control_protocol_class_descriptor_handler get_control_protocol_class_descriptor, get_control_protocol_datatype_descriptor_handler get_control_protocol_datatype_descriptor, validate_validation_fingerprint_handler validate_validation_fingerprint, get_read_only_modification_allow_list_handler get_read_only_modification_allow_list, remove_device_model_object_handler remove_device_model_object, create_device_model_object_handler create_device_model_object)
            {
                return [&get_control_protocol_class_descriptor, get_control_protocol_datatype_descriptor, get_read_only_modification_allow_list, validate_validation_fingerprint, remove_device_model_object, create_device_model_object](nmos::resources& resources, const nmos::resource& resource, const web::json::value& arguments, bool is_deprecated, slog::base_gate& gate)
                {
                    bool recurse = nmos::fields::nc::recurse(arguments);
                    const auto& restore_mode = nmos::fields::nc::restore_mode(arguments);
                    const auto& data_set = nmos::fields::nc::data_set(arguments);

                    if (data_set.is_null())
                    {
                        return nmos::details::make_nc_method_result_error({ nc_method_status::parameter_error }, U("Null dataSet parameter"));
                    }

                    auto result = nmos::details::make_nc_method_result_error({ nmos::nc_method_status::method_not_implemented }, U("not implemented"));
                    if (get_read_only_modification_allow_list && remove_device_model_object && create_device_model_object)
                    {
                        result = validate_set_properties_by_path(resources, resource, data_set, recurse, static_cast<nmos::nc_restore_mode::restore_mode>(restore_mode), get_control_protocol_class_descriptor, get_control_protocol_datatype_descriptor, validate_validation_fingerprint, get_read_only_modification_allow_list, remove_device_model_object, create_device_model_object);

                        const auto& status = nmos::fields::nc::status(result);
                        if (!web::http::is_error_status_code((web::http::status_code)status) && is_deprecated)
                        {
                            return nmos::details::make_nc_method_result({ nmos::nc_method_status::method_deprecated }, nmos::fields::nc::value(result));
                        }
                    }
                    return result;
                };
            }
            nmos::experimental::control_protocol_method_handler make_nc_set_properties_by_path_handler(get_control_protocol_class_descriptor_handler get_control_protocol_class_descriptor, get_control_protocol_datatype_descriptor_handler get_control_protocol_datatype_descriptor, validate_validation_fingerprint_handler validate_validation_fingerprint, get_read_only_modification_allow_list_handler get_read_only_modification_allow_list, remove_device_model_object_handler remove_device_model_object, create_device_model_object_handler create_device_model_object)
            {
                return [get_control_protocol_class_descriptor, get_control_protocol_datatype_descriptor, validate_validation_fingerprint, get_read_only_modification_allow_list, remove_device_model_object, create_device_model_object](nmos::resources& resources, const nmos::resource& resource, const web::json::value& arguments, bool is_deprecated, slog::base_gate& gate)
                {
                    bool recurse = nmos::fields::nc::recurse(arguments);
                    const auto& restore_mode = nmos::fields::nc::restore_mode(arguments);
                    const auto& data_set = nmos::fields::nc::data_set(arguments);

                    if (data_set.is_null())
                    {
                        return nmos::details::make_nc_method_result_error({ nc_method_status::parameter_error }, U("Null dataSet parameter"));
                    }

                    auto result = nmos::details::make_nc_method_result_error({ nmos::nc_method_status::method_not_implemented }, U("callbacks not implemented"));
                    if (get_read_only_modification_allow_list && remove_device_model_object && create_device_model_object)
                    {
                        result = set_properties_by_path(resources, resource, data_set, recurse, static_cast<nmos::nc_restore_mode::restore_mode>(restore_mode), get_control_protocol_class_descriptor, get_control_protocol_datatype_descriptor, validate_validation_fingerprint, get_read_only_modification_allow_list, remove_device_model_object, create_device_model_object);

                        const auto& status = nmos::fields::nc::status(result);
                        if (!web::http::is_error_status_code((web::http::status_code)status) && is_deprecated)
                        {
                            return nmos::details::make_nc_method_result({ nmos::nc_method_status::method_deprecated }, nmos::fields::nc::value(result));
                        }
                    }
                    return result;
                };
            }
        }

        control_protocol_state::control_protocol_state(control_protocol_property_changed_handler property_changed, create_validation_fingerprint_handler create_validation_fingerprint, validate_validation_fingerprint_handler validate_validation_fingerprint, get_read_only_modification_allow_list_handler get_read_only_modification_allow_list, remove_device_model_object_handler remove_device_model_object, create_device_model_object_handler create_device_model_object)
        {
            auto to_vector = [](const web::json::value& data)
            {
                if (!data.is_null())
                {
                    return std::vector<web::json::value>(data.as_array().begin(), data.as_array().end());
                }
                return std::vector<web::json::value>{};
            };

            auto to_methods_vector = [](const web::json::value& nc_method_descriptors, const std::map<nmos::nc_method_id, const control_protocol_method_handler>& method_handlers)
            {
                // NcMethodDescriptor method handler array
                std::vector<method> methods;

                if (!nc_method_descriptors.is_null())
                {
                    for (const auto& nc_method_descriptor : nc_method_descriptors.as_array())
                    {
                        methods.push_back(make_control_class_method(nc_method_descriptor, method_handlers.at(nmos::details::parse_nc_method_id(nmos::fields::nc::id(nc_method_descriptor)))));
                    }
                }
                return methods;
            };

            auto get_control_protocol_class_descriptor = make_get_control_protocol_class_descriptor_handler(*this);
            auto get_control_protocol_datatype_descriptor = make_get_control_protocol_datatype_descriptor_handler(*this);

            // setup the standard control classes
            control_class_descriptors =
            {
                // Control class models
                // See https://specs.amwa.tv/ms-05-02/branches/v1.0.x/models/classes/

                // NcObject
                { nc_object_class_id, make_control_class_descriptor(U("NcObject class descriptor"), nc_object_class_id, U("NcObject"),
                    // NcObject properties
                    to_vector(make_nc_object_properties()),
                    // NcObject methods
                    to_methods_vector(make_nc_object_methods(),
                    {
                        // link NcObject method_ids with method functions
                        { nc_object_get_method_id, details::make_nc_get_handler(get_control_protocol_class_descriptor) },
                        { nc_object_set_method_id, details::make_nc_set_handler(get_control_protocol_class_descriptor, get_control_protocol_datatype_descriptor, property_changed) },
                        { nc_object_get_sequence_item_method_id, details::make_nc_get_sequence_item_handler(get_control_protocol_class_descriptor) },
                        { nc_object_set_sequence_item_method_id, details::make_nc_set_sequence_item_handler(get_control_protocol_class_descriptor, get_control_protocol_datatype_descriptor, property_changed) },
                        { nc_object_add_sequence_item_method_id, details::make_nc_add_sequence_item_handler(get_control_protocol_class_descriptor, get_control_protocol_datatype_descriptor, property_changed) },
                        { nc_object_remove_sequence_item_method_id, details::make_nc_remove_sequence_item_handler(get_control_protocol_class_descriptor, property_changed) },
                        { nc_object_get_sequence_length_method_id, details::make_nc_get_sequence_length_handler(get_control_protocol_class_descriptor) }
                    }),
                    // NcObject events
                    to_vector(make_nc_object_events())) },
                // NcBlock
                { nc_block_class_id, make_control_class_descriptor(U("NcBlock class descriptor"), nc_block_class_id, U("NcBlock"),
                    // NcBlock properties
                    to_vector(make_nc_block_properties()),
                    // NcBlock methods
                    to_methods_vector(make_nc_block_methods(),
                    {
                        // link NcBlock method_ids with method functions
                        { nc_block_get_member_descriptors_method_id, details::make_nc_get_member_descriptors_handler() },
                        { nc_block_find_members_by_path_method_id, details::make_nc_find_members_by_path_handler() },
                        { nc_block_find_members_by_role_method_id, details::make_nc_find_members_by_role_handler() },
                        { nc_block_find_members_by_class_id_method_id, details::make_nc_find_members_by_class_id_handler() }
                    }),
                    // NcBlock events
                    to_vector(make_nc_block_events())) },
                // NcWorker
                { nc_worker_class_id, make_control_class_descriptor(U("NcWorker class descriptor"), nc_worker_class_id, U("NcWorker"),
                    // NcWorker properties
                    to_vector(make_nc_worker_properties()),
                    // NcWorker methods
                    to_methods_vector(make_nc_worker_methods(), {}),
                    // NcWorker events
                    to_vector(make_nc_worker_events())) },
                // NcManager
                { nc_manager_class_id, make_control_class_descriptor(U("NcManager class descriptor"), nc_manager_class_id, U("NcManager"),
                    // NcManager properties
                    to_vector(make_nc_manager_properties()),
                    // NcManager methods
                    to_methods_vector(make_nc_manager_methods(), {}),
                    // NcManager events
                    to_vector(make_nc_manager_events())) },
                // NcDeviceManager
                { nc_device_manager_class_id, make_control_class_descriptor(U("NcDeviceManager class descriptor"), nc_device_manager_class_id, U("NcDeviceManager"), U("DeviceManager"),
                    // NcDeviceManager properties
                    to_vector(make_nc_device_manager_properties()),
                    // NcDeviceManager methods
                    to_methods_vector(make_nc_device_manager_methods(), {}),
                    // NcDeviceManager events
                    to_vector(make_nc_device_manager_events())) },
                // NcClassManager
                { nc_class_manager_class_id, make_control_class_descriptor(U("NcClassManager class descriptor"), nc_class_manager_class_id, U("NcClassManager"), U("ClassManager"),
                    // NcClassManager properties
                    to_vector(make_nc_class_manager_properties()),
                    // NcClassManager methods
                    to_methods_vector(make_nc_class_manager_methods(),
                    {
                        // link NcClassManager method_ids with method functions
                        { nc_class_manager_get_control_class_method_id, details::make_nc_get_control_class_handler(get_control_protocol_class_descriptor) },
                        { nc_class_manager_get_datatype_method_id, details::make_nc_get_datatype_handler(get_control_protocol_datatype_descriptor) }
                    }),
                    // NcClassManager events
                    to_vector(make_nc_class_manager_events())) },
                // Identification feature set
                // See https://specs.amwa.tv/nmos-control-feature-sets/branches/main/identification/#control-classes
                // NcIdentBeacon
                { nc_ident_beacon_class_id, make_control_class_descriptor(U("NcIdentBeacon class descriptor"), nc_ident_beacon_class_id, U("NcIdentBeacon"),
                    // NcIdentBeacon properties
                    to_vector(make_nc_ident_beacon_properties()),
                    // NcIdentBeacon methods
                    to_methods_vector(make_nc_ident_beacon_methods(), {}),
                    // NcIdentBeacon events
                    to_vector(make_nc_ident_beacon_events())) },
                // Monitoring feature set
                // See https://specs.amwa.tv/nmos-control-feature-sets/branches/main/monitoring/#control-classes
                // NcStatusMonitor
                { nc_status_monitor_class_id, make_control_class_descriptor(U("NcStatusMonitor class descriptor"), nc_status_monitor_class_id, U("NcStatusMonitor"),
                    // NcReceiverMonitor properties
                    to_vector(make_nc_status_monitor_properties()),
                    // NcReceiverMonitor methods
                    to_methods_vector(make_nc_status_monitor_methods(), {}),
                    // NcReceiverMonitor events
                    to_vector(make_nc_status_monitor_events())) },
                // NcReceiverMonitor
                { nc_receiver_monitor_class_id, make_control_class_descriptor(U("NcReceiverMonitor class descriptor"), nc_receiver_monitor_class_id, U("NcReceiverMonitor"),
                    // NcReceiverMonitor properties
                    to_vector(make_nc_receiver_monitor_properties()),
                    // NcReceiverMonitor methods
                    to_methods_vector(make_nc_receiver_monitor_methods(),
                    {
                        // link NcReceiverMonitor method_ids with method functions
                        { nc_receiver_monitor_get_lost_packet_counters_method_id, nullptr },
                        { nc_receiver_monitor_get_late_packet_counters_method_id, nullptr },
                        { nc_receiver_monitor_reset_monitor_method_id, nullptr }
                    }),
                    // NcReceiverMonitor events
                    to_vector(make_nc_receiver_monitor_events())) },
<<<<<<< HEAD
                // NcReceiverMonitorProtected
                { nc_receiver_monitor_protected_class_id, make_control_class_descriptor(U("NcReceiverMonitorProtected class descriptor"), nc_receiver_monitor_protected_class_id, U("NcReceiverMonitorProtected"),
                    // NcReceiverMonitorProtected properties
                    to_vector(make_nc_receiver_monitor_protected_properties()),
                    // NcReceiverMonitorProtected methods
                    to_methods_vector(make_nc_receiver_monitor_protected_methods(), {}),
                    // NcReceiverMonitorProtected events
                    to_vector(make_nc_receiver_monitor_protected_events())) },
                // NcBulkPropertiesManager
                { nc_bulk_properties_manager_class_id, make_control_class_descriptor(U("NcBulkPropertiesManager class descriptor"), nc_bulk_properties_manager_class_id, U("NcBulkPropertiesManager"), U("BulkPropertiesManager"),
                    to_vector(make_nc_bulk_properties_manager_properties()),
                    to_methods_vector(make_nc_bulk_properties_manager_methods(),
                    {
                        { nc_bulk_properties_manager_get_properties_by_path_method_id, details::make_nc_get_properties_by_path_handler(make_get_control_protocol_class_descriptor_handler(*this), make_get_control_protocol_datatype_descriptor_handler(*this), create_validation_fingerprint)},
                        { nc_bulk_properties_manager_validate_set_properties_by_path_method_id, details::make_nc_validate_set_properties_by_path_handler(make_get_control_protocol_class_descriptor_handler(*this), make_get_control_protocol_datatype_descriptor_handler(*this), validate_validation_fingerprint, get_read_only_modification_allow_list, remove_device_model_object, create_device_model_object) },
                        { nc_bulk_properties_manager_set_properties_by_path_method_id, details::make_nc_set_properties_by_path_handler(make_get_control_protocol_class_descriptor_handler(*this), make_get_control_protocol_datatype_descriptor_handler(*this), validate_validation_fingerprint, get_read_only_modification_allow_list, remove_device_model_object, create_device_model_object) }
                    }),
                    to_vector(make_nc_bulk_properties_manager_events())) }
=======
                // NcSenderMonitor
                { nc_sender_monitor_class_id, make_control_class_descriptor(U("NcSenderMonitor class descriptor"), nc_sender_monitor_class_id, U("NcSenderMonitor"),
                    // NcSenderMonitor properties
                    to_vector(make_nc_sender_monitor_properties()),
                    // NcSenderMonitor methods
                    to_methods_vector(make_nc_sender_monitor_methods(),
                    {
                        // link NcSenderMonitor method_ids with method functions
                        // TODO: implement actual GetTransmissionError and ResetCountersAndMessages function
                        { nc_sender_monitor_get_transmission_error_counters_method_id, nullptr },
                        { nc_sender_monitor_reset_monitor_method_id, nullptr }
                    }),
                    // NcSenderMonitor events
                    to_vector(make_nc_sender_monitor_events())) }
>>>>>>> 11db167d
            };

            // setup the standard datatypes
            datatype_descriptors =
            {
                // Datatype models
                // See https://specs.amwa.tv/ms-05-02/branches/v1.0.x/models/datatypes/
                { U("NcBoolean"), {make_nc_boolean_datatype()} },
                { U("NcInt16"), {make_nc_int16_datatype()} },
                { U("NcInt32"), {make_nc_int32_datatype()} },
                { U("NcInt64"), {make_nc_int64_datatype()} },
                { U("NcUint16"), {make_nc_uint16_datatype()} },
                { U("NcUint32"), {make_nc_uint32_datatype()} },
                { U("NcUint64"), {make_nc_uint64_datatype()} },
                { U("NcFloat32"), {make_nc_float32_datatype()} },
                { U("NcFloat64"), {make_nc_float64_datatype()} },
                { U("NcString"), {make_nc_string_datatype()} },
                { U("NcClassId"), {make_nc_class_id_datatype()} },
                { U("NcOid"), {make_nc_oid_datatype()} },
                { U("NcTouchpoint"), {make_nc_touchpoint_datatype()} },
                { U("NcElementId"), {make_nc_element_id_datatype()} },
                { U("NcPropertyId"), {make_nc_property_id_datatype()} },
                { U("NcPropertyConstraints"), {make_nc_property_contraints_datatype()} },
                { U("NcMethodResultPropertyValue"), {make_nc_method_result_property_value_datatype()} },
                { U("NcMethodStatus"), {make_nc_method_status_datatype()} },
                { U("NcMethodResult"), {make_nc_method_result_datatype()} },
                { U("NcId"), {make_nc_id_datatype()} },
                { U("NcMethodResultId"), {make_nc_method_result_id_datatype()} },
                { U("NcMethodResultLength"), {make_nc_method_result_length_datatype()} },
                { U("NcPropertyChangeType"), {make_nc_property_change_type_datatype()} },
                { U("NcPropertyChangedEventData"), {make_nc_property_changed_event_data_datatype()} },
                { U("NcDescriptor"), {make_nc_descriptor_datatype()} },
                { U("NcBlockMemberDescriptor"), {make_nc_block_member_descriptor_datatype()} },
                { U("NcMethodResultBlockMemberDescriptors"), {make_nc_method_result_block_member_descriptors_datatype()} },
                { U("NcVersionCode"), {make_nc_version_code_datatype()} },
                { U("NcOrganizationId"), {make_nc_organization_id_datatype()} },
                { U("NcUri"), {make_nc_uri_datatype()} },
                { U("NcManufacturer"), {make_nc_manufacturer_datatype()} },
                { U("NcUuid"), {make_nc_uuid_datatype()} },
                { U("NcProduct"), {make_nc_product_datatype()} },
                { U("NcDeviceGenericState"), {make_nc_device_generic_state_datatype()} },
                { U("NcDeviceOperationalState"), {make_nc_device_operational_state_datatype()} },
                { U("NcResetCause"), {make_nc_reset_cause_datatype()} },
                { U("NcName"), {make_nc_name_datatype()} },
                { U("NcPropertyDescriptor"), {make_nc_property_descriptor_datatype()} },
                { U("NcParameterDescriptor"), {make_nc_parameter_descriptor_datatype()} },
                { U("NcMethodId"), {make_nc_method_id_datatype()} },
                { U("NcMethodDescriptor"), {make_nc_method_descriptor_datatype()} },
                { U("NcEventId"), {make_nc_event_id_datatype()} },
                { U("NcEventDescriptor"), {make_nc_event_descriptor_datatype()} },
                { U("NcClassDescriptor"), {make_nc_class_descriptor_datatype()} },
                { U("NcParameterConstraints"), {make_nc_parameter_constraints_datatype()} },
                { U("NcDatatypeType"), {make_nc_datatype_type_datatype()} },
                { U("NcDatatypeDescriptor"), {make_nc_datatype_descriptor_datatype()} },
                { U("NcMethodResultClassDescriptor"), {make_nc_method_result_class_descriptor_datatype()} },
                { U("NcMethodResultDatatypeDescriptor"), {make_nc_method_result_datatype_descriptor_datatype()} },
                { U("NcMethodResultError"), {make_nc_method_result_error_datatype()} },
                { U("NcDatatypeDescriptorEnum"), {make_nc_datatype_descriptor_enum_datatype()} },
                { U("NcDatatypeDescriptorPrimitive"), {make_nc_datatype_descriptor_primitive_datatype()} },
                { U("NcDatatypeDescriptorStruct"), {make_nc_datatype_descriptor_struct_datatype()} },
                { U("NcDatatypeDescriptorTypeDef"), {make_nc_datatype_descriptor_type_def_datatype()} },
                { U("NcEnumItemDescriptor"), {make_nc_enum_item_descriptor_datatype()} },
                { U("NcFieldDescriptor"), {make_nc_field_descriptor_datatype()} },
                { U("NcPropertyConstraintsNumber"), {make_nc_property_constraints_number_datatype()} },
                { U("NcPropertyConstraintsString"), {make_nc_property_constraints_string_datatype()} },
                { U("NcRegex"), {make_nc_regex_datatype()} },
                { U("NcRolePath"), {make_nc_role_path_datatype()} },
                { U("NcParameterConstraintsNumber"), {make_nc_parameter_constraints_number_datatype()} },
                { U("NcParameterConstraintsString"), {make_nc_parameter_constraints_string_datatype()} },
                { U("NcTimeInterval"), {make_nc_time_interval_datatype()} },
                { U("NcTouchpointNmos"), {make_nc_touchpoint_nmos_datatype()} },
                { U("NcTouchpointNmosChannelMapping"), {make_nc_touchpoint_nmos_channel_mapping_datatype()} },
                { U("NcTouchpointResource"), {make_nc_touchpoint_resource_datatype()} },
                { U("NcTouchpointResourceNmos"), {make_nc_touchpoint_resource_nmos_datatype()} },
                { U("NcTouchpointResourceNmosChannelMapping"), {make_nc_touchpoint_resource_nmos_channel_mapping_datatype()} },
                // Monitoring feature set
                // See https://specs.amwa.tv/nmos-control-feature-sets/branches/main/monitoring/#datatypes
                { U("NcConnectionStatus"), {make_nc_connection_status_datatype()} },
<<<<<<< HEAD
                { U("NcPayloadStatus"), {make_nc_payload_status_datatype()} },
                // Device configuration feature set
                // See https://specs.amwa.tv/nmos-control-feature-sets/branches/main/device-configuration/#datatypes
                { U("NcRestoreMode"), {make_nc_restore_mode_datatype()} },
                { U("NcPropertyHolder"), {make_nc_property_holder_datatype()}},
                { U("NcObjectPropertiesHolder"), {make_nc_object_properties_holder_datatype()}},
                { U("NcBulkPropertiesHolder"), {make_nc_bulk_properties_holder_datatype()}},
                { U("NcRestoreValidationStatus"), {make_nc_restore_validation_status_datatype()}},
                { U("NcPropertyRestoreNoticeType"), {make_nc_property_restore_notice_type_datatype()}},
                { U("NcPropertyRestoreNotice"), {make_nc_property_restore_notice_datatype()}},
                { U("NcObjectPropertiesSetValidation"), {make_nc_object_properties_set_validation_datatype()}},
                { U("NcMethodResultBulkPropertiesHolder"), {make_nc_method_result_bulk_properties_holder_datatype()}},
                { U("NcMethodResultObjectPropertiesSetValidation"), {make_nc_method_result_object_properties_set_validation_datatype()}}
=======
                { U("NcCounter"), {make_nc_counter_datatype()} },
                { U("NcEssenceStatus"), {make_nc_essence_status_datatype()} },
                { U("NcLinkStatus"), {make_nc_link_status_datatype()} },
                { U("NcMethodResultCounters"), {make_nc_method_result_counters_datatype()} },
                { U("NcOverallStatus"), {make_nc_overall_status_datatype()} },
                { U("NcSynchronizationStatus"), {make_nc_synchronization_status_datatype()} },
                { U("NcStreamStatus"), {make_nc_stream_status_datatype()} },
                { U("NcTransmissionStatus"), {make_nc_transmission_status_datatype()} }
>>>>>>> 11db167d
            };
        }

        // insert control class descriptor, false if class descriptor already inserted
        bool control_protocol_state::insert(const experimental::control_class_descriptor& control_class_descriptor)
        {
            auto lock = write_lock();

            if (control_class_descriptors.end() == control_class_descriptors.find(control_class_descriptor.class_id))
            {
                control_class_descriptors[control_class_descriptor.class_id] = control_class_descriptor;
                return true;
            }
            return false;
        }

        // erase control class descriptor of the given class id, false if the required class descriptor not found
        bool control_protocol_state::erase(nc_class_id class_id)
        {
            auto lock = write_lock();

            if (control_class_descriptors.end() != control_class_descriptors.find(class_id))
            {
                control_class_descriptors.erase(class_id);
                return true;
            }
            return false;
        }

        // insert datatype descriptor, false if datatype descriptor already inserted
        bool control_protocol_state::insert(const experimental::datatype_descriptor& datatype_descriptor)
        {
            const auto& name = nmos::fields::nc::name(datatype_descriptor.descriptor);

            auto lock = write_lock();

            if (datatype_descriptors.end() == datatype_descriptors.find(name))
            {
                datatype_descriptors[name] = datatype_descriptor;
                return true;
            }
            return false;
        }

        // erase datatype descriptor of the given datatype name, false if the required datatype descriptor not found
        bool control_protocol_state::erase(const utility::string_t& datatype_name)
        {
            auto lock = write_lock();

            if (datatype_descriptors.end() != datatype_descriptors.find(datatype_name))
            {
                datatype_descriptors.erase(datatype_name);
                return true;
            }
            return false;
        }
    }
}<|MERGE_RESOLUTION|>--- conflicted
+++ resolved
@@ -385,26 +385,6 @@
                     }),
                     // NcReceiverMonitor events
                     to_vector(make_nc_receiver_monitor_events())) },
-<<<<<<< HEAD
-                // NcReceiverMonitorProtected
-                { nc_receiver_monitor_protected_class_id, make_control_class_descriptor(U("NcReceiverMonitorProtected class descriptor"), nc_receiver_monitor_protected_class_id, U("NcReceiverMonitorProtected"),
-                    // NcReceiverMonitorProtected properties
-                    to_vector(make_nc_receiver_monitor_protected_properties()),
-                    // NcReceiverMonitorProtected methods
-                    to_methods_vector(make_nc_receiver_monitor_protected_methods(), {}),
-                    // NcReceiverMonitorProtected events
-                    to_vector(make_nc_receiver_monitor_protected_events())) },
-                // NcBulkPropertiesManager
-                { nc_bulk_properties_manager_class_id, make_control_class_descriptor(U("NcBulkPropertiesManager class descriptor"), nc_bulk_properties_manager_class_id, U("NcBulkPropertiesManager"), U("BulkPropertiesManager"),
-                    to_vector(make_nc_bulk_properties_manager_properties()),
-                    to_methods_vector(make_nc_bulk_properties_manager_methods(),
-                    {
-                        { nc_bulk_properties_manager_get_properties_by_path_method_id, details::make_nc_get_properties_by_path_handler(make_get_control_protocol_class_descriptor_handler(*this), make_get_control_protocol_datatype_descriptor_handler(*this), create_validation_fingerprint)},
-                        { nc_bulk_properties_manager_validate_set_properties_by_path_method_id, details::make_nc_validate_set_properties_by_path_handler(make_get_control_protocol_class_descriptor_handler(*this), make_get_control_protocol_datatype_descriptor_handler(*this), validate_validation_fingerprint, get_read_only_modification_allow_list, remove_device_model_object, create_device_model_object) },
-                        { nc_bulk_properties_manager_set_properties_by_path_method_id, details::make_nc_set_properties_by_path_handler(make_get_control_protocol_class_descriptor_handler(*this), make_get_control_protocol_datatype_descriptor_handler(*this), validate_validation_fingerprint, get_read_only_modification_allow_list, remove_device_model_object, create_device_model_object) }
-                    }),
-                    to_vector(make_nc_bulk_properties_manager_events())) }
-=======
                 // NcSenderMonitor
                 { nc_sender_monitor_class_id, make_control_class_descriptor(U("NcSenderMonitor class descriptor"), nc_sender_monitor_class_id, U("NcSenderMonitor"),
                     // NcSenderMonitor properties
@@ -418,8 +398,17 @@
                         { nc_sender_monitor_reset_monitor_method_id, nullptr }
                     }),
                     // NcSenderMonitor events
-                    to_vector(make_nc_sender_monitor_events())) }
->>>>>>> 11db167d
+                    to_vector(make_nc_sender_monitor_events())) },
+                // NcBulkPropertiesManager
+                { nc_bulk_properties_manager_class_id, make_control_class_descriptor(U("NcBulkPropertiesManager class descriptor"), nc_bulk_properties_manager_class_id, U("NcBulkPropertiesManager"), U("BulkPropertiesManager"),
+                    to_vector(make_nc_bulk_properties_manager_properties()),
+                    to_methods_vector(make_nc_bulk_properties_manager_methods(),
+                    {
+                        { nc_bulk_properties_manager_get_properties_by_path_method_id, details::make_nc_get_properties_by_path_handler(make_get_control_protocol_class_descriptor_handler(*this), make_get_control_protocol_datatype_descriptor_handler(*this), create_validation_fingerprint)},
+                        { nc_bulk_properties_manager_validate_set_properties_by_path_method_id, details::make_nc_validate_set_properties_by_path_handler(make_get_control_protocol_class_descriptor_handler(*this), make_get_control_protocol_datatype_descriptor_handler(*this), validate_validation_fingerprint, get_read_only_modification_allow_list, remove_device_model_object, create_device_model_object) },
+                        { nc_bulk_properties_manager_set_properties_by_path_method_id, details::make_nc_set_properties_by_path_handler(make_get_control_protocol_class_descriptor_handler(*this), make_get_control_protocol_datatype_descriptor_handler(*this), validate_validation_fingerprint, get_read_only_modification_allow_list, remove_device_model_object, create_device_model_object) }
+                    }),
+                    to_vector(make_nc_bulk_properties_manager_events())) }
             };
 
             // setup the standard datatypes
@@ -498,21 +487,6 @@
                 // Monitoring feature set
                 // See https://specs.amwa.tv/nmos-control-feature-sets/branches/main/monitoring/#datatypes
                 { U("NcConnectionStatus"), {make_nc_connection_status_datatype()} },
-<<<<<<< HEAD
-                { U("NcPayloadStatus"), {make_nc_payload_status_datatype()} },
-                // Device configuration feature set
-                // See https://specs.amwa.tv/nmos-control-feature-sets/branches/main/device-configuration/#datatypes
-                { U("NcRestoreMode"), {make_nc_restore_mode_datatype()} },
-                { U("NcPropertyHolder"), {make_nc_property_holder_datatype()}},
-                { U("NcObjectPropertiesHolder"), {make_nc_object_properties_holder_datatype()}},
-                { U("NcBulkPropertiesHolder"), {make_nc_bulk_properties_holder_datatype()}},
-                { U("NcRestoreValidationStatus"), {make_nc_restore_validation_status_datatype()}},
-                { U("NcPropertyRestoreNoticeType"), {make_nc_property_restore_notice_type_datatype()}},
-                { U("NcPropertyRestoreNotice"), {make_nc_property_restore_notice_datatype()}},
-                { U("NcObjectPropertiesSetValidation"), {make_nc_object_properties_set_validation_datatype()}},
-                { U("NcMethodResultBulkPropertiesHolder"), {make_nc_method_result_bulk_properties_holder_datatype()}},
-                { U("NcMethodResultObjectPropertiesSetValidation"), {make_nc_method_result_object_properties_set_validation_datatype()}}
-=======
                 { U("NcCounter"), {make_nc_counter_datatype()} },
                 { U("NcEssenceStatus"), {make_nc_essence_status_datatype()} },
                 { U("NcLinkStatus"), {make_nc_link_status_datatype()} },
@@ -520,8 +494,19 @@
                 { U("NcOverallStatus"), {make_nc_overall_status_datatype()} },
                 { U("NcSynchronizationStatus"), {make_nc_synchronization_status_datatype()} },
                 { U("NcStreamStatus"), {make_nc_stream_status_datatype()} },
-                { U("NcTransmissionStatus"), {make_nc_transmission_status_datatype()} }
->>>>>>> 11db167d
+                { U("NcTransmissionStatus"), {make_nc_transmission_status_datatype()} },
+                // Device configuration feature set
+                // See https://specs.amwa.tv/nmos-control-feature-sets/branches/main/device-configuration/#datatypes
+                { U("NcRestoreMode"), {make_nc_restore_mode_datatype()} },
+                { U("NcPropertyHolder"), {make_nc_property_holder_datatype()} },
+                { U("NcObjectPropertiesHolder"), {make_nc_object_properties_holder_datatype()} },
+                { U("NcBulkPropertiesHolder"), {make_nc_bulk_properties_holder_datatype()} },
+                { U("NcRestoreValidationStatus"), {make_nc_restore_validation_status_datatype()} },
+                { U("NcPropertyRestoreNoticeType"), {make_nc_property_restore_notice_type_datatype()} },
+                { U("NcPropertyRestoreNotice"), {make_nc_property_restore_notice_datatype()} },
+                { U("NcObjectPropertiesSetValidation"), {make_nc_object_properties_set_validation_datatype()} },
+                { U("NcMethodResultBulkPropertiesHolder"), {make_nc_method_result_bulk_properties_holder_datatype()} },
+                { U("NcMethodResultObjectPropertiesSetValidation"), {make_nc_method_result_object_properties_set_validation_datatype()} }
             };
         }
 
