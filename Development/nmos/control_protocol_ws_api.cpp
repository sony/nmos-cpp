--- conflicted
+++ resolved
@@ -270,22 +270,9 @@
                                                 // do method arguments constraints validation
                                                 method_parameters_contraints_validation(arguments, nc_method_descriptor, get_control_protocol_datatype_descriptor);
 
-<<<<<<< HEAD
-                                                // execute the relevant method handler, then accumulating up their response to reponses
-                                                if (standard_method)
-                                                {
-                                                    // wrap the NcMethodResuls here
-                                                    nc_method_result = standard_method(resources, *resource, arguments, nmos::fields::nc::is_deprecated(nc_method_descriptor), get_control_protocol_class_descriptor, get_control_protocol_datatype_descriptor, property_changed, gate);
-                                                }
-                                                else // non_standard_method
-                                                {
-                                                    nc_method_result = non_standard_method(resources, *resource, arguments, nmos::fields::nc::is_deprecated(nc_method_descriptor), gate);
-                                                }
-=======
                                                 // execute the relevant control method handler, then accumulating up their response to reponses
                                                 // wrap the NcMethodResuls here
                                                 nc_method_result = control_method_handler(resources, *resource, arguments, nmos::fields::nc::is_deprecated(nc_method_descriptor), gate);
->>>>>>> e2830abe
                                             }
                                             catch (const nmos::control_protocol_exception& e)
                                             {
