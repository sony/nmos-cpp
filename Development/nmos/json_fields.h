--- conflicted
+++ resolved
@@ -124,13 +124,8 @@
 
         // for connection_api
         const web::json::field_as_value endpoint_constraints{ U("constraints") }; // array
-<<<<<<< HEAD
-        const web::json::field_as_value constraint_maximum{ U("maximum") }; // integer, number or object
-        const web::json::field_as_value constraint_minimum{ U("minimum") }; // integer, number or object
-=======
         const web::json::field_as_value constraint_maximum{ U("maximum") }; // integer, number or rational
         const web::json::field_as_value constraint_minimum{ U("minimum") }; // integer, number or rational
->>>>>>> 4ce7b782
         const web::json::field_as_value constraint_enum{ U("enum") }; // array
         const web::json::field_as_string constraint_pattern{ U("pattern") }; // regex
         const web::json::field_as_string_or constraint_description{ U("description"), {} }; // string
