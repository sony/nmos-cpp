--- conflicted
+++ resolved
@@ -29,18 +29,16 @@
 
         web::uri make_channelmappingapi_map_activations_post_request_schema_uri(const nmos::api_version& version);
 
-<<<<<<< HEAD
-        web::uri make_controlprotocolapi_base_message_schema_uri(const nmos::api_version& version);
-        web::uri make_controlprotocolapi_command_message_schema_uri(const nmos::api_version& version);
-        web::uri make_controlprotocolapi_subscription_message_schema_uri(const nmos::api_version& version);
-=======
         web::uri make_authapi_auth_metadata_schema_uri(const nmos::api_version& version);
         web::uri make_authapi_jwks_response_schema_uri(const nmos::api_version& version);
         web::uri make_authapi_register_client_response_uri(const nmos::api_version& version);
         web::uri make_authapi_token_error_response_uri(const nmos::api_version& version);
         web::uri make_authapi_token_schema_schema_uri(const nmos::api_version& version);
         web::uri make_authapi_token_response_schema_uri(const nmos::api_version& version);
->>>>>>> 25240c43
+
+        web::uri make_controlprotocolapi_base_message_schema_uri(const nmos::api_version& version);
+        web::uri make_controlprotocolapi_command_message_schema_uri(const nmos::api_version& version);
+        web::uri make_controlprotocolapi_subscription_message_schema_uri(const nmos::api_version& version);
 
         // load the json schema for the specified base URI
         web::json::value load_json_schema(const web::uri& id);
