#include "nmos/sdp_utils.h"

#include <map>
#include <boost/algorithm/string/case_conv.hpp>
#include <boost/asio/ip/address.hpp>
#include <boost/range/adaptor/filtered.hpp>
#include <boost/range/adaptor/transformed.hpp>
#include "cpprest/basic_utils.h"
#include "nmos/clock_ref_type.h"
#include "nmos/channels.h"
#include "nmos/format.h"
#include "nmos/interlace_mode.h"
#include "nmos/json_fields.h"
#include "nmos/media_type.h"
#include "nmos/transport.h"

namespace nmos
{
    namespace details
    {
        std::logic_error sdp_creation_error(const std::string& message)
        {
            return std::logic_error{ "sdp creation error - " + message };
        }

        std::pair<sdp::address_type, bool> get_address_type_multicast(const utility::string_t& address)
        {
#if BOOST_VERSION >= 106600
            const auto ip_address = boost::asio::ip::make_address(utility::us2s(address));
#else
            const auto ip_address = boost::asio::ip::address::from_string(utility::us2s(address));
#endif
            return{ ip_address.is_v4() ? sdp::address_types::IP4 : sdp::address_types::IP6, ip_address.is_multicast() };
        }

        std::vector<sdp_parameters::ts_refclk_t> make_ts_refclk(const web::json::value& node, const web::json::value& source, const web::json::value& sender, boost::optional<int> ptp_domain)
        {
            const auto& clock_name = nmos::fields::clock_name(source);
            if (clock_name.is_null()) throw sdp_creation_error("no source clock");

            const auto& clocks = nmos::fields::clocks(node);
            const auto clock = std::find_if(clocks.begin(), clocks.end(), [&](const web::json::value& clock)
            {
                return nmos::fields::name(clock) == clock_name.as_string();
            });
            if (clocks.end() == clock) throw sdp_creation_error("source clock not found");

            const auto& interface_bindings = nmos::fields::interface_bindings(sender);
            if (0 == interface_bindings.size()) throw sdp_creation_error("no sender interface_bindings");

            const nmos::clock_ref_type ref_type{ nmos::fields::ref_type(*clock) };
            if (nmos::clock_ref_types::ptp == ref_type)
            {
                const sdp::ptp_version version{ nmos::fields::ptp_version(*clock) };

                // since 'gmid' is required, always indicate it (and the domain) rather than 'traceable'
                auto server = boost::algorithm::to_upper_copy(nmos::fields::gmid(*clock));
                if (ptp_domain)
                {
                    if (*ptp_domain < 0 || *ptp_domain > 127) throw sdp_creation_error("PTP domain out of range");

                    server += U(":") + utility::conversions::details::to_string_t(*ptp_domain);
                }

                return{ interface_bindings.size(), sdp_parameters::ts_refclk_t::ptp(version, server) };
            }
            else if (nmos::clock_ref_types::internal == ref_type)
            {
                const auto& interfaces = nmos::fields::interfaces(node);
                return boost::copy_range<std::vector<sdp_parameters::ts_refclk_t>>(interface_bindings | boost::adaptors::transformed([&](const web::json::value& interface_binding)
                {
                    const auto& interface_name = interface_binding.as_string();
                    const auto interface = std::find_if(interfaces.begin(), interfaces.end(), [&](const web::json::value& interface)
                    {
                        return nmos::fields::name(interface) == interface_name;
                    });
                    if (interfaces.end() == interface) throw sdp_creation_error("sender interface not found");
                    return sdp_parameters::ts_refclk_t::local_mac(boost::algorithm::to_upper_copy(nmos::fields::port_id(*interface)));
                }));
            }
            else throw sdp_creation_error("unexpected clock ref_type");
        }

        sdp::sampling make_sampling(const web::json::array& components)
        {
            // https://tools.ietf.org/html/rfc4175#section-6.1

            // convert json to component name vs dimension lookup for easy access,
            // as components can be in any order inside the json
            struct dimension { int width; int height; };
            const auto dimensions = boost::copy_range<std::map<utility::string_t, dimension>>(components | boost::adaptors::transformed([](const web::json::value& component)
            {
                return std::map<utility::string_t, dimension>::value_type{ nmos::fields::name(component), dimension{ nmos::fields::width(component), nmos::fields::height(component) } };
            }));
            const auto de = dimensions.end();

            if (de != dimensions.find(U("R")) && de != dimensions.find(U("G")) && de != dimensions.find(U("B")) && de != dimensions.find(U("A")))
            {
                return sdp::samplings::RGBA;
            }
            else if (de != dimensions.find(U("R")) && de != dimensions.find(U("G")) && de != dimensions.find(U("B")))
            {
                return sdp::samplings::RGB;
            }
            else if (de != dimensions.find(U("Y")) && de != dimensions.find(U("Cb")) && de != dimensions.find(U("Cr")))
            {
                const auto& Y = dimensions.at(U("Y"));
                const auto& Cb = dimensions.at(U("Cb"));
                const auto& Cr = dimensions.at(U("Cr"));
                if (Cb.width != Cr.width || Cb.height != Cr.height) throw sdp_creation_error("unsupported YCbCr dimensions");
                const auto& C = Cb;
                if (Y.height == C.height)
                {
                    if (Y.width == C.width) return sdp::samplings::YCbCr_4_4_4;
                    else if (Y.width / 2 == C.width) return sdp::samplings::YCbCr_4_2_2;
                    else if (Y.width / 4 == C.width) return sdp::samplings::YCbCr_4_1_1;
                    else throw sdp_creation_error("unsupported YCbCr dimensions");
                }
                else if (Y.height / 2 == C.height)
                {
                    if (Y.width / 2 == C.width) return sdp::samplings::YCbCr_4_2_0;
                    else throw sdp_creation_error("unsupported YCbCr dimensions");
                }
                else throw sdp_creation_error("unsupported YCbCr dimensions");
            }
            else throw sdp_creation_error("unsupported components");
        }
    }

    static sdp_parameters make_video_sdp_parameters(const web::json::value& node, const web::json::value& source, const web::json::value& flow, const web::json::value& sender, const std::vector<utility::string_t>& media_stream_ids, boost::optional<int> ptp_domain)
    {
        sdp_parameters::video_t params;
        params.tp = sdp::type_parameters::type_N;

        // colorimetry map directly to flow_video json "colorspace"
        params.colorimetry = sdp::colorimetry{ nmos::fields::colorspace(flow) };

        // use flow json "components" to work out sampling
        const auto& components = nmos::fields::components(flow);
        params.sampling = details::make_sampling(components);
        params.width = nmos::fields::frame_width(flow);
        params.height = nmos::fields::frame_height(flow);
        params.depth = nmos::fields::bit_depth(components.at(0));

        // also maps directly
        params.tcs = sdp::transfer_characteristic_system{ nmos::fields::transfer_characteristic(flow) };

        const auto& interlace_mode = nmos::fields::interlace_mode(flow);
        params.interlace = !interlace_mode.empty() && nmos::interlace_modes::progressive.name != interlace_mode;
        params.segmented = !interlace_mode.empty() && nmos::interlace_modes::interlaced_psf.name == interlace_mode;
        // RFC 4175 top-field-first refers to a specific payload packing option for chrominance samples in 4:2:0 video;
        // it does not correspond to nmos::interlace_modes::interlaced_tff

        // grain_rate is optional in the flow, but if it's not there, for a video flow, it must be in the source
        const auto& grain_rate = nmos::fields::grain_rate(flow.has_field(nmos::fields::grain_rate) ? flow : source);
        params.exactframerate = nmos::rational(nmos::fields::numerator(grain_rate), nmos::fields::denominator(grain_rate));

        return{ sender.at(nmos::fields::label).as_string(), params, 96, media_stream_ids, details::make_ts_refclk(node, source, sender, ptp_domain) };
    }

    static sdp_parameters make_audio_sdp_parameters(const web::json::value& node, const web::json::value& source, const web::json::value& flow, const web::json::value& sender, const std::vector<utility::string_t>& media_stream_ids, boost::optional<int> ptp_domain)
    {
        sdp_parameters::audio_t params;

        // rtpmap

        params.channel_count = (uint32_t)nmos::fields::channels(source).size();
        params.bit_depth = nmos::fields::bit_depth(flow);
        const auto& sample_rate(flow.at(nmos::fields::sample_rate));
        params.sample_rate = nmos::rational(nmos::fields::numerator(sample_rate), nmos::fields::denominator(sample_rate));

        // format_specific_parameters

        const auto channel_symbols = boost::copy_range<std::vector<nmos::channel_symbol>>(nmos::fields::channels(source) | boost::adaptors::transformed([](const web::json::value& channel)
        {
            return channel_symbol{ nmos::fields::symbol(channel) };
        }));
        params.channel_order = nmos::make_fmtp_channel_order(channel_symbols);

        // ptime
        params.packet_time = 1;

        return{ sender.at(nmos::fields::label).as_string(), params, 97, media_stream_ids, details::make_ts_refclk(node, source, sender, ptp_domain) };
    }

    static sdp_parameters make_data_sdp_parameters(const web::json::value& node, const web::json::value& source, const web::json::value& flow, const web::json::value& sender, const std::vector<utility::string_t>& media_stream_ids, boost::optional<int> ptp_domain)
    {
        sdp_parameters::data_t params;

        // format_specific_parameters

        // did_sdid map directly to flow_sdianc_data "DID_SDID"
        params.did_sdids = boost::copy_range<std::vector<nmos::did_sdid>>(nmos::fields::DID_SDID(flow).as_array() | boost::adaptors::transformed([](const web::json::value& did_sdid)
        {
            return nmos::parse_did_sdid(did_sdid);
        }));

        // hm, no vpid_code in the flow

        return{ sender.at(nmos::fields::label).as_string(), params, 100, media_stream_ids, details::make_ts_refclk(node, source, sender, ptp_domain) };
    }

<<<<<<< HEAD
    static sdp_parameters make_mux_sdp_parameters(const web::json::value& node, const web::json::value& source, const web::json::value& flow, const web::json::value& sender, const std::vector<utility::string_t>& media_stream_ids)
    {
        sdp_parameters::mux_t params;
        // "Senders shall comply with either the Narrow Linear Senders (Type NL) requirements, or the Wide Senders (Type W) requirements."
        // See SMPTE 2022-8:2019 Section 6 Network Compatibility and Transmission Traffic Shape Models
        params.tp = sdp::type_parameters::type_NL;

        // Payload type 98 is "High bit rate media transport / 27-MHz Clock"
        // Payload type 99 is "High bit rate media transport FEC / 27-MHz Clock"
        // See SMPTE ST 2022-6:2012 Section 6.3 RTP/UDP/IP Header
        return{ sender.at(nmos::fields::label).as_string(), params, 98, media_stream_ids, details::make_ts_refclk(node, source, sender) };
    }

    sdp_parameters make_sdp_parameters(const web::json::value& node, const web::json::value& source, const web::json::value& flow, const web::json::value& sender, const std::vector<utility::string_t>& media_stream_ids)
=======
    sdp_parameters make_sdp_parameters(const web::json::value& node, const web::json::value& source, const web::json::value& flow, const web::json::value& sender, const std::vector<utility::string_t>& media_stream_ids, boost::optional<int> ptp_domain)
>>>>>>> 806e75ad
    {
        const auto& format = nmos::fields::format(flow);
        if (nmos::formats::video.name == format)
            return make_video_sdp_parameters(node, source, flow, sender, media_stream_ids, ptp_domain);
        else if (nmos::formats::audio.name == format)
            return make_audio_sdp_parameters(node, source, flow, sender, media_stream_ids, ptp_domain);
        else if (nmos::formats::data.name == format)
<<<<<<< HEAD
            return make_data_sdp_parameters(node, source, flow, sender, media_stream_ids);
        else if (nmos::formats::mux.name == format)
            return make_mux_sdp_parameters(node, source, flow, sender, media_stream_ids);
=======
            return make_data_sdp_parameters(node, source, flow, sender, media_stream_ids, ptp_domain);
>>>>>>> 806e75ad
        else
            throw details::sdp_creation_error("unsuported media format");
    }

    sdp_parameters make_sdp_parameters(const web::json::value& node, const web::json::value& source, const web::json::value& flow, const web::json::value& sender, const std::vector<utility::string_t>& media_stream_ids)
    {
        return make_sdp_parameters(node, source, flow, sender, media_stream_ids, boost::none);
    }

    static web::json::value make_session_description(const sdp_parameters& sdp_params, const web::json::value& transport_params, const web::json::value& ptime, const web::json::value& rtpmap, const web::json::value& fmtp)
    {
        using web::json::value;
        using web::json::value_of;
        using web::json::array;

        // check to ensure enough media_stream_ids for multi-leg transport_params
        if (transport_params.size() > 1 && transport_params.size() > sdp_params.group.media_stream_ids.size())
        {
            throw details::sdp_creation_error("not enough sdp parameters media stream ids for transport_params");
        }
        // for backward compatibility, use default ts-refclk when not (enough) specified
        const auto ts_refclk_default = sdp_parameters::ts_refclk_t::ptp_traceable();

        // so far so good, now build the session_description

        const bool keep_order = true;

        const auto& destination_ip = nmos::fields::destination_ip(transport_params.at(0)).as_string();
        const auto address_type_multicast = details::get_address_type_multicast(destination_ip);

        auto session_description = value_of({
            // Protocol Version
            // See https://tools.ietf.org/html/rfc4566#section-5.1
            { sdp::fields::protocol_version, 0 },

            // Origin
            // See https://tools.ietf.org/html/rfc4566#section-5.2
            { sdp::fields::origin, value_of({
                { sdp::fields::user_name, sdp_params.origin.user_name },
                { sdp::fields::session_id, sdp_params.origin.session_id },
                { sdp::fields::session_version, sdp_params.origin.session_version },
                { sdp::fields::network_type, sdp::network_types::internet.name },
                { sdp::fields::address_type, address_type_multicast.first.name },
                { sdp::fields::unicast_address, nmos::fields::source_ip(transport_params.at(0)) }
            }, keep_order) },

            // Session Name
            // See https://tools.ietf.org/html/rfc4566#section-5.3
            { sdp::fields::session_name, sdp_params.session_name },

            // Time Descriptions
            // See https://tools.ietf.org/html/rfc4566#section-5
            { sdp::fields::time_descriptions, value_of({
                value_of({
                    { sdp::fields::timing, web::json::value_of({
                        { sdp::fields::start_time, sdp_params.timing.start_time },
                        { sdp::fields::stop_time, sdp_params.timing.stop_time }
                    }) }
                }, keep_order)
            }) }

        }, keep_order);


        // group & mid attributes
        // see https://tools.ietf.org/html/rfc5888
        auto mids = value::array();

        // build media_descriptions with given media_stream_ids
        // Media Descriptions
        // See https://tools.ietf.org/html/rfc4566#section-5
        auto media_descriptions = value::array();
        size_t leg = 0;
        for (const auto& transport_param : transport_params.as_array())
        {
            const auto& ts_refclk = sdp_params.ts_refclk.size() > leg
                ? sdp_params.ts_refclk[leg]
                : ts_refclk_default;

            // build media_description
            auto media_description = value_of({
                // Media
                // See https://tools.ietf.org/html/rfc4566#section-5.14
                { sdp::fields::media, value_of({
                    { sdp::fields::media_type, sdp_params.media_type.name },
                    { sdp::fields::port, transport_param.at(nmos::fields::destination_port) },
                    { sdp::fields::protocol, sdp_params.protocol.name },
                    { sdp::fields::formats, value_of({ utility::ostringstreamed(sdp_params.rtpmap.payload_type) }) }
                }, keep_order) },

                // Connection Data
                // See https://tools.ietf.org/html/rfc4566#section-5.7
                { sdp::fields::connection_data, value_of({
                    value_of({
                        { sdp::fields::network_type, sdp::network_types::internet.name },
                        { sdp::fields::address_type, address_type_multicast.first.name },
                        { sdp::fields::connection_address, sdp::address_types::IP4 == address_type_multicast.first && address_type_multicast.second
                            ? nmos::fields::destination_ip(transport_param).as_string() + U("/") + utility::ostringstreamed(sdp_params.connection_data.ttl)
                            : nmos::fields::destination_ip(transport_param).as_string() }
                    }, keep_order)
                }) },

                // Attributes
                // See https://tools.ietf.org/html/rfc4566#section-5.13
                { sdp::fields::attributes, value_of({
                    // a=ts-refclk:ptp=<ptp version>:<ptp gmid>[:<ptp domain>]
                    // a=ts-refclk:ptp=<ptp version>:traceable
                    // See https://tools.ietf.org/html/rfc7273
                    // a=ts-refclk:localmac=<mac-address-of-sender>
                    // See SMPTE ST 2110-10:2017 Professional Media Over Managed IP Networks: System Timing and Definitions, Section 8.2 Reference Clock
                    value_of({
                        { sdp::fields::name, sdp::attributes::ts_refclk },
                        { sdp::fields::value, sdp::ts_refclk_sources::ptp == ts_refclk.clock_source ? ts_refclk.ptp_server.empty() ? value_of({
                            { sdp::fields::clock_source, sdp::ts_refclk_sources::ptp.name },
                            { sdp::fields::ptp_version, ts_refclk.ptp_version.name },
                            { sdp::fields::traceable, true }
                        }, keep_order) : value_of({
                            { sdp::fields::clock_source, sdp::ts_refclk_sources::ptp.name },
                            { sdp::fields::ptp_version, ts_refclk.ptp_version.name },
                            { sdp::fields::ptp_server, ts_refclk.ptp_server }
                        }, keep_order) : sdp::ts_refclk_sources::local_mac == ts_refclk.clock_source ? value_of({
                            { sdp::fields::clock_source, sdp::ts_refclk_sources::local_mac.name },
                            { sdp::fields::mac_address, ts_refclk.mac_address }
                        }, keep_order) : value::null() }
                    }, keep_order),

                    // a=mediaclk:[id=<clock id> ]<clock source>[=<clock parameters>]
                    // See https://tools.ietf.org/html/rfc7273#section-5
                    value_of({
                        { sdp::fields::name, sdp::attributes::mediaclk },
                        { sdp::fields::value, sdp_params.mediaclk.clock_source.name + U("=") + sdp_params.mediaclk.clock_parameters }
                    }, keep_order)

                }) } //attribues

            }, keep_order); //media_description

            // insert source-filter if multicast
            if (address_type_multicast.second)
            {
                auto& attributes = media_description.at(sdp::fields::attributes);
                // a=source-filter: <filter-mode> <nettype> <address-types> <dest-address> <src-list>
                // See https://tools.ietf.org/html/rfc4570
                web::json::push_back(
                    attributes, value_of({
                        { sdp::fields::name, sdp::attributes::source_filter },
                        { sdp::fields::value, value_of({
                            { sdp::fields::filter_mode, sdp::filter_modes::incl.name },
                            { sdp::fields::network_type, sdp::network_types::internet.name },
                            { sdp::fields::address_types, address_type_multicast.first.name },
                            { sdp::fields::destination_address, transport_param.at(nmos::fields::destination_ip) },
                            { sdp::fields::source_addresses, value_of({ transport_param.at(nmos::fields::source_ip) }) }
                        }, keep_order) }
                    }, keep_order)
                );
            }

            // insert ptime if set
            // a=ptime:<packet time>
            // See https://tools.ietf.org/html/rfc4566#section-6
            if (!ptime.is_null())
            {
                auto& attributes = media_description.at(sdp::fields::attributes);
                web::json::push_back(attributes, ptime);
            }

            // insert rtpmap if set
            // a=rtpmap:<payload type> <encoding name>/<clock rate>[/<encoding parameters>]
            // See https://tools.ietf.org/html/rfc4566#section-6
            if (!rtpmap.is_null())
            {
                auto& attributes = media_description.at(sdp::fields::attributes);
                web::json::push_back(attributes, rtpmap);
            }

            // insert fmtp if set
            // a=fmtp:<format> <format specific parameters>
            // See https://tools.ietf.org/html/rfc4566#section-6
            if (!fmtp.is_null())
            {
                auto& attributes = media_description.at(sdp::fields::attributes);
                web::json::push_back(attributes, fmtp);
            }

            // insert "media stream identification" if there are more than 1 leg
            // a=mid:<identification-tag>
            // See https://tools.ietf.org/html/rfc5888
            if (transport_params.size() > 1)
            {
                const auto& mid = sdp_params.group.media_stream_ids[leg];

                // build up mids based on group::media_stream_ids
                web::json::push_back(mids, mid);

                auto& attributes = media_description.at(sdp::fields::attributes);
                web::json::push_back(
                    attributes, value_of({
                        { sdp::fields::name, sdp::attributes::mid },
                        { sdp::fields::value, mid }
                    }, keep_order)
                );
            }

            web::json::push_back(media_descriptions, media_description);

            ++leg;
        }

        // add group attribute if there are more than 1 leg
        // a=group:<semantics>[ <identification-tag>]*
        // See https://tools.ietf.org/html/rfc5888
        if (mids.size() > 1)
        {
            session_description[sdp::fields::attributes] = value_of({
                web::json::value_of({
                    { sdp::fields::name, sdp::attributes::group },
                    { sdp::fields::value, web::json::value_of({
                        { sdp::fields::semantics, sdp_params.group.semantics.name },
                        { sdp::fields::mids, mids }
                    }, keep_order) },
                }, keep_order)
            });
        }

        session_description[sdp::fields::media_descriptions] = media_descriptions;

        return session_description;
    }

    static web::json::value make_video_session_description(const sdp_parameters& sdp_params, const web::json::value& transport_params)
    {
        using web::json::value_of;

        const bool keep_order = true;

        // a=rtpmap:<payload type> <encoding name>/<clock rate>[/<encoding parameters>]
        // See https://tools.ietf.org/html/rfc4566#section-6
        const auto rtpmap = value_of({
            { sdp::fields::name, sdp::attributes::rtpmap },
            { sdp::fields::value, web::json::value_of({
                { sdp::fields::payload_type, sdp_params.rtpmap.payload_type },
                { sdp::fields::encoding_name, sdp_params.rtpmap.encoding_name },
                { sdp::fields::clock_rate, sdp_params.rtpmap.clock_rate }
            }, keep_order) }
        }, keep_order);

        // a=fmtp:<format> <format specific parameters>
        // for simplicity, following the order of parameters given in VSF TR-05:2017
        // See https://tools.ietf.org/html/rfc4566#section-6
        // and http://www.videoservicesforum.org/download/technical_recommendations/VSF_TR-05_2018-06-23.pdf
        // and comments regarding the fmtp attribute parameters in get_session_description_sdp_parameters
        auto format_specific_parameters = value_of({
            sdp::named_value(sdp::fields::width, utility::ostringstreamed(sdp_params.video.width)),
            sdp::named_value(sdp::fields::height, utility::ostringstreamed(sdp_params.video.height)),
            sdp::named_value(sdp::fields::exactframerate, sdp_params.video.exactframerate.denominator() != 1
                ? utility::ostringstreamed(sdp_params.video.exactframerate.numerator()) + U("/") + utility::ostringstreamed(sdp_params.video.exactframerate.denominator())
                : utility::ostringstreamed(sdp_params.video.exactframerate.numerator()))
        });
        if (sdp_params.video.interlace) web::json::push_back(format_specific_parameters, sdp::named_value(sdp::fields::interlace));
        if (sdp_params.video.segmented) web::json::push_back(format_specific_parameters, sdp::named_value(sdp::fields::segmented));
        web::json::push_back(format_specific_parameters, sdp::named_value(sdp::fields::sampling, sdp_params.video.sampling.name));
        web::json::push_back(format_specific_parameters, sdp::named_value(sdp::fields::depth, utility::ostringstreamed(sdp_params.video.depth)));
        web::json::push_back(format_specific_parameters, sdp::named_value(sdp::fields::colorimetry, sdp_params.video.colorimetry.name));
        if (!sdp_params.video.tcs.name.empty()) web::json::push_back(format_specific_parameters, sdp::named_value(sdp::fields::transfer_characteristic_system, sdp_params.video.tcs.name));
        web::json::push_back(format_specific_parameters, sdp::named_value(sdp::fields::packing_mode, sdp::packing_modes::general.name)); // or block...
        web::json::push_back(format_specific_parameters, sdp::named_value(sdp::fields::smpte_standard_number, sdp::smpte_standard_numbers::ST2110_20_2017.name));
        if (!sdp_params.video.tp.name.empty()) web::json::push_back(format_specific_parameters, sdp::named_value(sdp::fields::type_parameter, sdp_params.video.tp.name));

        const auto fmtp = web::json::value_of({
            { sdp::fields::name, sdp::attributes::fmtp },
            { sdp::fields::value, web::json::value_of({
                { sdp::fields::format, utility::ostringstreamed(sdp_params.rtpmap.payload_type) },
                { sdp::fields::format_specific_parameters, format_specific_parameters }
            }, keep_order) }
        }, keep_order);

        return make_session_description(sdp_params, transport_params, {}, rtpmap, fmtp);
    }

    static web::json::value make_audio_session_description(const sdp_parameters& sdp_params, const web::json::value& transport_params)
    {
        using web::json::value;
        using web::json::value_of;

        const bool keep_order = true;

        // a=ptime:<packet time>
        // See https://tools.ietf.org/html/rfc4566#section-6
        const auto ptime = value_of({
            { sdp::fields::name, sdp::attributes::ptime },
            { sdp::fields::value, sdp_params.audio.packet_time }
        }, keep_order);

        // a=rtpmap:<payload type> <encoding name>/<clock rate>[/<encoding parameters>]
        // See https://tools.ietf.org/html/rfc4566#section-6
        const auto rtpmap = value_of({
            { sdp::fields::name, sdp::attributes::rtpmap },
            { sdp::fields::value, value_of({
                { sdp::fields::payload_type, sdp_params.rtpmap.payload_type },
                { sdp::fields::encoding_name, sdp_params.rtpmap.encoding_name },
                { sdp::fields::clock_rate, sdp_params.rtpmap.clock_rate },
                { sdp::fields::encoding_parameters, sdp_params.audio.channel_count }
            }, keep_order) }
        }, keep_order);

        // a=fmtp:<format> <format specific parameters>
        // See https://tools.ietf.org/html/rfc4566#section-6
        const auto format_specific_parameters = sdp_params.audio.channel_order.empty() ? value::array() : value_of({
            sdp::named_value(sdp::fields::channel_order, sdp_params.audio.channel_order)
        });
        const auto fmtp = value_of({
            { sdp::fields::name, sdp::attributes::fmtp },
            { sdp::fields::value, value_of({
                { sdp::fields::format, utility::ostringstreamed(sdp_params.rtpmap.payload_type) },
                { sdp::fields::format_specific_parameters, format_specific_parameters }
            }, keep_order) }
        }, keep_order);

        return make_session_description(sdp_params, transport_params, ptime, rtpmap, fmtp);
    }

    static web::json::value make_data_format_specific_parameters(const sdp_parameters::data_t& data_params)
    {
        auto result = web::json::value_from_elements(data_params.did_sdids | boost::adaptors::transformed([](const nmos::did_sdid& did_sdid)
        {
            return sdp::named_value(sdp::fields::DID_SDID, make_fmtp_did_sdid(did_sdid));
        }));

        if (0 != data_params.vpid_code)
        {
            web::json::push_back(result, sdp::named_value(sdp::fields::VPID_Code, utility::ostringstreamed(data_params.vpid_code)));
        }

        return result;
    }

    static web::json::value make_data_session_description(const sdp_parameters& sdp_params, const web::json::value& transport_params)
    {
        using web::json::value;
        using web::json::value_of;

        const bool keep_order = true;

        // a=rtpmap:<payload type> <encoding name>/<clock rate>[/<encoding parameters>]
        // See https://tools.ietf.org/html/rfc4566#section-6
        const auto rtpmap = value_of({
            { sdp::fields::name, sdp::attributes::rtpmap },
            { sdp::fields::value, value_of({
                { sdp::fields::payload_type, sdp_params.rtpmap.payload_type },
                { sdp::fields::encoding_name, sdp_params.rtpmap.encoding_name },
                { sdp::fields::clock_rate, sdp_params.rtpmap.clock_rate }
            }, keep_order) }
        }, keep_order);

        // a=fmtp:<format> <format specific parameters>
        // See https://tools.ietf.org/html/rfc4566#section-6
        const auto fmtp = sdp_params.data.did_sdids.empty() && 0 == sdp_params.data.vpid_code ? value::null() : value_of({
            { sdp::fields::name, sdp::attributes::fmtp },
            { sdp::fields::value, value_of({
                { sdp::fields::format, utility::ostringstreamed(sdp_params.rtpmap.payload_type) },
                { sdp::fields::format_specific_parameters, make_data_format_specific_parameters(sdp_params.data) }
            }, keep_order) }
        }, keep_order);

        return make_session_description(sdp_params, transport_params, {}, rtpmap, fmtp);
    }

    static web::json::value make_mux_session_description(const sdp_parameters& sdp_params, const web::json::value& transport_params)
    {
        using web::json::value;
        using web::json::value_of;

        const bool keep_order = true;

        // a=rtpmap:<payload type> <encoding name>/<clock rate>[/<encoding parameters>]
        // See https://tools.ietf.org/html/rfc4566#section-6
        const auto rtpmap = value_of({
            { sdp::fields::name, sdp::attributes::rtpmap },
            { sdp::fields::value, value_of({
                { sdp::fields::payload_type, sdp_params.rtpmap.payload_type },
                { sdp::fields::encoding_name, sdp_params.rtpmap.encoding_name },
                { sdp::fields::clock_rate, sdp_params.rtpmap.clock_rate }
            }, keep_order) }
        }, keep_order);

        auto format_specific_parameters = value_of({});
        if (!sdp_params.video.tp.name.empty()) web::json::push_back(format_specific_parameters, sdp::named_value(sdp::fields::type_parameter, sdp_params.video.tp.name));

        // a=fmtp:<format> <format specific parameters>
        // See https://tools.ietf.org/html/rfc4566#section-6
        const auto fmtp = value_of({
            { sdp::fields::name, sdp::attributes::fmtp },
            { sdp::fields::value, value_of({
                { sdp::fields::format, utility::ostringstreamed(sdp_params.rtpmap.payload_type) },
                { sdp::fields::format_specific_parameters, format_specific_parameters }
            }, keep_order) }
        }, keep_order);

        return make_session_description(sdp_params, transport_params, {}, rtpmap, fmtp);
    }

    namespace details
    {
        nmos::format get_format(const sdp_parameters& sdp_params)
        {
            if (sdp::media_types::video == sdp_params.media_type && U("raw") == sdp_params.rtpmap.encoding_name) return nmos::formats::video;
            if (sdp::media_types::audio == sdp_params.media_type) return nmos::formats::audio;
            if (sdp::media_types::video == sdp_params.media_type && U("smpte291") == sdp_params.rtpmap.encoding_name) return nmos::formats::data;
            if (sdp::media_types::video == sdp_params.media_type && U("SMPTE2022-6") == sdp_params.rtpmap.encoding_name) return nmos::formats::mux;
            return{};
        }

        nmos::media_type get_media_type(const sdp_parameters& sdp_params)
        {
            return nmos::media_type{ sdp_params.media_type.name + U("/") + sdp_params.rtpmap.encoding_name };
        }
    }

    web::json::value make_session_description(const sdp_parameters& sdp_params, const web::json::value& transport_params)
    {
        const auto format = details::get_format(sdp_params);
        if (nmos::formats::video == format) return make_video_session_description(sdp_params, transport_params);
        if (nmos::formats::audio == format) return make_audio_session_description(sdp_params, transport_params);
        if (nmos::formats::data == format)  return make_data_session_description(sdp_params, transport_params);
        if (nmos::formats::mux == format)  return make_mux_session_description(sdp_params, transport_params);
        throw details::sdp_creation_error("unsupported ST2110 media");
    }

    namespace details
    {
        // Syntax of <connection-address> depends on <addrtype>:
        // IP4 <unicast address>
        // IP6 <unicast address>
        // IP4 <base multicast address>/<ttl>[/<number of addresses>]
        // IP6 <base multicast address>[/<number of addresses>]
        // See https://tools.ietf.org/html/rfc4566#section-5.7
        struct connection_address
        {
            utility::string_t base_address;
            uint32_t ttl;
            uint32_t number_of_addresses;

            connection_address(const utility::string_t& base_address, uint32_t ttl, uint32_t number_of_addresses)
                : base_address(base_address)
                , ttl(ttl)
                , number_of_addresses(number_of_addresses)
            {}
        };

        connection_address parse_connection_address(const sdp::address_type& address_type, const utility::string_t& connection_address)
        {
            const auto slash = connection_address.find(U('/'));

            if (utility::string_t::npos == slash) return{ connection_address, 0, 1 };

            if (sdp::address_types::IP6 == address_type)
            {
                return{
                    connection_address.substr(0, slash),
                    0,
                    utility::istringstreamed<uint32_t>(connection_address.substr(slash + 1))
                };
            }
            else // if (sdp::address_types::IP4 == address_type)
            {
                const auto slash2 = connection_address.find(U('/'), slash + 1);
                return{
                    connection_address.substr(0, slash),
                    utility::string_t::npos == slash2
                        ? utility::istringstreamed<uint32_t>(connection_address.substr(slash + 1))
                        : utility::istringstreamed<uint32_t>(connection_address.substr(slash + 1, slash2 - (slash + 1))),
                    utility::string_t::npos == slash2
                        ? 1
                        : utility::istringstreamed<uint32_t>(connection_address.substr(slash2 + 1))
                };
            }
        }

        // Set appropriate transport parameters depending on whether the specified address is multicast
        void set_multicast_ip_interface_ip(web::json::value& params, const utility::string_t& address)
        {
            using web::json::value;

            if (details::get_address_type_multicast(address).second)
            {
                // any-source multicast, unless there's a source-filter
                params[nmos::fields::source_ip] = value::null();

                params[nmos::fields::multicast_ip] = value::string(address);
                params[nmos::fields::interface_ip] = value::string(U("auto"));
            }
            else
            {
                params[nmos::fields::multicast_ip] = value::null();
                params[nmos::fields::interface_ip] = value::string(address);
            }
        }
    }

    // Get transport parameters from the parsed SDP file
    web::json::value get_session_description_transport_params(const web::json::value& session_description)
    {
        using web::json::value;
        using web::json::value_of;

        web::json::value transport_params;

        // There isn't much of a specification for interpreting SDP files and updating the
        // equivalent transport parameters, just some examples...
        // See https://github.com/AMWA-TV/nmos-device-connection-management/blob/v1.0/docs/4.1.%20Behaviour%20-%20RTP%20Transport%20Type.md#interpretation-of-sdp-files

        // For now, this function should handle the following cases identified in the documentation:
        // * Unicast
        // * Source Specific Multicast
        // * Any Source Multicast
        // * Operation with SMPTE 2022-7 - Separate Source Addresses
        // * Operation with SMPTE 2022-7 - Separate Destination Addresses

        // The following cases are not yet handled:
        // * Operation with SMPTE 2022-5
        // * Operation with SMPTE 2022-7 - Temporal Redundancy
        // * Operation with RTCP

        auto& media_descriptions = sdp::fields::media_descriptions(session_description);

        for (size_t leg = 0; leg < 2; ++leg)
        {
            web::json::value params;

            params[nmos::fields::source_ip] = value::string(sdp::fields::unicast_address(sdp::fields::origin(session_description)));

            // session connection data is the default for each media description
            auto& session_connection_data = sdp::fields::connection_data(session_description);
            if (!session_connection_data.is_null())
            {
                // hmm, how to handle multiple connection addresses?
                const auto address_type = sdp::address_type{ sdp::fields::address_type(session_connection_data) };
                const auto connection_address = details::parse_connection_address(address_type, sdp::fields::connection_address(session_connection_data));
                details::set_multicast_ip_interface_ip(params, connection_address.base_address);
            }

            // Look for the media description corresponding to this element in the transport parameters

            auto& mda = media_descriptions.as_array();
            auto source_address = leg;
            for (auto md = mda.begin(); mda.end() != md; ++md)
            {
                auto& media_description = *md;
                auto& media = sdp::fields::media(media_description);

                // check transport protocol (cf. "UDP/FEC" for Operation with SMPTE 2022-5)
                const sdp::protocol protocol{ sdp::fields::protocol(media) };
                if (sdp::protocols::RTP_AVP != protocol) continue;

                // check media type, e.g. "video"
                // (vs. IS-04 receiver's caps.media_types)
                const sdp::media_type media_type{ sdp::fields::media_type(media) };
                if (!(sdp::media_types::video == media_type || sdp::media_types::audio == media_type)) continue;

                // media connection data overrides session connection data

                auto& media_connection_data = sdp::fields::connection_data(media_description);
                if (!media_connection_data.is_null() && 0 != media_connection_data.size())
                {
                    // hmm, how to handle multiple connection addresses?
                    const auto address_type = sdp::address_type{ sdp::fields::address_type(media_connection_data.at(0)) };
                    const auto connection_address = details::parse_connection_address(address_type, sdp::fields::connection_address(media_connection_data.at(0)));
                    details::set_multicast_ip_interface_ip(params, connection_address.base_address);
                }

                // take account of the number of source addresses (cf. Operation with SMPTE 2022-7 - Separate Source Addresses)

                auto& media_attributes = sdp::fields::attributes(media_description);
                if (!media_attributes.is_null())
                {
                    auto& ma = media_attributes.as_array();

                    auto source_filter = sdp::find_name(ma, sdp::attributes::source_filter);
                    if (ma.end() != source_filter)
                    {
                        auto& sf = sdp::fields::value(*source_filter);
                        auto& sa = sdp::fields::source_addresses(sf);

                        if (sa.size() <= source_address)
                        {
                            source_address -= sa.size();
                            continue;
                        }

                        details::set_multicast_ip_interface_ip(params, sdp::fields::destination_address(sf));
                        params[nmos::fields::source_ip] = sdp::fields::source_addresses(sf).at(source_address);
                        source_address = 0;
                    }
                }

                if (0 != source_address)
                {
                    --source_address;
                    continue;
                }

                params[nmos::fields::destination_port] = value::number(sdp::fields::port(media));

                params[nmos::fields::rtp_enabled] = value::boolean(true);

                web::json::push_back(transport_params, params);

                break;
            }
        }

        return transport_params;
    }

    namespace details
    {
        std::runtime_error sdp_processing_error(const std::string& message)
        {
            return std::runtime_error{ "sdp processing error - " + message };
        }
    }

    sdp_parameters get_session_description_sdp_parameters(const web::json::value& sdp)
    {
        using web::json::value;
        using web::json::value_of;

        sdp_parameters sdp_params;

        // Protocol Version
        // See https://tools.ietf.org/html/rfc4566#section-5.1
        if (0 != sdp::fields::protocol_version(sdp)) throw details::sdp_processing_error("unsupported protocol version");

        // Origin
        // See https://tools.ietf.org/html/rfc4566#section-5.2
        const auto& origin = sdp::fields::origin(sdp);
        sdp_params.origin = { sdp::fields::user_name(origin), sdp::fields::session_id(origin), sdp::fields::session_version(origin) };

        // Session Name
        // See https://tools.ietf.org/html/rfc4566#section-5.3
        sdp_params.session_name = sdp::fields::session_name(sdp);

        // Time Descriptions
        // See https://tools.ietf.org/html/rfc4566#section-5
        const auto& time_descriptions = sdp::fields::time_descriptions(sdp).as_array();
        if (time_descriptions.size())
        {
            const auto& timing = sdp::fields::timing(time_descriptions.at(0));
            sdp_params.timing = { sdp::fields::start_time(timing), sdp::fields::stop_time(timing) };
        }

        // Connection Data
        // See https://tools.ietf.org/html/rfc4566#section-5.7
        {
            const auto& session_connection_data = sdp::fields::connection_data(sdp);
            if (!session_connection_data.is_null())
            {
                // hmm, how to handle multiple connection addresses?
                const auto address_type = sdp::address_type{ sdp::fields::address_type(session_connection_data) };
                const auto connection_address = details::parse_connection_address(address_type, sdp::fields::connection_address(session_connection_data));
                sdp_params.connection_data.ttl = connection_address.ttl;
            }
        }

        // hmm, this code does not handle Synchronization Source (SSRC) level grouping or attributes
        // i.e. the 'ssrc-group' attribute or 'ssrc' used to convey e.g. 'fmtp', 'mediaclk' or 'ts-refclk'
        // see https://tools.ietf.org/html/rfc7104#section-3.2
        // and https://tools.ietf.org/html/rfc5576
        // and https://www.iana.org/assignments/sdp-parameters/sdp-parameters.xhtml#sdp-att-field

        // Group
        // a=group:<semantics>[ <identification-tag>]*
        // See https://tools.ietf.org/html/rfc5888
        auto sdp_attributes = sdp::fields::attributes(sdp).as_array();
        if (sdp_attributes.size())
        {
            auto group = sdp::find_name(sdp_attributes, sdp::attributes::group);
            if (sdp_attributes.end() != group)
            {
                const auto& value = sdp::fields::value(*group);

                sdp_params.group.semantics = sdp::group_semantics_type{ sdp::fields::semantics(value) };
                for (const auto& mid : sdp::fields::mids(value))
                {
                    sdp_params.group.media_stream_ids.push_back(mid.as_string());
                }
            }
        }

        // Media Descriptions
        // See https://tools.ietf.org/html/rfc4566#section-5
        const auto& media_descriptions = sdp::fields::media_descriptions(sdp);

        // ts-refclk attributes
        // See https://tools.ietf.org/html/rfc7273
        sdp_params.ts_refclk = boost::copy_range<std::vector<sdp_parameters::ts_refclk_t>>(media_descriptions.as_array() | boost::adaptors::filtered([](const value& media_description)
        {
            auto& attributes = sdp::fields::attributes(media_description).as_array();
            auto ts_refclk = sdp::find_name(attributes, sdp::attributes::ts_refclk);
            return attributes.end() != ts_refclk;
        }) | boost::adaptors::transformed([](const value& media_description)
        {
            auto& attributes = sdp::fields::attributes(media_description).as_array();
            auto ts_refclk = sdp::find_name(attributes, sdp::attributes::ts_refclk);

            const auto& value = sdp::fields::value(*ts_refclk);
            sdp::ts_refclk_source clock_source{ sdp::fields::clock_source(value) };
            if (sdp::ts_refclk_sources::ptp == clock_source)
            {
                // no ptp-server implies traceable
                return sdp_parameters::ts_refclk_t::ptp(sdp::ptp_version{ sdp::fields::ptp_version(value) }, sdp::fields::ptp_server(value));
            }
            else if (sdp::ts_refclk_sources::local_mac == clock_source)
            {
                return sdp_parameters::ts_refclk_t::local_mac(sdp::fields::mac_address(value));
            }
            else throw details::sdp_processing_error("unsupported timestamp reference clock source");
        }));

        // hmm, for simplicity, the remainder of this code assumes that format-related information must be the same
        // in every media description, so reads it only from the first one!
        if (0 == media_descriptions.size()) throw details::sdp_processing_error("missing media descriptions");
        const auto& media_description = media_descriptions.at(0);

        // Connection Data
        // get default multicast_ip via Connection Data
        // See https://tools.ietf.org/html/rfc4566#section-5.7
        {
            const auto& media_connection_data = sdp::fields::connection_data(media_description);
            if (!media_connection_data.is_null() && 0 != media_connection_data.size())
            {
                // hmm, how to handle multiple connection addresses?
                const auto address_type = sdp::address_type{ sdp::fields::address_type(media_connection_data.at(0)) };
                const auto connection_address = details::parse_connection_address(address_type, sdp::fields::connection_address(media_connection_data.at(0)));
                sdp_params.connection_data.ttl = connection_address.ttl;
            }
        }

        // Media
        // See https://tools.ietf.org/html/rfc4566#section-5.14
        const auto& media = sdp::fields::media(media_description);
        sdp_params.media_type = sdp::media_type{ sdp::fields::media_type(media) };
        sdp_params.protocol = sdp::protocol{ sdp::fields::protocol(media) };

        // media description attributes
        auto& attributes = sdp::fields::attributes(media_description).as_array();

        // mediaclk attribute
        // See https://tools.ietf.org/html/rfc7273
        auto mediaclk = sdp::find_name(attributes, sdp::attributes::mediaclk);
        if (attributes.end() != mediaclk)
        {
            const auto& value = sdp::fields::value(*mediaclk).as_string();
            const auto eq = value.find(U('='));
            sdp_params.mediaclk = { sdp::media_clock_source{ value.substr(0, eq) }, utility::string_t::npos != eq ? value.substr(eq + 1) : utility::string_t{} };
        }

        // rtpmap attribute
        // See https://tools.ietf.org/html/rfc4566#section-6
        auto rtpmap = sdp::find_name(attributes, sdp::attributes::rtpmap);
        if (attributes.end() == rtpmap) throw details::sdp_processing_error("missing attribute: rtpmap");
        const auto& rtpmap_value = sdp::fields::value(*rtpmap);

        sdp_params.rtpmap.encoding_name = sdp::fields::encoding_name(rtpmap_value);
        sdp_params.rtpmap.payload_type = sdp::fields::payload_type(rtpmap_value);
        sdp_params.rtpmap.clock_rate = sdp::fields::clock_rate(rtpmap_value);

        const auto format = details::get_format(sdp_params);
        const auto is_video_sdp = nmos::formats::video == format;
        const auto is_audio_sdp = nmos::formats::audio == format;
        const auto is_data_sdp = nmos::formats::data == format;
        const auto is_mux_sdp = nmos::formats::mux == format;

        if (is_audio_sdp)
        {
            const auto& encoding_name = sdp::fields::encoding_name(rtpmap_value);
            sdp_params.audio.bit_depth = !encoding_name.empty() && U('L') == encoding_name.front() ? utility::istringstreamed<uint32_t>(encoding_name.substr(1)) : 0;

            sdp_params.audio.sample_rate = nmos::rational{ (nmos::rational::int_type)sdp::fields::clock_rate(rtpmap_value) };
            sdp_params.audio.channel_count = (uint32_t)sdp::fields::encoding_parameters(rtpmap_value);
        }

        // ptime attribute
        // See https://tools.ietf.org/html/rfc4566#section-6
        {
            auto ptime = sdp::find_name(attributes, sdp::attributes::ptime);
            if (is_audio_sdp)
            {
                if (attributes.end() == ptime) throw details::sdp_processing_error("missing attribute: ptime");
                sdp_params.audio.packet_time = sdp::fields::value(*ptime).as_integer();
            }
        }

        // fmtp attribute
        // See https://tools.ietf.org/html/rfc4566#section-6
        auto fmtp = sdp::find_name(attributes, sdp::attributes::fmtp);
        if (is_video_sdp)
        {
            if (attributes.end() == fmtp) throw details::sdp_processing_error("missing attribute: fmtp");
            const auto& fmtp_value = sdp::fields::value(*fmtp);
            const auto& format_specific_parameters = sdp::fields::format_specific_parameters(fmtp_value);

            // See SMPTE ST 2110-20:2017 Section 7.2 Required Media Type Parameters
            // and Section 7.3 Media Type Parameters with default values

            const auto width = sdp::find_name(format_specific_parameters, sdp::fields::width);
            if (format_specific_parameters.end() == width) throw details::sdp_processing_error("missing format parameter: width");
            sdp_params.video.width = utility::istringstreamed<uint32_t>(sdp::fields::value(*width).as_string());

            const auto height = sdp::find_name(format_specific_parameters, sdp::fields::height);
            if (format_specific_parameters.end() == height) throw details::sdp_processing_error("missing format parameter: height");
            sdp_params.video.height = utility::istringstreamed<uint32_t>(sdp::fields::value(*height).as_string());

            auto parse_rational = [](const utility::string_t& rational_string)
            {
                const auto slash = rational_string.find(U('/'));
                return nmos::rational(utility::istringstreamed<uint64_t>(rational_string.substr(0, slash)), utility::string_t::npos != slash ? utility::istringstreamed<uint64_t>(rational_string.substr(slash + 1)) : 1);
            };
            const auto exactframerate = sdp::find_name(format_specific_parameters, sdp::fields::exactframerate);
            if (format_specific_parameters.end() == exactframerate) throw details::sdp_processing_error("missing format parameter: exactframerate");
            sdp_params.video.exactframerate = parse_rational(sdp::fields::value(*exactframerate).as_string());

            // optional
            const auto interlace = sdp::find_name(format_specific_parameters, sdp::fields::interlace);
            sdp_params.video.interlace = format_specific_parameters.end() != interlace;

            // optional
            const auto segmented = sdp::find_name(format_specific_parameters, sdp::fields::segmented);
            sdp_params.video.segmented = format_specific_parameters.end() != segmented;

            const auto sampling = sdp::find_name(format_specific_parameters, sdp::fields::sampling);
            if (format_specific_parameters.end() == sampling) throw details::sdp_processing_error("missing format parameter: sampling");
            sdp_params.video.sampling = sdp::sampling{ sdp::fields::value(*sampling).as_string() };

            const auto depth = sdp::find_name(format_specific_parameters, sdp::fields::depth);
            if (format_specific_parameters.end() == depth) throw details::sdp_processing_error("missing format parameter: depth");
            sdp_params.video.depth = utility::istringstreamed<uint32_t>(sdp::fields::value(*depth).as_string());

            // optional
            const auto tcs = sdp::find_name(format_specific_parameters, sdp::fields::transfer_characteristic_system);
            if (format_specific_parameters.end() != tcs)
            {
                sdp_params.video.tcs = sdp::transfer_characteristic_system{ sdp::fields::value(*tcs).as_string() };
            }
            // else sdp_params.video.tcs = sdp::transfer_characteristic_systems::SDR;
            // but better to let the caller distinguish that it's been defaulted?

            const auto colorimetry = sdp::find_name(format_specific_parameters, sdp::fields::colorimetry);
            if (format_specific_parameters.end() == colorimetry) throw details::sdp_processing_error("missing format parameter: colorimetry");
            sdp_params.video.colorimetry = sdp::colorimetry{ sdp::fields::value(*colorimetry).as_string() };

            // don't examine required parameters "PM" (packing mode), "SSN" (SMPTE standard number)
            // don't examine optional parameters "segmented", "RANGE", "MAXUDP", "PAR"

            // "Senders and Receivers compliant to [ST 2110-20] shall comply with the provisions of SMPTE ST 2110-21."
            // See SMPTE ST 2110-20:2017 Section 6.1.1

            // See SMPTE ST 2110-21:2017 Section 8.1 Required Parameters
            // and Section 8.2 Optional Parameters

            // hmm, "TP" (type parameter) is required, but currently omitted by several vendors, so allow that for now...
            const auto tp = sdp::find_name(format_specific_parameters, sdp::fields::type_parameter);
            if (format_specific_parameters.end() != tp)
            {
                sdp_params.video.tp = sdp::type_parameter{ sdp::fields::value(*tp).as_string() };
            }
            // else sdp_params.video.tp = {};

            // don't examine optional parameters "TROFF", "CMAX"
        }
        else if (is_audio_sdp && attributes.end() != fmtp)
        {
            const auto& fmtp_value = sdp::fields::value(*fmtp);
            const auto& format_specific_parameters = sdp::fields::format_specific_parameters(fmtp_value);

            // optional
            const auto channel_order = sdp::find_name(format_specific_parameters, sdp::fields::channel_order);
            if (format_specific_parameters.end() != channel_order)
            {
                sdp_params.audio.channel_order = sdp::fields::value(*channel_order).as_string();
            }
        }
        else if (is_data_sdp && attributes.end() != fmtp)
        {
            const auto& fmtp_value = sdp::fields::value(*fmtp);
            const auto& format_specific_parameters = sdp::fields::format_specific_parameters(fmtp_value);

            // "The SDP object shall be constructed as described in IETF RFC 8331"
            // See SMPTE ST 2110-40:2018 Section 6
            // and https://tools.ietf.org/html/rfc8331

            // optional
            sdp_params.data.did_sdids = boost::copy_range<std::vector<nmos::did_sdid>>(format_specific_parameters | boost::adaptors::filtered([](const web::json::value& nv)
            {
                return sdp::fields::DID_SDID.key == sdp::fields::name(nv);
            }) | boost::adaptors::transformed([](const web::json::value& did_sdid)
            {
                return parse_fmtp_did_sdid(did_sdid.as_string());
            }));

            // optional
            const auto vpid_code = sdp::find_name(format_specific_parameters, sdp::fields::VPID_Code);
            if (format_specific_parameters.end() != vpid_code)
            {
                sdp_params.data.vpid_code = (nmos::vpid_code)utility::istringstreamed<uint32_t>(sdp::fields::value(*vpid_code).as_string());
            }
        }
        else if (is_mux_sdp && attributes.end() != fmtp)
        {
            const auto& fmtp_value = sdp::fields::value(*fmtp);
            const auto& format_specific_parameters = sdp::fields::format_specific_parameters(fmtp_value);

            // "Senders shall signal Media Type Parameters TP and TROFF as specified in ST 2110-21"
            // See SMPTE ST 2022-8:2019 Section 6

            // See SMPTE ST 2110-21:2017 Section 8.1 Required Parameters
            // and Section 8.2 Optional Parameters

            // "TP" (type parameter) is required, but allow it to be omitted for now...
            const auto tp = sdp::find_name(format_specific_parameters, sdp::fields::type_parameter);
            if (format_specific_parameters.end() != tp)
            {
                sdp_params.video.tp = sdp::type_parameter{ sdp::fields::value(*tp).as_string() };
            }
            // else sdp_params.video.tp = {};

            // don't examine optional parameter "TROFF"
        }

        return sdp_params;
    }

    std::pair<sdp_parameters, web::json::value> parse_session_description(const web::json::value& session_description)
    {
        return{ get_session_description_sdp_parameters(session_description), get_session_description_transport_params(session_description) };
    }

    void validate_sdp_parameters(const web::json::value& receiver, const sdp_parameters& sdp_params)
    {
        const auto format = details::get_format(sdp_params);
        const auto media_type = details::get_media_type(sdp_params);

        if (nmos::format{ nmos::fields::format(receiver) } != format) throw details::sdp_processing_error("unexpected media type/encoding name");

        const auto& caps = receiver.at(U("caps"));
        if (caps.has_field(U("media_types")))
        {
            const auto& media_types = caps.at(U("media_types")).as_array();
            const auto found = std::find(media_types.begin(), media_types.end(), web::json::value::string(media_type.name));
            if (media_types.end() == found) throw details::sdp_processing_error("unsupported encoding name");
        }
    }
}<|MERGE_RESOLUTION|>--- conflicted
+++ resolved
@@ -200,8 +200,7 @@
         return{ sender.at(nmos::fields::label).as_string(), params, 100, media_stream_ids, details::make_ts_refclk(node, source, sender, ptp_domain) };
     }
 
-<<<<<<< HEAD
-    static sdp_parameters make_mux_sdp_parameters(const web::json::value& node, const web::json::value& source, const web::json::value& flow, const web::json::value& sender, const std::vector<utility::string_t>& media_stream_ids)
+    static sdp_parameters make_mux_sdp_parameters(const web::json::value& node, const web::json::value& source, const web::json::value& flow, const web::json::value& sender, const std::vector<utility::string_t>& media_stream_ids, boost::optional<int> ptp_domain)
     {
         sdp_parameters::mux_t params;
         // "Senders shall comply with either the Narrow Linear Senders (Type NL) requirements, or the Wide Senders (Type W) requirements."
@@ -211,13 +210,10 @@
         // Payload type 98 is "High bit rate media transport / 27-MHz Clock"
         // Payload type 99 is "High bit rate media transport FEC / 27-MHz Clock"
         // See SMPTE ST 2022-6:2012 Section 6.3 RTP/UDP/IP Header
-        return{ sender.at(nmos::fields::label).as_string(), params, 98, media_stream_ids, details::make_ts_refclk(node, source, sender) };
-    }
-
-    sdp_parameters make_sdp_parameters(const web::json::value& node, const web::json::value& source, const web::json::value& flow, const web::json::value& sender, const std::vector<utility::string_t>& media_stream_ids)
-=======
+        return{ sender.at(nmos::fields::label).as_string(), params, 98, media_stream_ids, details::make_ts_refclk(node, source, sender, ptp_domain) };
+    }
+
     sdp_parameters make_sdp_parameters(const web::json::value& node, const web::json::value& source, const web::json::value& flow, const web::json::value& sender, const std::vector<utility::string_t>& media_stream_ids, boost::optional<int> ptp_domain)
->>>>>>> 806e75ad
     {
         const auto& format = nmos::fields::format(flow);
         if (nmos::formats::video.name == format)
@@ -225,13 +221,9 @@
         else if (nmos::formats::audio.name == format)
             return make_audio_sdp_parameters(node, source, flow, sender, media_stream_ids, ptp_domain);
         else if (nmos::formats::data.name == format)
-<<<<<<< HEAD
-            return make_data_sdp_parameters(node, source, flow, sender, media_stream_ids);
+            return make_data_sdp_parameters(node, source, flow, sender, media_stream_ids, ptp_domain);
         else if (nmos::formats::mux.name == format)
-            return make_mux_sdp_parameters(node, source, flow, sender, media_stream_ids);
-=======
-            return make_data_sdp_parameters(node, source, flow, sender, media_stream_ids, ptp_domain);
->>>>>>> 806e75ad
+            return make_mux_sdp_parameters(node, source, flow, sender, media_stream_ids, ptp_domain);
         else
             throw details::sdp_creation_error("unsuported media format");
     }
