# This file is auto generated, changes should be made to src/* then run build.sh to regenerate this file

name: 'build-test'

on: [pull_request, push]

# secrets:
#  * GOOGLE_CREDENTIALS - base64 encoded google service account credentials, must be a single line with no whitespace
#  * RESULTS_SHEET_ID - google sheets id of sheet to upload results to
env:
  SECRET_GOOGLE_CREDENTIALS: ${{ secrets.GOOGLE_CREDENTIALS }}
  SECRET_RESULTS_SHEET_ID: ${{ secrets.RESULTS_SHEET_ID }}
jobs:
  build_and_test:
    name: '${{ matrix.os }}: build and test (install mdns: ${{ matrix.install_mdns }}, use conan: ${{ matrix.use_conan }}, force cpprest asio: ${{ matrix.force_cpprest_asio }}, dns-sd mode: ${{ matrix.dns_sd_mode}})'
    runs-on: ${{ matrix.os }}
    strategy:
      fail-fast: false
      matrix:
        os: [ubuntu-20.04, macos-11, windows-2019]
        install_mdns: [false, true]
        use_conan: [true]
        force_cpprest_asio: [false]
        dns_sd_mode: [multicast, unicast]
        exclude:
          # install_mdns is only meaningful on Linux
          - os: macos-11
            install_mdns: true
          - os: windows-2019
            install_mdns: true
          # for now, unicast DNS-SD tests are only implemented on Linux
          - os: macos-11
            dns_sd_mode: unicast
          - os: windows-2019
            dns_sd_mode: unicast
          # for now, exclude unicast DNS-SD with mDNSResponder due to
          # intermittent *** buffer overflow detected *** in mdnsd
          - os: ubuntu-20.04
            install_mdns: true
            dns_sd_mode: unicast
        include:
          - os: windows-2019
            install_mdns: false
            use_conan: true
            force_cpprest_asio: true
            dns_sd_mode: multicast
          - os: ubuntu-22.04
            install_mdns: false
            use_conan: true
            force_cpprest_asio: false
            dns_sd_mode: multicast

    steps:
    - uses: actions/checkout@v3

    - name: set environment variables
      shell: bash
      run: |
        if [[ "${{ runner.os }}"  == "Linux" ]]; then
          if [[ "${{ matrix.install_mdns }}" == "true" ]]; then
            echo "BUILD_NAME=${{ matrix.os }}_mdns_${{ matrix.dns_sd_mode }}" >> $GITHUB_ENV
          else
            echo "BUILD_NAME=${{ matrix.os }}_avahi_${{ matrix.dns_sd_mode }}" >> $GITHUB_ENV
          fi
        elif [[ "${{ matrix.force_cpprest_asio }}" == "true" ]]; then
          echo "BUILD_NAME=${{ matrix.os }}_asio" >> $GITHUB_ENV
        else
          echo "BUILD_NAME=${{ matrix.os }}" >> $GITHUB_ENV
        fi
        GITHUB_COMMIT=`echo "${{ github.sha }}" | cut -c1-7`
        echo "GITHUB_COMMIT=$GITHUB_COMMIT" >> $GITHUB_ENV
        echo "GITHUB_WORKSPACE=${{ github.workspace }}" >> $GITHUB_ENV
        echo "RUNNER_WORKSPACE=${{ runner.workspace }}" >> $GITHUB_ENV

    - name: install python
      uses: actions/setup-python@v4
      with:
        python-version: 3.8

    - name: install pip
      run: |
        python -m pip install --upgrade pip

    - name: setup google credentials
      if: env.SECRET_GOOGLE_CREDENTIALS
      shell: bash
      working-directory: ${{ env.GITHUB_WORKSPACE }}
      run: |
        mkdir -p gdrive
        echo "${{ env.SECRET_GOOGLE_CREDENTIALS }}" | openssl base64 -d -A -out gdrive/credentials.json
        echo "GDRIVE_CREDENTIALS=`pwd`/gdrive/credentials.json" >> $GITHUB_ENV

    - name: install conan
      if: matrix.use_conan == true
      run: |
        pip install conan~=1.47
        conan config set general.revisions_enabled=1

    - name: install cmake
      uses: lukka/get-cmake@v3.24.2

    - name: setup bash path
      working-directory: ${{ env.GITHUB_WORKSPACE }}
      shell: bash
      run: |
        # translate GITHUB_WORKSPACE into a bash path from a windows path
        workspace_dir=`pwd`
        echo "GITHUB_WORKSPACE_BASH=${workspace_dir}" >> $GITHUB_ENV

    - name: windows setup
      if: runner.os == 'Windows'
      run: |
        # set compiler to cl.exe to avoid building with gcc.
        echo "CMAKE_EXTRA_ARGS=${{ env.CMAKE_EXTRA_ARGS }} -DCMAKE_C_COMPILER=cl.exe -DCMAKE_CXX_COMPILER=cl.exe" >> $env:GITHUB_ENV
        # disable unused network interface
        netsh interface set interface name="vEthernet (nat)" admin=DISABLED
        # get host IP address
        $env:hostip = (
          Get-NetIPConfiguration |
          Where-Object {
              $_.IPv4DefaultGateway -ne $null -and
              $_.NetAdapter.Status -ne "Disconnected"
          }
        ).IPv4Address.IPAddress
        echo "HOST_IP_ADDRESS=$env:hostip" >> $env:GITHUB_ENV
        ipconfig
        # add the CRL Distribution Point to hosts so that it's discoverable when running the AMWA test suite in mDNS mode
        # and avoid SSL Error: WINHTTP_CALLBACK_STATUS_FLAG_CERT_REV_FAILED failed to check revocation status.
        Add-Content $env:WINDIR\System32\Drivers\Etc\Hosts "`n$env:hostip crl.testsuite.nmos.tv`n"
        # add the OCSP server to hosts so that it's discoverable when running the AMWA test suite in mDNS mode
        Add-Content $env:WINDIR\System32\Drivers\Etc\Hosts "`n$env:hostip ocsp.testsuite.nmos.tv`n"
        # add nmos-api.local to hosts to workaround mDNS lookups on windows being very slow and causing the AMWA test suite to take 2-3 hours to complete
        Add-Content $env:WINDIR\System32\Drivers\Etc\Hosts "`n$env:hostip nmos-api.local`n"
        # add nmos-mocks.local to hosts to workaround mDNS lookups on windows being very slow and causing the AMWA test suite IS-04-01 test_05 to fail due to latency messing up the apparent heart beat interval
        Add-Content $env:WINDIR\System32\Drivers\Etc\Hosts "`n$env:hostip nmos-mocks.local`n"
        # Configure SCHANNEL, e.g. to disable TLS 1.0 and TLS 1.1
        reg import ${{ env.GITHUB_WORKSPACE }}/Sandbox/configure_schannel.reg

    - name: windows install bonjour
      if: runner.os == 'Windows'
      run: |
        # download bonjour installer
        curl -L https://download.info.apple.com/Mac_OS_X/061-8098.20100603.gthyu/BonjourPSSetup.exe -o BonjourPSSetup.exe -q
        & 7z.exe e BonjourPSSetup.exe Bonjour64.msi -y
        msiexec /i ${{ env.GITHUB_WORKSPACE }}\Bonjour64.msi /qn /norestart

    - name: mac setup
      if: runner.os == 'macOS'
      run: |
        hostip=$(ipconfig getifaddr en0)
        echo "HOST_IP_ADDRESS=$hostip" >> $GITHUB_ENV
        active_xcode_version=`xcode-select -p`
        echo "SDKROOT=${active_xcode_version}/Platforms/MacOSX.platform/Developer/SDKs/MacOSX.sdk" >> $GITHUB_ENV
        ifconfig
        echo "CTEST_EXTRA_ARGS=$CTEST_EXTRA_ARGS -E testMdnsResolveAPIs" >> $GITHUB_ENV
        echo "CTEST_EXPECTED_FAILURES=$CTEST_EXPECTED_FAILURES -R testMdnsResolveAPIs" >> $GITHUB_ENV
        # add the CRL Distribution Point and the OCSP server to hosts so that it's discoverable when running the AMWA test suite in mDNS mode
        echo -e "$hostip crl.testsuite.nmos.tv\n$hostip ocsp.testsuite.nmos.tv" | sudo tee -a /etc/hosts > /dev/null
        # testssl.sh needs "timeout"
        brew install coreutils

    - name: mac docker install
      # installs docker on a mac runner. Github's documentation states docker is already available so this shouldn't be necessary
      # can be used to run AWMA test suite but test suite doesn't seem to be able to communicate with nodes running on the host
      if: false
      run: |
        brew install docker docker-compose docker-machine xhyve docker-machine-driver-xhyve
        sudo chown root:wheel $(brew --prefix)/opt/docker-machine-driver-xhyve/bin/docker-machine-driver-xhyve
        sudo chmod u+s $(brew --prefix)/opt/docker-machine-driver-xhyve/bin/docker-machine-driver-xhyve
        mkdir -p /Users/runner/.docker/machine/cache/
        # workaround "docker-machine" failing to download boot2docker.iso
        curl -Lo ~/.docker/machine/cache/boot2docker.iso https://github.com/boot2docker/boot2docker/releases/download/v19.03.5/boot2docker.iso
        i=0
        while ! docker-machine "--github-api-token=${{ secrets.GITHUB_TOKEN }}" create default --driver xhyve; do
          docker-machine rm -f default
          sleep 1
          $(( i++ ))
          if [[ $i -gt 5 ]]; then
            exit 1
          fi
        done
        eval $(docker-machine env default)
        echo "DOCKER_MACHINE_NAME=$DOCKER_MACHINE_NAME" >> $GITHUB_ENV
        echo "DOCKER_TLS_VERIFY=$DOCKER_TLS_VERIFY" >> $GITHUB_ENV
        echo "DOCKER_HOST=$DOCKER_HOST" >> $GITHUB_ENV
        echo "DOCKER_CERT_PATH=$DOCKER_CERT_PATH" >> $GITHUB_ENV

    - name: ubuntu setup
      if: runner.os == 'Linux'
      run: |
        sudo ip addr flush dev docker0 || echo "remove docker ip failed"
        hostip=$(hostname -I | cut -f1 -d' ')
        echo "HOST_IP_ADDRESS=$hostip" >> $GITHUB_ENV
        ip address
        # add the CRL Distribution Point and the OCSP server to hosts so that it's discoverable when running the AMWA test suite in mDNS mode
        echo -e "$hostip crl.testsuite.nmos.tv\n$hostip ocsp.testsuite.nmos.tv" | sudo tee -a /etc/hosts > /dev/null
        # re-synchronize the package index
        sudo apt-get update -q

    - name: ubuntu mdns install
      if: runner.os == 'Linux' && matrix.install_mdns == true
      run: |
        cd ${{ env.GITHUB_WORKSPACE }}
        mkdir mDNSResponder
        cd mDNSResponder
        curl -L https://github.com/apple-oss-distributions/mDNSResponder/archive/mDNSResponder-878.200.35.tar.gz -s | tar -xvzf - --strip-components=1 > /dev/null
        patch -p1 < ${{ env.GITHUB_WORKSPACE }}/Development/third_party/mDNSResponder/unicast.patch
        patch -p1 < ${{ env.GITHUB_WORKSPACE }}/Development/third_party/mDNSResponder/permit-over-long-service-types.patch
        patch -p1 < ${{ env.GITHUB_WORKSPACE }}/Development/third_party/mDNSResponder/poll-rather-than-select.patch
        cd mDNSPosix
        make os=linux && sudo make os=linux install
        # install Name Service Cache Daemon to speed up repeated mDNS name discovery
        sudo apt-get install -f nscd
        if [ -f /.dockerenv ]; then
          # nscd doesn't run automatically under docker
          mkdir -p /var/run/nscd
          nscd
        fi
        # force dependency on mDNSResponder
        echo "CMAKE_EXTRA_ARGS=${{ env.CMAKE_EXTRA_ARGS }} -DNMOS_CPP_USE_AVAHI:BOOL=\"0\"" >> $GITHUB_ENV

    - name: ubuntu non-conan setup
      if: runner.os == 'Linux' && matrix.use_conan == false
      run: |
        sudo apt-get install -y \
          libboost-chrono-dev \
          libboost-date-time-dev \
          libboost-regex-dev \
          libboost-system-dev \
          libboost-thread-dev \
          libboost-random-dev \
          libboost-filesystem-dev \
          openssl \
          libssl-dev

        cd ${{ env.RUNNER_WORKSPACE }}
        git clone --recurse-submodules --branch v2.10.18 https://github.com/Microsoft/cpprestsdk
        cd cpprestsdk/Release
        mkdir build
        cd build
        cmake .. -DCMAKE_BUILD_TYPE:STRING="Release" -DWERROR:BOOL="0" -DBUILD_SAMPLES:BOOL="0" -DBUILD_TESTS:BOOL="0"
        make -j 2 && sudo make install

        echo "CMAKE_EXTRA_ARGS=${{ env.CMAKE_EXTRA_ARGS }} -DWEBSOCKETPP_INCLUDE_DIR:PATH=\"${{ env.RUNNER_WORKSPACE }}/cpprestsdk/Release/libs/websocketpp\"" >> $GITHUB_ENV

    - name: disable conan
      if: matrix.use_conan == false
      shell: bash
      run: |
        echo "CMAKE_EXTRA_ARGS=${{ env.CMAKE_EXTRA_ARGS }} -DNMOS_CPP_USE_CONAN:BOOL=\"0\"" >> $GITHUB_ENV

    - name: ubuntu avahi setup
      if: runner.os == 'Linux' && matrix.install_mdns == false
      run: |
        sudo apt-get install -f libavahi-compat-libdnssd-dev libnss-mdns avahi-utils
        echo "CTEST_EXTRA_ARGS=$CTEST_EXTRA_ARGS -E testMdnsAdvertiseAddress" >> $GITHUB_ENV
        echo "CTEST_EXPECTED_FAILURES=$CTEST_EXPECTED_FAILURES -R testMdnsAdvertiseAddress" >> $GITHUB_ENV
        # make avahi only respond on the "eth0" interface
        sudo sed -i 's/#*allow-interfaces=.*/allow-interfaces=eth0/g' /etc/avahi/avahi-daemon.conf
        sudo systemctl restart avahi-daemon
        # install Name Service Cache Daemon to speed up repeated mDNS name discovery
        sudo apt-get install -f nscd
        # force dependency on avahi
        echo "CMAKE_EXTRA_ARGS=${{ env.CMAKE_EXTRA_ARGS }} -DNMOS_CPP_USE_AVAHI:BOOL=\"1\"" >> $GITHUB_ENV

    - name: force cpprest asio
      if: matrix.force_cpprest_asio == true
      shell: bash
      run: |
        echo "CMAKE_EXTRA_ARGS=${{ env.CMAKE_EXTRA_ARGS }} -DNMOS_CPP_CONAN_OPTIONS:STRING=\"cpprestsdk:http_client_impl=asio;cpprestsdk:http_listener_impl=asio\"" >> $GITHUB_ENV

    - uses: ilammy/msvc-dev-cmd@v1
    - name: build
      uses: lukka/run-cmake@v3.4
      with:
        cmakeListsOrSettingsJson: CMakeListsTxtAdvanced
        cmakeListsTxtPath: '${{ env.GITHUB_WORKSPACE }}/Development/CMakeLists.txt'
        buildDirectory: '${{ env.RUNNER_WORKSPACE }}/build/'
        cmakeAppendedArgs: '-GNinja -DCMAKE_BUILD_TYPE=Release -DCMAKE_INSTALL_PREFIX="${{ env.RUNNER_WORKSPACE }}/install" ${{ env.CMAKE_EXTRA_ARGS }}'

    - name: unit test
      run: |
        cd ${{ env.RUNNER_WORKSPACE }}/build/
        ctest --output-on-failure ${{ env.CTEST_EXTRA_ARGS }}

    - name: expected unit test failures
      if: env.CTEST_EXPECTED_FAILURES != null
      continue-on-error: true
      run: |
        cd ${{ env.RUNNER_WORKSPACE }}/build/
        ctest --output-on-failure ${{ env.CTEST_EXPECTED_FAILURES }}

    - name: install
      uses: lukka/run-cmake@v3.4
      with:
        cmakeListsOrSettingsJson: CMakeListsTxtAdvanced
        cmakeListsTxtPath: '${{ env.GITHUB_WORKSPACE }}/Development/CMakeLists.txt'
        buildDirectory: '${{ env.RUNNER_WORKSPACE }}/build/'
        buildWithCMakeArgs: '--target install'

    - name: set install test environment variable
      shell: bash
      run: |
        # replace backslashes with forward slashes on Windows
        echo "CMAKE_WORKSPACE=${RUNNER_WORKSPACE//\\/\/}" >> $GITHUB_ENV

    - name: install test
      uses: lukka/run-cmake@v3.4
      with:
        cmakeListsOrSettingsJson: CMakeListsTxtAdvanced
        cmakeListsTxtPath: '${{ env.GITHUB_WORKSPACE }}/Sandbox/my-nmos-node/CMakeLists.txt'
        buildDirectory: '${{ env.RUNNER_WORKSPACE }}/build-my-nmos-node/'
        cmakeAppendedArgs: '-GNinja
            -DCMAKE_BUILD_TYPE=Release
            -DCMAKE_FIND_PACKAGE_PREFER_CONFIG="1"
            -DCMAKE_MODULE_PATH="${{ env.CMAKE_WORKSPACE }}/build"
            -DCMAKE_PREFIX_PATH="${{ env.CMAKE_WORKSPACE }}/install"
            -DCMAKE_INSTALL_PREFIX="${{ env.CMAKE_WORKSPACE }}/build"
            ${{ env.CMAKE_EXTRA_ARGS }}'

    - name: install test log
      run: |
        # dump the log file created in Sandbox/my-nmos-node/CMakeLists.txt
        cat ${{ env.RUNNER_WORKSPACE }}/build-my-nmos-node/my-nmos-node_include-release.txt

    - name: install wsl
      if: runner.os == 'Windows'
      run: |
        & curl -L https://aka.ms/wsl-ubuntu-1804 -o ubuntu-1804.appx
        Rename-Item .\ubuntu-1804.appx .\ubuntu-1804.zip
        Expand-Archive .\ubuntu-1804.zip .\ubuntu-1804
        cd ubuntu-1804
        .\ubuntu1804.exe install --root

    - name: AMWA test suite
      shell: bash
      working-directory: ${{ env.RUNNER_WORKSPACE }}
      run:
        |
        set -x
        root_dir=`pwd`

        # Install AMWA NMOS Testing Tool
        git clone https://github.com/AMWA-TV/nmos-testing.git
        cd nmos-testing

        # Configure the Testing Tool so all APIs are tested with TLS
        printf "from . import Config as CONFIG\nCONFIG.ENABLE_HTTPS = True\n" > nmostesting/UserConfig.py
        # Set the DNS-SD mode
        printf 'CONFIG.DNS_SD_MODE = "'${{ matrix.dns_sd_mode }}'"\n' >> nmostesting/UserConfig.py

        # Download testssl
        cd testssl
        curl -L https://github.com/drwetter/testssl.sh/archive/v3.0.7.tar.gz -s | tar -xvzf - --strip-components=1 > /dev/null
        cd ..

        # Create output directories
        mkdir results
        mkdir badges

        if [[ "${{ env.DOCKER_TEST_SUITE }}" == "true" ]]; then
          # run test suite in amwa/nmos-testing docker container
          docker pull amwa/nmos-testing
          docker run -d --name "nmos_testing" --entrypoint="/usr/bin/tail" -v `pwd`/results:/home/nmos-testing/results amwa/nmos-testing -f /dev/null
          run_python="docker exec -i nmos_testing python3"
        elif [[ "${{ env.VAGRANT_TEST_SUITE }}" == "true" ]]; then
          # run test suite in vagrant VM
          cp ${{ env.GITHUB_WORKSPACE_BASH }}/.github/workflows/mac_Vagrantfile ./Vagrantfile
          vagrant plugin install vagrant-scp
          vagrant up
          vagrant ssh -- mkdir results
          run_python="vagrant ssh -- python3"
        elif [[ "${{ runner.os }}" == "Linux" && "${{ matrix.dns_sd_mode }}" == "unicast" ]]; then
          # run test suite directly
          sudo pip install --upgrade -r requirements.txt
          # install SDPoker
          npm install -g git+https://git@github.com/AMWA-TV/sdpoker.git
          run_python="sudo python"
        else
          # run test suite directly
          pip install -r requirements.txt
          # install SDPoker
          npm install -g git+https://git@github.com/AMWA-TV/sdpoker.git
          run_python="python"
        fi
        pip install -r utilities/run-test-suites/gsheetsImport/requirements.txt

        if [[ "${{ runner.os }}" == "Windows" ]]; then
            certutil -enterprise -addstore -user root test_data\\BCP00301\\ca\\certs\\ca.cert.pem
            certutil -enterprise -addstore -user ca test_data\\BCP00301\\ca\\intermediate\\certs\\intermediate.cert.pem
            certutil -importpfx -enterprise test_data\\BCP00301\\ca\\intermediate\\certs\\ecdsa.api.testsuite.nmos.tv.cert.chain.pfx
            certutil -importpfx -enterprise test_data\\BCP00301\\ca\\intermediate\\certs\\rsa.api.testsuite.nmos.tv.cert.chain.pfx

            # RSA
            netsh http add sslcert ipport=0.0.0.0:1080 certhash=021d50df2177c07095485184206ee2297e50b65c appid="{00000000-0000-0000-0000-000000000000}"
            # ECDSA
            #netsh http add sslcert ipport=0.0.0.0:1080 certhash=875eca592c49120254b32bb8bed90ac3679015a5 appid="{00000000-0000-0000-0000-000000000000}"

            # RSA
            netsh http add sslcert ipport=0.0.0.0:8088 certhash=021d50df2177c07095485184206ee2297e50b65c appid="{00000000-0000-0000-0000-000000000000}"
            # ECDSA
            #netsh http add sslcert ipport=0.0.0.0:8088 certhash=875eca592c49120254b32bb8bed90ac3679015a5 appid="{00000000-0000-0000-0000-000000000000}"
        fi

        if [[ "${{ runner.os }}" == "macOS" ]]; then
          # force DNS lookups to IPv4 as mDNS lookups on macos seem to wait for the IPv6 lookup to timeout before returning the IPv4 result
          mv nmostesting/GenericTest.py nmostesting/GenericTest.py.old
          printf 'import socket\nold_getaddrinfo = socket.getaddrinfo\ndef new_getaddrinfo(host, port, family=0, type=0, proto=0, flags=0):\n    return old_getaddrinfo(host, port, socket.AF_INET, type, proto, flags)\nsocket.getaddrinfo = new_getaddrinfo\n' > nmostesting/GenericTest.py
          cat nmostesting/GenericTest.py.old >> nmostesting/GenericTest.py
        fi

        if [[ "${{ runner.os }}" == "Linux" && "${{ matrix.use_conan }}" == "false" ]]; then
          # ubuntu 14 non-conan build uses boost 1.54.0 which doesn't support disabling TLS 1.1
          mkdir -p ${{ env.GITHUB_WORKSPACE_BASH }}/Sandbox/nmos-testing-options/
          echo "--ignore test_01" > ${{ env.GITHUB_WORKSPACE_BASH }}/Sandbox/nmos-testing-options/BCP-003-01.txt
          echo "1" > ${{ env.GITHUB_WORKSPACE_BASH }}/Sandbox/nmos-testing-options/BCP-003-01_max_disabled.txt
        fi

        if [[ "${{ runner.os }}" == "Linux" ]]; then
          if [[ "${{ matrix.install_mdns }}" == "true" ]]; then
            echo "Stopping mdnsd"
            sudo /etc/init.d/mdns stop
          else
            echo "Stopping avahi-daemon"
            sudo systemctl stop avahi-daemon
          fi
        fi

        if [[ "${{ matrix.dns_sd_mode }}" == "multicast" ]]; then
          domain=local
        else
          domain=testsuite.nmos.tv
          if [[ "${{ runner.os }}" == "Linux" ]]; then
            # add host names
            echo -e "${{ env.HOST_IP_ADDRESS }} api.$domain\n${{ env.HOST_IP_ADDRESS }} mocks.$domain" | sudo tee -a /etc/hosts > /dev/null
            # force testing tool to cache specification repos before changing the resolver configuration
            $run_python nmos-test.py suite IS-04-01 --selection auto --host ${{ env.HOST_IP_ADDRESS }} --port 444 --version v1.3 || true
            # change the resolver configuration to use only the testing tool's mock DNS server
            # and instead configure the mock DNS server to use an upstream DNS server
            # as unicast DNS-SD test results are inconsistent if other servers are also configured
            dns_upstream_ip=$(cat /etc/resolv.conf | grep ^nameserver | tr -s [:space:] ' ' | cut -f2 -d ' ' -s)
            if [[ ! -z "$dns_upstream_ip" ]]; then
              printf 'CONFIG.DNS_UPSTREAM_IP = "'${dns_upstream_ip}'"\n' >> nmostesting/UserConfig.py
            fi
            sudo cp /etc/resolv.conf /etc/resolv.conf.bak
            echo -e "nameserver ${{ env.HOST_IP_ADDRESS }}" | sudo tee /etc/resolv.conf > /dev/null
          else
            echo "Unicast DNS-SD testing not yet supported on ${{ runner.os }}" && false
          fi
        fi

        if [[ "${{ runner.os }}" == "Linux" ]]; then
          if [[ "${{ matrix.install_mdns }}" == "true" ]]; then
            echo "Restarting mdnsd"
            sudo /etc/init.d/mdns start
            #sudo /usr/sbin/mdnsd -debug &
            sleep 2

            dns-sd -V
          else
            echo "Restarting avahi-daemon"
            sudo systemctl start avahi-daemon
            sleep 2

            ps -e | grep avahi-daemon
            avahi-daemon -V
          fi
        fi

        if [[ "${{ runner.os }}" == "Linux" && "${{ matrix.install_mdns }}" == "false" ]]; then
          # nmos-cpp-node doesn't currently support advertising hostnames to Avahi
          avahi-publish -a -R nmos-api.local ${{ env.HOST_IP_ADDRESS }} &
        fi

        ${{ env.GITHUB_WORKSPACE_BASH }}/Sandbox/run_nmos_testing.sh "$run_python" ${domain} ${root_dir}/build/nmos-cpp-node ${root_dir}/build/nmos-cpp-registry results badges $GITHUB_STEP_SUMMARY ${{ env.HOST_IP_ADDRESS }} "${{ env.GITHUB_COMMIT }}-${{ env.BUILD_NAME }}-"

        if [[ "${{ runner.os }}" == "Linux" ]]; then
          if [[ "${{ matrix.install_mdns }}" == "true" ]]; then
            ps -e | grep mdnsd || true
          else
            ps -e | grep avahi-daemon || true
          fi
        fi

        if [[ "${{ matrix.dns_sd_mode }}" == "unicast" ]]; then
          if [[ "${{ runner.os }}" == "Linux" ]]; then
            # restore DNS Server
            if [[ "${{ matrix.install_mdns }}" == "true" ]]; then
              echo "Stopping mdnsd"
              sudo /etc/init.d/mdns stop
            else
              echo "Stopping avahi-daemon"
              sudo systemctl stop avahi-daemon
            fi
            cat /etc/resolv.conf.bak | sudo tee /etc/resolv.conf > /dev/null
            if [[ "${{ matrix.install_mdns }}" == "true" ]]; then
              echo "Restarting mdnsd"
              sudo /etc/init.d/mdns start
            else
              echo "Restarting avahi-daemon"
              sudo systemctl start avahi-daemon
            fi
          fi
        fi

        if [[ "${{ env.DOCKER_TEST_SUITE }}" == "true" ]]; then
          docker stop nmos_testing
          docker rm nmos_testing
        fi
        if [[ "${{ env.VAGRANT_TEST_SUITE }}" == "true" ]]; then
          vagrant scp :results/* results/
          vagrant destroy -f
        fi

        exit 0

    - name: upload to google sheets
      if: github.ref == 'refs/heads/master' && github.event_name == 'push'
      working-directory: ${{ env.RUNNER_WORKSPACE }}
      shell: bash
      run: |
        export SHEET=https://docs.google.com/spreadsheets/d/${{ env.SECRET_RESULTS_SHEET_ID }}
        python nmos-testing/utilities/run-test-suites/gsheetsImport/resultsImporter.py --credentials ${{ env.GDRIVE_CREDENTIALS }} --sheet "$SHEET" --insert --json nmos-testing/results/${{ env.GITHUB_COMMIT }}-*.json || echo "upload failed"

    - uses: actions/upload-artifact@v1
      with:
        name: ${{ env.BUILD_NAME }}_badges
        path: ${{ runner.workspace }}/nmos-testing/badges

    - uses: actions/upload-artifact@v1
      with:
        name: ${{ env.BUILD_NAME }}_results
        path: ${{ runner.workspace }}/nmos-testing/results


  build_and_test_ubuntu_14:
    name: '${{ matrix.os }}: build and test (install mdns: ${{ matrix.install_mdns }}, use conan: ${{ matrix.use_conan }}, force cpprest asio: ${{ matrix.force_cpprest_asio }}, dns-sd mode: ${{ matrix.dns_sd_mode}})'
    runs-on: ubuntu-20.04
    container:
      image: ubuntu:14.04
    strategy:
      fail-fast: false
      matrix:
        os: [ubuntu-14.04]
        install_mdns: [true]
        use_conan: [false]
        force_cpprest_asio: [false]
        dns_sd_mode: [multicast]

    steps:
    - uses: actions/checkout@v3

    - name: set environment variables
      shell: bash
      run: |
        if [[ "${{ runner.os }}"  == "Linux" ]]; then
          if [[ "${{ matrix.install_mdns }}" == "true" ]]; then
            echo "BUILD_NAME=${{ matrix.os }}_mdns_${{ matrix.dns_sd_mode }}" >> $GITHUB_ENV
          else
            echo "BUILD_NAME=${{ matrix.os }}_avahi_${{ matrix.dns_sd_mode }}" >> $GITHUB_ENV
          fi
        elif [[ "${{ matrix.force_cpprest_asio }}" == "true" ]]; then
          echo "BUILD_NAME=${{ matrix.os }}_asio" >> $GITHUB_ENV
        else
          echo "BUILD_NAME=${{ matrix.os }}" >> $GITHUB_ENV
        fi
        GITHUB_COMMIT=`echo "${{ github.sha }}" | cut -c1-7`
        echo "GITHUB_COMMIT=$GITHUB_COMMIT" >> $GITHUB_ENV
        # github.workspace points to the host path not the docker path, the home directory defaults to the workspace directory
        echo "GITHUB_WORKSPACE=`pwd`" >> $GITHUB_ENV
        cd ..
        echo "RUNNER_WORKSPACE=`pwd`" >> $GITHUB_ENV

    - name: install build tools
      run: |
        apt-get update -q
        apt-get install -y software-properties-common
        apt-get --allow-unauthenticated update -q
        apt-get --allow-unauthenticated install -y curl g++ git make patch zlib1g-dev libssl-dev bsdmainutils dnsutils unzip libffi-dev
        # ubuntu-14.04 ca-certificates are out of date
        git config --global http.sslVerify false
<<<<<<< HEAD
        curl -sS https://www.python.org/ftp/python/3.8.0/Python-3.8.0.tar.xz | tar -xJ
        cd Python-3.8.0
        ./configure
        make -j8
        make install
        update-alternatives --install /usr/bin/python3 python3 /usr/local/bin/python3.8 3
        ln -s /usr/local/bin/python3.8 /usr/bin/python
=======
        # build and install openssl
        curl -OsSk https://www.openssl.org/source/openssl-1.1.1v.tar.gz
        tar xzf openssl-1.1.1v.tar.gz
        cd openssl-1.1.1v
        ./config --prefix=/usr/local/custom-openssl --libdir=lib --openssldir=/etc/ssl
        make -j1 depend
        make -j8
        make install_sw
        cd ..
        # install ffi.h, which is required for python build
        apt install libffi-dev
        # build and install python
        curl -sSk https://www.python.org/ftp/python/3.11.5/Python-3.11.5.tar.xz | tar -xJ
        cd Python-3.11.5
        ./configure -C --with-openssl=/usr/local/custom-openssl --with-openssl-rpath=auto
        make -j8
        make install
        update-alternatives --install /usr/bin/python3 python3 /usr/local/bin/python3.11 3
        ln -s /usr/local/bin/python3.11 /usr/bin/python
>>>>>>> b5c8d2ee
        curl -sS https://bootstrap.pypa.io/pip/3.6/get-pip.py | python
        curl -sS https://nodejs.org/dist/v12.16.2/node-v12.16.2-linux-x64.tar.xz | tar -xJ
        echo "`pwd`/node-v12.16.2-linux-x64/bin" >> $GITHUB_PATH

    - name: setup google credentials
      if: env.SECRET_GOOGLE_CREDENTIALS
      shell: bash
      working-directory: ${{ env.GITHUB_WORKSPACE }}
      run: |
        mkdir -p gdrive
        echo "${{ env.SECRET_GOOGLE_CREDENTIALS }}" | openssl base64 -d -A -out gdrive/credentials.json
        echo "GDRIVE_CREDENTIALS=`pwd`/gdrive/credentials.json" >> $GITHUB_ENV

    - name: install conan
      if: matrix.use_conan == true
      run: |
        pip install conan~=1.47
        conan config set general.revisions_enabled=1

    - name: install cmake
      uses: lukka/get-cmake@v3.24.2

    - name: setup bash path
      working-directory: ${{ env.GITHUB_WORKSPACE }}
      shell: bash
      run: |
        # translate GITHUB_WORKSPACE into a bash path from a windows path
        workspace_dir=`pwd`
        echo "GITHUB_WORKSPACE_BASH=${workspace_dir}" >> $GITHUB_ENV

    - name: windows setup
      if: runner.os == 'Windows'
      run: |
        # set compiler to cl.exe to avoid building with gcc.
        echo "CMAKE_EXTRA_ARGS=${{ env.CMAKE_EXTRA_ARGS }} -DCMAKE_C_COMPILER=cl.exe -DCMAKE_CXX_COMPILER=cl.exe" >> $env:GITHUB_ENV
        # disable unused network interface
        netsh interface set interface name="vEthernet (nat)" admin=DISABLED
        # get host IP address
        $env:hostip = (
          Get-NetIPConfiguration |
          Where-Object {
              $_.IPv4DefaultGateway -ne $null -and
              $_.NetAdapter.Status -ne "Disconnected"
          }
        ).IPv4Address.IPAddress
        echo "HOST_IP_ADDRESS=$env:hostip" >> $env:GITHUB_ENV
        ipconfig
        # add the CRL Distribution Point to hosts so that it's discoverable when running the AMWA test suite in mDNS mode
        # and avoid SSL Error: WINHTTP_CALLBACK_STATUS_FLAG_CERT_REV_FAILED failed to check revocation status.
        Add-Content $env:WINDIR\System32\Drivers\Etc\Hosts "`n$env:hostip crl.testsuite.nmos.tv`n"
        # add the OCSP server to hosts so that it's discoverable when running the AMWA test suite in mDNS mode
        Add-Content $env:WINDIR\System32\Drivers\Etc\Hosts "`n$env:hostip ocsp.testsuite.nmos.tv`n"
        # add nmos-api.local to hosts to workaround mDNS lookups on windows being very slow and causing the AMWA test suite to take 2-3 hours to complete
        Add-Content $env:WINDIR\System32\Drivers\Etc\Hosts "`n$env:hostip nmos-api.local`n"
        # add nmos-mocks.local to hosts to workaround mDNS lookups on windows being very slow and causing the AMWA test suite IS-04-01 test_05 to fail due to latency messing up the apparent heart beat interval
        Add-Content $env:WINDIR\System32\Drivers\Etc\Hosts "`n$env:hostip nmos-mocks.local`n"
        # Configure SCHANNEL, e.g. to disable TLS 1.0 and TLS 1.1
        reg import ${{ env.GITHUB_WORKSPACE }}/Sandbox/configure_schannel.reg

    - name: windows install bonjour
      if: runner.os == 'Windows'
      run: |
        # download bonjour installer
        curl -L https://download.info.apple.com/Mac_OS_X/061-8098.20100603.gthyu/BonjourPSSetup.exe -o BonjourPSSetup.exe -q
        & 7z.exe e BonjourPSSetup.exe Bonjour64.msi -y
        msiexec /i ${{ env.GITHUB_WORKSPACE }}\Bonjour64.msi /qn /norestart

    - name: mac setup
      if: runner.os == 'macOS'
      run: |
        hostip=$(ipconfig getifaddr en0)
        echo "HOST_IP_ADDRESS=$hostip" >> $GITHUB_ENV
        active_xcode_version=`xcode-select -p`
        echo "SDKROOT=${active_xcode_version}/Platforms/MacOSX.platform/Developer/SDKs/MacOSX.sdk" >> $GITHUB_ENV
        ifconfig
        echo "CTEST_EXTRA_ARGS=$CTEST_EXTRA_ARGS -E testMdnsResolveAPIs" >> $GITHUB_ENV
        echo "CTEST_EXPECTED_FAILURES=$CTEST_EXPECTED_FAILURES -R testMdnsResolveAPIs" >> $GITHUB_ENV
        # add the CRL Distribution Point and the OCSP server to hosts so that it's discoverable when running the AMWA test suite in mDNS mode
        echo -e "$hostip crl.testsuite.nmos.tv\n$hostip ocsp.testsuite.nmos.tv" | sudo tee -a /etc/hosts > /dev/null
        # testssl.sh needs "timeout"
        brew install coreutils

    - name: mac docker install
      # installs docker on a mac runner. Github's documentation states docker is already available so this shouldn't be necessary
      # can be used to run AWMA test suite but test suite doesn't seem to be able to communicate with nodes running on the host
      if: false
      run: |
        brew install docker docker-compose docker-machine xhyve docker-machine-driver-xhyve
        sudo chown root:wheel $(brew --prefix)/opt/docker-machine-driver-xhyve/bin/docker-machine-driver-xhyve
        sudo chmod u+s $(brew --prefix)/opt/docker-machine-driver-xhyve/bin/docker-machine-driver-xhyve
        mkdir -p /Users/runner/.docker/machine/cache/
        # workaround "docker-machine" failing to download boot2docker.iso
        curl -Lo ~/.docker/machine/cache/boot2docker.iso https://github.com/boot2docker/boot2docker/releases/download/v19.03.5/boot2docker.iso
        i=0
        while ! docker-machine "--github-api-token=${{ secrets.GITHUB_TOKEN }}" create default --driver xhyve; do
          docker-machine rm -f default
          sleep 1
          $(( i++ ))
          if [[ $i -gt 5 ]]; then
            exit 1
          fi
        done
        eval $(docker-machine env default)
        echo "DOCKER_MACHINE_NAME=$DOCKER_MACHINE_NAME" >> $GITHUB_ENV
        echo "DOCKER_TLS_VERIFY=$DOCKER_TLS_VERIFY" >> $GITHUB_ENV
        echo "DOCKER_HOST=$DOCKER_HOST" >> $GITHUB_ENV
        echo "DOCKER_CERT_PATH=$DOCKER_CERT_PATH" >> $GITHUB_ENV

    - name: ubuntu setup
      if: runner.os == 'Linux'
      run: |
        sudo ip addr flush dev docker0 || echo "remove docker ip failed"
        hostip=$(hostname -I | cut -f1 -d' ')
        echo "HOST_IP_ADDRESS=$hostip" >> $GITHUB_ENV
        ip address
        # add the CRL Distribution Point and the OCSP server to hosts so that it's discoverable when running the AMWA test suite in mDNS mode
        echo -e "$hostip crl.testsuite.nmos.tv\n$hostip ocsp.testsuite.nmos.tv" | sudo tee -a /etc/hosts > /dev/null
        # re-synchronize the package index
        sudo apt-get update -q

    - name: ubuntu mdns install
      if: runner.os == 'Linux' && matrix.install_mdns == true
      run: |
        cd ${{ env.GITHUB_WORKSPACE }}
        mkdir mDNSResponder
        cd mDNSResponder
        curl -L https://github.com/apple-oss-distributions/mDNSResponder/archive/mDNSResponder-878.200.35.tar.gz -s | tar -xvzf - --strip-components=1 > /dev/null
        patch -p1 < ${{ env.GITHUB_WORKSPACE }}/Development/third_party/mDNSResponder/unicast.patch
        patch -p1 < ${{ env.GITHUB_WORKSPACE }}/Development/third_party/mDNSResponder/permit-over-long-service-types.patch
        patch -p1 < ${{ env.GITHUB_WORKSPACE }}/Development/third_party/mDNSResponder/poll-rather-than-select.patch
        cd mDNSPosix
        make os=linux && sudo make os=linux install
        # install Name Service Cache Daemon to speed up repeated mDNS name discovery
        sudo apt-get install -f nscd
        if [ -f /.dockerenv ]; then
          # nscd doesn't run automatically under docker
          mkdir -p /var/run/nscd
          nscd
        fi
        # force dependency on mDNSResponder
        echo "CMAKE_EXTRA_ARGS=${{ env.CMAKE_EXTRA_ARGS }} -DNMOS_CPP_USE_AVAHI:BOOL=\"0\"" >> $GITHUB_ENV

    - name: ubuntu non-conan setup
      if: runner.os == 'Linux' && matrix.use_conan == false
      run: |
        sudo apt-get install -y \
          libboost-chrono-dev \
          libboost-date-time-dev \
          libboost-regex-dev \
          libboost-system-dev \
          libboost-thread-dev \
          libboost-random-dev \
          libboost-filesystem-dev \
          openssl \
          libssl-dev

        cd ${{ env.RUNNER_WORKSPACE }}
        git clone --recurse-submodules --branch v2.10.18 https://github.com/Microsoft/cpprestsdk
        cd cpprestsdk/Release
        mkdir build
        cd build
        cmake .. -DCMAKE_BUILD_TYPE:STRING="Release" -DWERROR:BOOL="0" -DBUILD_SAMPLES:BOOL="0" -DBUILD_TESTS:BOOL="0"
        make -j 2 && sudo make install

        echo "CMAKE_EXTRA_ARGS=${{ env.CMAKE_EXTRA_ARGS }} -DWEBSOCKETPP_INCLUDE_DIR:PATH=\"${{ env.RUNNER_WORKSPACE }}/cpprestsdk/Release/libs/websocketpp\"" >> $GITHUB_ENV

    - name: disable conan
      if: matrix.use_conan == false
      shell: bash
      run: |
        echo "CMAKE_EXTRA_ARGS=${{ env.CMAKE_EXTRA_ARGS }} -DNMOS_CPP_USE_CONAN:BOOL=\"0\"" >> $GITHUB_ENV

    - name: ubuntu avahi setup
      if: runner.os == 'Linux' && matrix.install_mdns == false
      run: |
        sudo apt-get install -f libavahi-compat-libdnssd-dev libnss-mdns avahi-utils
        echo "CTEST_EXTRA_ARGS=$CTEST_EXTRA_ARGS -E testMdnsAdvertiseAddress" >> $GITHUB_ENV
        echo "CTEST_EXPECTED_FAILURES=$CTEST_EXPECTED_FAILURES -R testMdnsAdvertiseAddress" >> $GITHUB_ENV
        # make avahi only respond on the "eth0" interface
        sudo sed -i 's/#*allow-interfaces=.*/allow-interfaces=eth0/g' /etc/avahi/avahi-daemon.conf
        sudo systemctl restart avahi-daemon
        # install Name Service Cache Daemon to speed up repeated mDNS name discovery
        sudo apt-get install -f nscd
        # force dependency on avahi
        echo "CMAKE_EXTRA_ARGS=${{ env.CMAKE_EXTRA_ARGS }} -DNMOS_CPP_USE_AVAHI:BOOL=\"1\"" >> $GITHUB_ENV

    - name: force cpprest asio
      if: matrix.force_cpprest_asio == true
      shell: bash
      run: |
        echo "CMAKE_EXTRA_ARGS=${{ env.CMAKE_EXTRA_ARGS }} -DNMOS_CPP_CONAN_OPTIONS:STRING=\"cpprestsdk:http_client_impl=asio;cpprestsdk:http_listener_impl=asio\"" >> $GITHUB_ENV

    - uses: ilammy/msvc-dev-cmd@v1
    - name: build
      uses: lukka/run-cmake@v3.4
      with:
        cmakeListsOrSettingsJson: CMakeListsTxtAdvanced
        cmakeListsTxtPath: '${{ env.GITHUB_WORKSPACE }}/Development/CMakeLists.txt'
        buildDirectory: '${{ env.RUNNER_WORKSPACE }}/build/'
        cmakeAppendedArgs: '-GNinja -DCMAKE_BUILD_TYPE=Release -DCMAKE_INSTALL_PREFIX="${{ env.RUNNER_WORKSPACE }}/install" ${{ env.CMAKE_EXTRA_ARGS }}'

    - name: unit test
      run: |
        cd ${{ env.RUNNER_WORKSPACE }}/build/
        ctest --output-on-failure ${{ env.CTEST_EXTRA_ARGS }}

    - name: expected unit test failures
      if: env.CTEST_EXPECTED_FAILURES != null
      continue-on-error: true
      run: |
        cd ${{ env.RUNNER_WORKSPACE }}/build/
        ctest --output-on-failure ${{ env.CTEST_EXPECTED_FAILURES }}

    - name: install
      uses: lukka/run-cmake@v3.4
      with:
        cmakeListsOrSettingsJson: CMakeListsTxtAdvanced
        cmakeListsTxtPath: '${{ env.GITHUB_WORKSPACE }}/Development/CMakeLists.txt'
        buildDirectory: '${{ env.RUNNER_WORKSPACE }}/build/'
        buildWithCMakeArgs: '--target install'

    - name: set install test environment variable
      shell: bash
      run: |
        # replace backslashes with forward slashes on Windows
        echo "CMAKE_WORKSPACE=${RUNNER_WORKSPACE//\\/\/}" >> $GITHUB_ENV

    - name: install test
      uses: lukka/run-cmake@v3.4
      with:
        cmakeListsOrSettingsJson: CMakeListsTxtAdvanced
        cmakeListsTxtPath: '${{ env.GITHUB_WORKSPACE }}/Sandbox/my-nmos-node/CMakeLists.txt'
        buildDirectory: '${{ env.RUNNER_WORKSPACE }}/build-my-nmos-node/'
        cmakeAppendedArgs: '-GNinja
            -DCMAKE_BUILD_TYPE=Release
            -DCMAKE_FIND_PACKAGE_PREFER_CONFIG="1"
            -DCMAKE_MODULE_PATH="${{ env.CMAKE_WORKSPACE }}/build"
            -DCMAKE_PREFIX_PATH="${{ env.CMAKE_WORKSPACE }}/install"
            -DCMAKE_INSTALL_PREFIX="${{ env.CMAKE_WORKSPACE }}/build"
            ${{ env.CMAKE_EXTRA_ARGS }}'

    - name: install test log
      run: |
        # dump the log file created in Sandbox/my-nmos-node/CMakeLists.txt
        cat ${{ env.RUNNER_WORKSPACE }}/build-my-nmos-node/my-nmos-node_include-release.txt

    - name: install wsl
      if: runner.os == 'Windows'
      run: |
        & curl -L https://aka.ms/wsl-ubuntu-1804 -o ubuntu-1804.appx
        Rename-Item .\ubuntu-1804.appx .\ubuntu-1804.zip
        Expand-Archive .\ubuntu-1804.zip .\ubuntu-1804
        cd ubuntu-1804
        .\ubuntu1804.exe install --root

    - name: AMWA test suite
      shell: bash
      working-directory: ${{ env.RUNNER_WORKSPACE }}
      run:
        |
        set -x
        root_dir=`pwd`

        # Install AMWA NMOS Testing Tool
        git clone https://github.com/AMWA-TV/nmos-testing.git
        cd nmos-testing

        # Configure the Testing Tool so all APIs are tested with TLS
        printf "from . import Config as CONFIG\nCONFIG.ENABLE_HTTPS = True\n" > nmostesting/UserConfig.py
        # Set the DNS-SD mode
        printf 'CONFIG.DNS_SD_MODE = "'${{ matrix.dns_sd_mode }}'"\n' >> nmostesting/UserConfig.py

        # Download testssl
        cd testssl
        curl -L https://github.com/drwetter/testssl.sh/archive/v3.0.7.tar.gz -s | tar -xvzf - --strip-components=1 > /dev/null
        cd ..

        # Create output directories
        mkdir results
        mkdir badges

        if [[ "${{ env.DOCKER_TEST_SUITE }}" == "true" ]]; then
          # run test suite in amwa/nmos-testing docker container
          docker pull amwa/nmos-testing
          docker run -d --name "nmos_testing" --entrypoint="/usr/bin/tail" -v `pwd`/results:/home/nmos-testing/results amwa/nmos-testing -f /dev/null
          run_python="docker exec -i nmos_testing python3"
        elif [[ "${{ env.VAGRANT_TEST_SUITE }}" == "true" ]]; then
          # run test suite in vagrant VM
          cp ${{ env.GITHUB_WORKSPACE_BASH }}/.github/workflows/mac_Vagrantfile ./Vagrantfile
          vagrant plugin install vagrant-scp
          vagrant up
          vagrant ssh -- mkdir results
          run_python="vagrant ssh -- python3"
        elif [[ "${{ runner.os }}" == "Linux" && "${{ matrix.dns_sd_mode }}" == "unicast" ]]; then
          # run test suite directly
          sudo pip install --upgrade -r requirements.txt
          # install SDPoker
          npm install -g git+https://git@github.com/AMWA-TV/sdpoker.git
          run_python="sudo python"
        else
          # run test suite directly
          pip install -r requirements.txt
          # install SDPoker
          npm install -g git+https://git@github.com/AMWA-TV/sdpoker.git
          run_python="python"
        fi
        pip install -r utilities/run-test-suites/gsheetsImport/requirements.txt

        if [[ "${{ runner.os }}" == "Windows" ]]; then
            certutil -enterprise -addstore -user root test_data\\BCP00301\\ca\\certs\\ca.cert.pem
            certutil -enterprise -addstore -user ca test_data\\BCP00301\\ca\\intermediate\\certs\\intermediate.cert.pem
            certutil -importpfx -enterprise test_data\\BCP00301\\ca\\intermediate\\certs\\ecdsa.api.testsuite.nmos.tv.cert.chain.pfx
            certutil -importpfx -enterprise test_data\\BCP00301\\ca\\intermediate\\certs\\rsa.api.testsuite.nmos.tv.cert.chain.pfx

            # RSA
            netsh http add sslcert ipport=0.0.0.0:1080 certhash=021d50df2177c07095485184206ee2297e50b65c appid="{00000000-0000-0000-0000-000000000000}"
            # ECDSA
            #netsh http add sslcert ipport=0.0.0.0:1080 certhash=875eca592c49120254b32bb8bed90ac3679015a5 appid="{00000000-0000-0000-0000-000000000000}"

            # RSA
            netsh http add sslcert ipport=0.0.0.0:8088 certhash=021d50df2177c07095485184206ee2297e50b65c appid="{00000000-0000-0000-0000-000000000000}"
            # ECDSA
            #netsh http add sslcert ipport=0.0.0.0:8088 certhash=875eca592c49120254b32bb8bed90ac3679015a5 appid="{00000000-0000-0000-0000-000000000000}"
        fi

        if [[ "${{ runner.os }}" == "macOS" ]]; then
          # force DNS lookups to IPv4 as mDNS lookups on macos seem to wait for the IPv6 lookup to timeout before returning the IPv4 result
          mv nmostesting/GenericTest.py nmostesting/GenericTest.py.old
          printf 'import socket\nold_getaddrinfo = socket.getaddrinfo\ndef new_getaddrinfo(host, port, family=0, type=0, proto=0, flags=0):\n    return old_getaddrinfo(host, port, socket.AF_INET, type, proto, flags)\nsocket.getaddrinfo = new_getaddrinfo\n' > nmostesting/GenericTest.py
          cat nmostesting/GenericTest.py.old >> nmostesting/GenericTest.py
        fi

        if [[ "${{ runner.os }}" == "Linux" && "${{ matrix.use_conan }}" == "false" ]]; then
          # ubuntu 14 non-conan build uses boost 1.54.0 which doesn't support disabling TLS 1.1
          mkdir -p ${{ env.GITHUB_WORKSPACE_BASH }}/Sandbox/nmos-testing-options/
          echo "--ignore test_01" > ${{ env.GITHUB_WORKSPACE_BASH }}/Sandbox/nmos-testing-options/BCP-003-01.txt
          echo "1" > ${{ env.GITHUB_WORKSPACE_BASH }}/Sandbox/nmos-testing-options/BCP-003-01_max_disabled.txt
        fi

        if [[ "${{ runner.os }}" == "Linux" ]]; then
          if [[ "${{ matrix.install_mdns }}" == "true" ]]; then
            echo "Stopping mdnsd"
            sudo /etc/init.d/mdns stop
          else
            echo "Stopping avahi-daemon"
            sudo systemctl stop avahi-daemon
          fi
        fi

        if [[ "${{ matrix.dns_sd_mode }}" == "multicast" ]]; then
          domain=local
        else
          domain=testsuite.nmos.tv
          if [[ "${{ runner.os }}" == "Linux" ]]; then
            # add host names
            echo -e "${{ env.HOST_IP_ADDRESS }} api.$domain\n${{ env.HOST_IP_ADDRESS }} mocks.$domain" | sudo tee -a /etc/hosts > /dev/null
            # force testing tool to cache specification repos before changing the resolver configuration
            $run_python nmos-test.py suite IS-04-01 --selection auto --host ${{ env.HOST_IP_ADDRESS }} --port 444 --version v1.3 || true
            # change the resolver configuration to use only the testing tool's mock DNS server
            # and instead configure the mock DNS server to use an upstream DNS server
            # as unicast DNS-SD test results are inconsistent if other servers are also configured
            dns_upstream_ip=$(cat /etc/resolv.conf | grep ^nameserver | tr -s [:space:] ' ' | cut -f2 -d ' ' -s)
            if [[ ! -z "$dns_upstream_ip" ]]; then
              printf 'CONFIG.DNS_UPSTREAM_IP = "'${dns_upstream_ip}'"\n' >> nmostesting/UserConfig.py
            fi
            sudo cp /etc/resolv.conf /etc/resolv.conf.bak
            echo -e "nameserver ${{ env.HOST_IP_ADDRESS }}" | sudo tee /etc/resolv.conf > /dev/null
          else
            echo "Unicast DNS-SD testing not yet supported on ${{ runner.os }}" && false
          fi
        fi

        if [[ "${{ runner.os }}" == "Linux" ]]; then
          if [[ "${{ matrix.install_mdns }}" == "true" ]]; then
            echo "Restarting mdnsd"
            sudo /etc/init.d/mdns start
            #sudo /usr/sbin/mdnsd -debug &
            sleep 2

            dns-sd -V
          else
            echo "Restarting avahi-daemon"
            sudo systemctl start avahi-daemon
            sleep 2

            ps -e | grep avahi-daemon
            avahi-daemon -V
          fi
        fi

        if [[ "${{ runner.os }}" == "Linux" && "${{ matrix.install_mdns }}" == "false" ]]; then
          # nmos-cpp-node doesn't currently support advertising hostnames to Avahi
          avahi-publish -a -R nmos-api.local ${{ env.HOST_IP_ADDRESS }} &
        fi

        ${{ env.GITHUB_WORKSPACE_BASH }}/Sandbox/run_nmos_testing.sh "$run_python" ${domain} ${root_dir}/build/nmos-cpp-node ${root_dir}/build/nmos-cpp-registry results badges $GITHUB_STEP_SUMMARY ${{ env.HOST_IP_ADDRESS }} "${{ env.GITHUB_COMMIT }}-${{ env.BUILD_NAME }}-"

        if [[ "${{ runner.os }}" == "Linux" ]]; then
          if [[ "${{ matrix.install_mdns }}" == "true" ]]; then
            ps -e | grep mdnsd || true
          else
            ps -e | grep avahi-daemon || true
          fi
        fi

        if [[ "${{ matrix.dns_sd_mode }}" == "unicast" ]]; then
          if [[ "${{ runner.os }}" == "Linux" ]]; then
            # restore DNS Server
            if [[ "${{ matrix.install_mdns }}" == "true" ]]; then
              echo "Stopping mdnsd"
              sudo /etc/init.d/mdns stop
            else
              echo "Stopping avahi-daemon"
              sudo systemctl stop avahi-daemon
            fi
            cat /etc/resolv.conf.bak | sudo tee /etc/resolv.conf > /dev/null
            if [[ "${{ matrix.install_mdns }}" == "true" ]]; then
              echo "Restarting mdnsd"
              sudo /etc/init.d/mdns start
            else
              echo "Restarting avahi-daemon"
              sudo systemctl start avahi-daemon
            fi
          fi
        fi

        if [[ "${{ env.DOCKER_TEST_SUITE }}" == "true" ]]; then
          docker stop nmos_testing
          docker rm nmos_testing
        fi
        if [[ "${{ env.VAGRANT_TEST_SUITE }}" == "true" ]]; then
          vagrant scp :results/* results/
          vagrant destroy -f
        fi

        exit 0

    - name: upload to google sheets
      if: github.ref == 'refs/heads/master' && github.event_name == 'push'
      working-directory: ${{ env.RUNNER_WORKSPACE }}
      shell: bash
      run: |
        export SHEET=https://docs.google.com/spreadsheets/d/${{ env.SECRET_RESULTS_SHEET_ID }}
        python nmos-testing/utilities/run-test-suites/gsheetsImport/resultsImporter.py --credentials ${{ env.GDRIVE_CREDENTIALS }} --sheet "$SHEET" --insert --json nmos-testing/results/${{ env.GITHUB_COMMIT }}-*.json || echo "upload failed"

    - uses: actions/upload-artifact@v1
      with:
        name: ${{ env.BUILD_NAME }}_badges
        path: ${{ runner.workspace }}/nmos-testing/badges

    - uses: actions/upload-artifact@v1
      with:
        name: ${{ env.BUILD_NAME }}_results
        path: ${{ runner.workspace }}/nmos-testing/results


  make_badges:
    if: github.ref == 'refs/heads/master' && github.event_name == 'push'
    needs: [build_and_test, build_and_test_ubuntu_14]
    runs-on: ubuntu-20.04
    steps:
    - uses: actions/checkout@v3

    - name: set environment variables
      shell: bash
      run: |
        GITHUB_COMMIT=`echo "${{ github.sha }}" | cut -c1-7`
        echo "GITHUB_COMMIT=$GITHUB_COMMIT" >> $GITHUB_ENV
        echo "GITHUB_WORKSPACE=${{ github.workspace }}" >> $GITHUB_ENV
        echo "RUNNER_WORKSPACE=${{ runner.workspace }}" >> $GITHUB_ENV

    - uses: actions/download-artifact@v2.0
      with:
        path: ${{ runner.workspace }}/artifacts

    - name: make badges
      run: |
        # combine badges from all builds, exclude macos-11 and ubuntu-14.04
        ${{ github.workspace }}/Sandbox/make_badges.sh ${{ github.workspace }} ${{ runner.workspace }}/artifacts macos-11 ubuntu-14.04

        # force push to github onto an orphan 'badges' branch
        cd ${{ github.workspace }}
        git checkout --orphan badges-${{ env.GITHUB_COMMIT }}
        git rm -rfq --ignore-unmatch .
        git add *.svg
        git remote set-url --push `git remote` https://x-access-token:${{ secrets.GITHUB_TOKEN }}@github.com/${{ github.repository }}
        git config --global user.name 'test-results-uploader'
        git config --global user.email 'test-results-uploader@nmos-cpp.iam.gserviceaccount.com'
        git commit -qm "Badges for README at ${{ env.GITHUB_COMMIT }}"
        git push -f `git remote` badges-${{ env.GITHUB_COMMIT }}:badges<|MERGE_RESOLUTION|>--- conflicted
+++ resolved
@@ -576,18 +576,9 @@
         apt-get update -q
         apt-get install -y software-properties-common
         apt-get --allow-unauthenticated update -q
-        apt-get --allow-unauthenticated install -y curl g++ git make patch zlib1g-dev libssl-dev bsdmainutils dnsutils unzip libffi-dev
+        apt-get --allow-unauthenticated install -y curl g++ git make patch zlib1g-dev libssl-dev bsdmainutils dnsutils unzip
         # ubuntu-14.04 ca-certificates are out of date
         git config --global http.sslVerify false
-<<<<<<< HEAD
-        curl -sS https://www.python.org/ftp/python/3.8.0/Python-3.8.0.tar.xz | tar -xJ
-        cd Python-3.8.0
-        ./configure
-        make -j8
-        make install
-        update-alternatives --install /usr/bin/python3 python3 /usr/local/bin/python3.8 3
-        ln -s /usr/local/bin/python3.8 /usr/bin/python
-=======
         # build and install openssl
         curl -OsSk https://www.openssl.org/source/openssl-1.1.1v.tar.gz
         tar xzf openssl-1.1.1v.tar.gz
@@ -607,7 +598,6 @@
         make install
         update-alternatives --install /usr/bin/python3 python3 /usr/local/bin/python3.11 3
         ln -s /usr/local/bin/python3.11 /usr/bin/python
->>>>>>> b5c8d2ee
         curl -sS https://bootstrap.pypa.io/pip/3.6/get-pip.py | python
         curl -sS https://nodejs.org/dist/v12.16.2/node-v12.16.2-linux-x64.tar.xz | tar -xJ
         echo "`pwd`/node-v12.16.2-linux-x64/bin" >> $GITHUB_PATH
