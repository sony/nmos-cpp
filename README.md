--- conflicted
+++ resolved
@@ -10,11 +10,8 @@
 - [AMWA IS-07 NMOS Event & Tally Specification](https://specs.amwa.tv/is-07/)
 - [AMWA IS-08 NMOS Audio Channel Mapping Specification](https://specs.amwa.tv/is-08/)
 - [AMWA IS-09 NMOS System Parameters Specification](https://specs.amwa.tv/is-09/) (originally defined in JT-NM TR-1001-1:2018 Annex A)
-<<<<<<< HEAD
+- [AMWA IS-10 NMOS Authorization Specification](https://specs.amwa.tv/is-10/)
 - [AMWA IS-12 AMWA IS-12 NMOS Control Protocol](https://specs.amwa.tv/is-12/)
-=======
-- [AMWA IS-10 NMOS Authorization Specification](https://specs.amwa.tv/is-10/)
->>>>>>> 25240c43
 - [AMWA BCP-002-01 NMOS Grouping Recommendations - Natural Grouping](https://specs.amwa.tv/bcp-002-01/)
 - [AMWA BCP-002-02 NMOS Asset Distinguishing Information](https://specs.amwa.tv/bcp-002-02/)
 - [AMWA BCP-003-01 Secure Communication in NMOS Systems](https://specs.amwa.tv/bcp-003-01/)
@@ -122,11 +119,8 @@
 
 Recent activity on the project (newest first):
 
-<<<<<<< HEAD
 - Added support for the IS-12 NMOS Control Protocol
-=======
 - Added support for IS-10 Authorization
->>>>>>> 25240c43
 - Added support for HSTS and OCSP stapling
 - Added support for BCP-006-01 v1.0-dev, which can be demonstrated with **nmos-cpp-node** by using `"video_type": "video/jxsv"`
 - Updates to the GitHub Actions build-test workflow for better coverage of platforms and to include unicast DNS-SD tests
