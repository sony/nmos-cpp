--- conflicted
+++ resolved
@@ -54,17 +54,10 @@
 
 1. Install Python 3 if necessary  
    Note: The Python scripts directory needs to be added to the `PATH`, so the Conan executable can be found
-<<<<<<< HEAD
-2. Install Conan using `pip install "conan<2"`
-   Notes:
-   - On some platforms with Python 2 and Python 3 both installed this may need to be `pip3 install "conan<2"`
-   - Currently, Conan 1.47 or lower than version 2 is required; version 1.59.0 has been tested
-=======
 2. Install Conan using `pip install conan~=1.47`
    Notes:
    - On some platforms with Python 2 and Python 3 both installed this may need to be `pip3 install conan~=1.47`
    - Currently, Conan 1.47 or higher (and lower than version 2.0) is required; version 1.59.0 has been tested
->>>>>>> 17f1b8b3
    - Conan evolves fairly quickly, so it's worth running `pip install --upgrade conan` regularly
    - By default [Conan assumes semver compatibility](https://docs.conan.io/en/1.42/creating_packages/define_abi_compatibility.html#versioning-schema).
      Boost and other C++ libraries do not meet this expectation and break ABI compatibility between e.g. minor versions.
